/*!
 * \file numerics_structure.cpp
 * \brief This file contains all the numerical methods.
 * \author F. Palacios, T. Economon
 * \version 6.1.0 "Falcon"
 *
 * The current SU2 release has been coordinated by the
 * SU2 International Developers Society <www.su2devsociety.org>
 * with selected contributions from the open-source community.
 *
 * The main research teams contributing to the current release are:
 *  - Prof. Juan J. Alonso's group at Stanford University.
 *  - Prof. Piero Colonna's group at Delft University of Technology.
 *  - Prof. Nicolas R. Gauger's group at Kaiserslautern University of Technology.
 *  - Prof. Alberto Guardone's group at Polytechnic University of Milan.
 *  - Prof. Rafael Palacios' group at Imperial College London.
 *  - Prof. Vincent Terrapon's group at the University of Liege.
 *  - Prof. Edwin van der Weide's group at the University of Twente.
 *  - Lab. of New Concepts in Aeronautics at Tech. Institute of Aeronautics.
 *
 * Copyright 2012-2018, Francisco D. Palacios, Thomas D. Economon,
 *                      Tim Albring, and the SU2 contributors.
 *
 * SU2 is free software; you can redistribute it and/or
 * modify it under the terms of the GNU Lesser General Public
 * License as published by the Free Software Foundation; either
 * version 2.1 of the License, or (at your option) any later version.
 *
 * SU2 is distributed in the hope that it will be useful,
 * but WITHOUT ANY WARRANTY; without even the implied warranty of
 * MERCHANTABILITY or FITNESS FOR A PARTICULAR PURPOSE. See the GNU
 * Lesser General Public License for more details.
 *
 * You should have received a copy of the GNU Lesser General Public
 * License along with SU2. If not, see <http://www.gnu.org/licenses/>.
 */

#include "../include/numerics_structure.hpp"

CNumerics::CNumerics(void) {

  Normal      = NULL;
  UnitNormal  = NULL;
  UnitNormald = NULL;
  
  U_n   = NULL;
  U_nM1 = NULL;
  U_nP1 = NULL;
 
  Proj_Flux_Tensor  = NULL;
  Flux_Tensor       = NULL;
 
  tau    = NULL;
  delta  = NULL;

  Diffusion_Coeff_i = NULL;
  Diffusion_Coeff_j = NULL;

  Enthalpy_formation = NULL;
  Theta_v = NULL;

  l = NULL;
  m = NULL;

}

CNumerics::CNumerics(unsigned short val_nDim, unsigned short val_nVar,
                     CConfig *config) {
  
  unsigned short iVar, iDim, jDim;
  
  Normal      = NULL;
  UnitNormal  = NULL;
  UnitNormald = NULL;
  
  U_n   = NULL;
  U_nM1 = NULL;
  U_nP1 = NULL;
  
  Proj_Flux_Tensor  = NULL;
  Flux_Tensor       = NULL;
  
  tau    = NULL;
  delta  = NULL;

  Diffusion_Coeff_i = NULL;
  Diffusion_Coeff_j = NULL;

  Enthalpy_formation = NULL;
  Theta_v = NULL;

  l = NULL;
  m = NULL;

  MeanReynoldsStress  = NULL; //Jayant
  MeanPerturbedRSM    = NULL;
 
  nDim = val_nDim;
  nVar = val_nVar;
  Gamma = config->GetGamma();
  Gamma_Minus_One = Gamma - 1.0;
  Prandtl_Lam = config->GetPrandtl_Lam();
  Prandtl_Turb = config->GetPrandtl_Turb();
  Gas_Constant = config->GetGas_ConstantND();

  UnitNormal = new su2double [nDim];
  UnitNormald = new su2double [nDim];

  Flux_Tensor = new su2double* [nVar];
  for (iVar = 0; iVar < (nVar); iVar++)
    Flux_Tensor[iVar] = new su2double [nDim];

  tau = new su2double* [nDim];
  for (iDim = 0; iDim < nDim; iDim++) {
    tau[iDim] = new su2double [nDim];
  }

  delta = new su2double* [3];
  for (iDim = 0; iDim < 3; iDim++) {
    delta[iDim] = new su2double [3];
  }

  for (iDim = 0; iDim < 3; iDim++) {
    for (jDim = 0; jDim < 3; jDim++) {
      if (iDim == jDim) delta[iDim][jDim] = 1.0;
      else delta[iDim][jDim]=0.0;
    }
  }

  U_n   = new su2double [nVar];
  U_nM1 = new su2double [nVar];
  U_nP1 = new su2double [nVar];

  Proj_Flux_Tensor = new su2double [nVar];

  turb_ke_i = 0.0;
  turb_ke_j = 0.0;
  
  Vector = new su2double[nDim];
  
  l = new su2double [nDim];
  m = new su2double [nDim];

  if (config->GetUsing_UQ()){
      MeanReynoldsStress = new su2double* [3];
      MeanPerturbedRSM = new su2double* [3];
      for (unsigned short iDim = 0; iDim < 3; iDim++){
          MeanReynoldsStress[iDim] = new su2double [3];
          MeanPerturbedRSM[iDim] = new su2double [3];

      }
  }
  
  Dissipation_ij = 1.0;
  
}

CNumerics::~CNumerics(void) {

  if (UnitNormal!= NULL) delete [] UnitNormal;
  if (UnitNormald!= NULL) delete [] UnitNormald;

  if (U_n!= NULL) delete [] U_n;
  if (U_nM1!= NULL) delete [] U_nM1;
  if (U_nP1!= NULL) delete [] U_nP1;

  // visc
  if (Proj_Flux_Tensor!= NULL) delete [] Proj_Flux_Tensor;

  if (Flux_Tensor!= NULL) {
    for (unsigned short iVar = 0; iVar < nVar; iVar++) {
      delete [] Flux_Tensor[iVar];
    }
    delete [] Flux_Tensor;
  }

  if (tau != NULL) {
    for (unsigned short iDim = 0; iDim < nDim; iDim++) {
      delete [] tau[iDim];
    }
    delete [] tau;
  }

  if (delta != NULL) {
    for (unsigned short iDim = 0; iDim < 3; iDim++) {
      delete [] delta[iDim];
    }
    delete [] delta;
  }

  if (Diffusion_Coeff_i != NULL) delete [] Diffusion_Coeff_i;
  if (Diffusion_Coeff_j != NULL) delete [] Diffusion_Coeff_j;
  if (Vector != NULL) delete [] Vector;

  if(Enthalpy_formation != NULL) delete [] Enthalpy_formation;
  if(Theta_v != NULL) delete [] Theta_v;

  if (l != NULL) delete [] l;
  if (m != NULL) delete [] m;

  if (MeanReynoldsStress != NULL) {
    for (unsigned short iDim = 0; iDim < 3; iDim++)
      if (MeanReynoldsStress[iDim] != NULL) delete [] MeanReynoldsStress[iDim];
    delete [] MeanReynoldsStress;
  }

  if (MeanPerturbedRSM != NULL) {
    for (unsigned short iDim = 0; iDim < 3; iDim++)
      if (MeanPerturbedRSM[iDim] != NULL) delete [] MeanPerturbedRSM[iDim];
    delete [] MeanPerturbedRSM;
  }

}

void CNumerics::GetInviscidFlux(su2double val_density, su2double *val_velocity,
    su2double val_pressure, su2double val_enthalpy) {
  if (nDim == 3) {
    Flux_Tensor[0][0] = val_density*val_velocity[0];
    Flux_Tensor[1][0] = Flux_Tensor[0][0]*val_velocity[0]+val_pressure;
    Flux_Tensor[2][0] = Flux_Tensor[0][0]*val_velocity[1];
    Flux_Tensor[3][0] = Flux_Tensor[0][0]*val_velocity[2];
    Flux_Tensor[4][0] = Flux_Tensor[0][0]*val_enthalpy;

    Flux_Tensor[0][1] = val_density*val_velocity[1];
    Flux_Tensor[1][1] = Flux_Tensor[0][1]*val_velocity[0];
    Flux_Tensor[2][1] = Flux_Tensor[0][1]*val_velocity[1]+val_pressure;
    Flux_Tensor[3][1] = Flux_Tensor[0][1]*val_velocity[2];
    Flux_Tensor[4][1] = Flux_Tensor[0][1]*val_enthalpy;

    Flux_Tensor[0][2] = val_density*val_velocity[2];
    Flux_Tensor[1][2] = Flux_Tensor[0][2]*val_velocity[0];
    Flux_Tensor[2][2] = Flux_Tensor[0][2]*val_velocity[1];
    Flux_Tensor[3][2] = Flux_Tensor[0][2]*val_velocity[2]+val_pressure;
    Flux_Tensor[4][2] = Flux_Tensor[0][2]*val_enthalpy;

  }
  if (nDim == 2) {
    Flux_Tensor[0][0] = val_density*val_velocity[0];
    Flux_Tensor[1][0] = Flux_Tensor[0][0]*val_velocity[0]+val_pressure;
    Flux_Tensor[2][0] = Flux_Tensor[0][0]*val_velocity[1];
    Flux_Tensor[3][0] = Flux_Tensor[0][0]*val_enthalpy;

    Flux_Tensor[0][1] = val_density*val_velocity[1];
    Flux_Tensor[1][1] = Flux_Tensor[0][1]*val_velocity[0];
    Flux_Tensor[2][1] = Flux_Tensor[0][1]*val_velocity[1]+val_pressure;
    Flux_Tensor[3][1] = Flux_Tensor[0][1]*val_enthalpy;
  }
}

void CNumerics::GetInviscidProjFlux(su2double *val_density,
                                    su2double *val_velocity,
                                    su2double *val_pressure,
                                    su2double *val_enthalpy,
                                    su2double *val_normal,
                                    su2double *val_Proj_Flux) {
  
    su2double rhou, rhov, rhow;
    
  if (nDim == 2) {
    
    rhou = (*val_density)*val_velocity[0];
    rhov = (*val_density)*val_velocity[1];

    val_Proj_Flux[0] = rhou*val_normal[0];
    val_Proj_Flux[1] = (rhou*val_velocity[0]+(*val_pressure))*val_normal[0];
    val_Proj_Flux[2] = rhou*val_velocity[1]*val_normal[0];
    val_Proj_Flux[3] = rhou*(*val_enthalpy)*val_normal[0];

    val_Proj_Flux[0] += rhov*val_normal[1];
    val_Proj_Flux[1] += rhov*val_velocity[0]*val_normal[1];
    val_Proj_Flux[2] += (rhov*val_velocity[1]+(*val_pressure))*val_normal[1];
    val_Proj_Flux[3] += rhov*(*val_enthalpy)*val_normal[1];
    
  } 
  else {
    
    rhou = (*val_density)*val_velocity[0];
    rhov = (*val_density)*val_velocity[1];
    rhow = (*val_density)*val_velocity[2];

    val_Proj_Flux[0] = rhou*val_normal[0];
    val_Proj_Flux[1] = (rhou*val_velocity[0]+(*val_pressure))*val_normal[0];
    val_Proj_Flux[2] = rhou*val_velocity[1]*val_normal[0];
    val_Proj_Flux[3] = rhou*val_velocity[2]*val_normal[0];
    val_Proj_Flux[4] = rhou*(*val_enthalpy)*val_normal[0];

    val_Proj_Flux[0] += rhov*val_normal[1];
    val_Proj_Flux[1] += rhov*val_velocity[0]*val_normal[1];
    val_Proj_Flux[2] += (rhov*val_velocity[1]+(*val_pressure))*val_normal[1];
    val_Proj_Flux[3] += rhov*val_velocity[2]*val_normal[1];
    val_Proj_Flux[4] += rhov*(*val_enthalpy)*val_normal[1];

    val_Proj_Flux[0] += rhow*val_normal[2];
    val_Proj_Flux[1] += rhow*val_velocity[0]*val_normal[2];
    val_Proj_Flux[2] += rhow*val_velocity[1]*val_normal[2];
    val_Proj_Flux[3] += (rhow*val_velocity[2]+(*val_pressure))*val_normal[2];
    val_Proj_Flux[4] += rhow*(*val_enthalpy)*val_normal[2];
    
  }

}

void CNumerics::GetInviscidIncProjFlux(su2double *val_density,
                                           su2double *val_velocity,
                                           su2double *val_pressure,
                                           su2double *val_betainc2,
                                           su2double *val_enthalpy,
                                           su2double *val_normal,
                                           su2double *val_Proj_Flux) {
  su2double rhou, rhov, rhow;
    
  if (nDim == 2) {
    rhou = (*val_density)*val_velocity[0];
    rhov = (*val_density)*val_velocity[1];

    val_Proj_Flux[0] = rhou*val_normal[0] + rhov*val_normal[1];
    val_Proj_Flux[1] = (rhou*val_velocity[0]+(*val_pressure))*val_normal[0] + rhou*val_velocity[1]*val_normal[1];
    val_Proj_Flux[2] = rhov*val_velocity[0]*val_normal[0] + (rhov*val_velocity[1]+(*val_pressure))*val_normal[1];
    val_Proj_Flux[3] = (rhou*val_normal[0] + rhov*val_normal[1])*(*val_enthalpy);
  }
  else {
    rhou = (*val_density)*val_velocity[0];
    rhov = (*val_density)*val_velocity[1];
    rhow = (*val_density)*val_velocity[2];
    
    val_Proj_Flux[0] = rhou*val_normal[0] + rhov*val_normal[1] + rhow*val_normal[2];
    val_Proj_Flux[1] = (rhou*val_velocity[0]+(*val_pressure))*val_normal[0] + rhou*val_velocity[1]*val_normal[1] + rhou*val_velocity[2]*val_normal[2];
    val_Proj_Flux[2] = rhov*val_velocity[0]*val_normal[0] + (rhov*val_velocity[1]+(*val_pressure))*val_normal[1] + rhov*val_velocity[2]*val_normal[2];
    val_Proj_Flux[3] = rhow*val_velocity[0]*val_normal[0] + rhow*val_velocity[1]*val_normal[1] + (rhow*val_velocity[2]+(*val_pressure))*val_normal[2];
    val_Proj_Flux[4] = (rhou*val_normal[0] + rhov*val_normal[1] + rhow*val_normal[2])*(*val_enthalpy);
  }
  
}

void CNumerics::GetInviscidProjJac(su2double *val_velocity, su2double *val_energy,
                                   su2double *val_normal, su2double val_scale,
                                   su2double **val_Proj_Jac_Tensor) {
  AD_BEGIN_PASSIVE
  unsigned short iDim, jDim;
  su2double sqvel, proj_vel, phi, a1, a2;
  
  sqvel = 0.0; proj_vel = 0.0;
  for (iDim = 0; iDim < nDim; iDim++) {
    sqvel    += val_velocity[iDim]*val_velocity[iDim];
    proj_vel += val_velocity[iDim]*val_normal[iDim];
  }
  
  phi = 0.5*Gamma_Minus_One*sqvel;
  a1 = Gamma*(*val_energy)-phi;
  a2 = Gamma-1.0;
  
  val_Proj_Jac_Tensor[0][0] = 0.0;
  for (iDim = 0; iDim < nDim; iDim++)
    val_Proj_Jac_Tensor[0][iDim+1] = val_scale*val_normal[iDim];
  val_Proj_Jac_Tensor[0][nDim+1] = 0.0;
  
  for (iDim = 0; iDim < nDim; iDim++) {
    val_Proj_Jac_Tensor[iDim+1][0] = val_scale*(val_normal[iDim]*phi - val_velocity[iDim]*proj_vel);
    for (jDim = 0; jDim < nDim; jDim++)
      val_Proj_Jac_Tensor[iDim+1][jDim+1] = val_scale*(val_normal[jDim]*val_velocity[iDim]-a2*val_normal[iDim]*val_velocity[jDim]);
    val_Proj_Jac_Tensor[iDim+1][iDim+1] += val_scale*proj_vel;
    val_Proj_Jac_Tensor[iDim+1][nDim+1] = val_scale*a2*val_normal[iDim];
  }
  
  val_Proj_Jac_Tensor[nDim+1][0] = val_scale*proj_vel*(phi-a1);
  for (iDim = 0; iDim < nDim; iDim++)
    val_Proj_Jac_Tensor[nDim+1][iDim+1] = val_scale*(val_normal[iDim]*a1-a2*val_velocity[iDim]*proj_vel);
  val_Proj_Jac_Tensor[nDim+1][nDim+1] = val_scale*Gamma*proj_vel;
  AD_END_PASSIVE
}


void CNumerics::GetInviscidProjJac(su2double *val_velocity, su2double *val_enthalpy,
    su2double *val_chi, su2double *val_kappa,
    su2double *val_normal, su2double val_scale,
    su2double **val_Proj_Jac_Tensor) {
  AD_BEGIN_PASSIVE
  unsigned short iDim, jDim;
  su2double sqvel, proj_vel, phi, a1, a2;

  sqvel = 0.0; proj_vel = 0.0;
  for (iDim = 0; iDim < nDim; iDim++) {
    sqvel += val_velocity[iDim]*val_velocity[iDim];
    proj_vel += val_velocity[iDim]*val_normal[iDim];
  }

  phi = *val_chi + 0.5*sqvel*(*val_kappa);
  a1 = *val_enthalpy;
  a2 = *val_kappa;

  val_Proj_Jac_Tensor[0][0] = 0.0;
  for (iDim = 0; iDim < nDim; iDim++)
    val_Proj_Jac_Tensor[0][iDim+1] = val_scale*val_normal[iDim];
  val_Proj_Jac_Tensor[0][nDim+1] = 0.0;

  for (iDim = 0; iDim < nDim; iDim++) {
    val_Proj_Jac_Tensor[iDim+1][0] = val_scale*(val_normal[iDim]*phi - val_velocity[iDim]*proj_vel);
    for (jDim = 0; jDim < nDim; jDim++)
      val_Proj_Jac_Tensor[iDim+1][jDim+1] = val_scale*(val_normal[jDim]*val_velocity[iDim]-a2*val_normal[iDim]*val_velocity[jDim]);
    val_Proj_Jac_Tensor[iDim+1][iDim+1] += val_scale*proj_vel;
    val_Proj_Jac_Tensor[iDim+1][nDim+1] = val_scale*a2*val_normal[iDim];
  }

  val_Proj_Jac_Tensor[nDim+1][0] = val_scale*proj_vel*(phi-a1);
  for (iDim = 0; iDim < nDim; iDim++)
    val_Proj_Jac_Tensor[nDim+1][iDim+1] = val_scale*(val_normal[iDim]*a1-a2*val_velocity[iDim]*proj_vel);
  val_Proj_Jac_Tensor[nDim+1][nDim+1] = val_scale*(a2+1)*proj_vel;
  AD_END_PASSIVE
}

void CNumerics::GetInviscidIncProjJac(su2double *val_density, su2double *val_velocity, su2double *val_betainc2, su2double *val_cp, su2double *val_temperature, su2double *val_dRhodT, su2double *val_normal,
    su2double val_scale, su2double **val_Proj_Jac_Tensor) {
  AD_BEGIN_PASSIVE
  unsigned short iDim;
  su2double proj_vel;

  proj_vel = 0.0;
  for (iDim = 0; iDim < nDim; iDim++)
    proj_vel += val_velocity[iDim]*val_normal[iDim];

  if (nDim == 2) {

    val_Proj_Jac_Tensor[0][0] = val_scale*(proj_vel/(*val_betainc2));
    val_Proj_Jac_Tensor[0][1] = val_scale*(val_normal[0]*(*val_density));
    val_Proj_Jac_Tensor[0][2] = val_scale*(val_normal[1]*(*val_density));
    val_Proj_Jac_Tensor[0][3] = val_scale*((*val_dRhodT)*proj_vel);

    val_Proj_Jac_Tensor[1][0] = val_scale*(val_normal[0] + val_velocity[0]*proj_vel/(*val_betainc2));
    val_Proj_Jac_Tensor[1][1] = val_scale*((*val_density)*(val_normal[0]*val_velocity[0] + proj_vel));
    val_Proj_Jac_Tensor[1][2] = val_scale*(val_normal[1]*(*val_density)*val_velocity[0]);
    val_Proj_Jac_Tensor[1][3] = val_scale*((*val_dRhodT)*val_velocity[0]*proj_vel);

    val_Proj_Jac_Tensor[2][0] = val_scale*(val_normal[1] + val_velocity[1]*proj_vel/(*val_betainc2));
    val_Proj_Jac_Tensor[2][1] = val_scale*(val_normal[0]*(*val_density)*val_velocity[1]);
    val_Proj_Jac_Tensor[2][2] = val_scale*((*val_density)*(proj_vel + val_normal[1]*val_velocity[1]));
    val_Proj_Jac_Tensor[2][3] = val_scale*((*val_dRhodT)*val_velocity[1]*proj_vel);

    val_Proj_Jac_Tensor[3][0] = val_scale*((*val_cp)*(*val_temperature)*proj_vel/(*val_betainc2));
    val_Proj_Jac_Tensor[3][1] = val_scale*((*val_cp)*(*val_temperature)*val_normal[0]*(*val_density));
    val_Proj_Jac_Tensor[3][2] = val_scale*((*val_cp)*(*val_temperature)*val_normal[1]*(*val_density));
    val_Proj_Jac_Tensor[3][3] = val_scale*((*val_cp)*((*val_temperature)*(*val_dRhodT) + (*val_density))*proj_vel);

  } else {

    val_Proj_Jac_Tensor[0][0] = val_scale*(proj_vel/(*val_betainc2));
    val_Proj_Jac_Tensor[0][1] = val_scale*(val_normal[0]*(*val_density));
    val_Proj_Jac_Tensor[0][2] = val_scale*(val_normal[1]*(*val_density));
    val_Proj_Jac_Tensor[0][3] = val_scale*(val_normal[2]*(*val_density));
    val_Proj_Jac_Tensor[0][4] = val_scale*((*val_dRhodT)*proj_vel);

    val_Proj_Jac_Tensor[1][0] = val_scale*(val_normal[0] + val_velocity[0]*proj_vel/(*val_betainc2));
    val_Proj_Jac_Tensor[1][1] = val_scale*((*val_density)*(val_normal[0]*val_velocity[0] + proj_vel));
    val_Proj_Jac_Tensor[1][2] = val_scale*(val_normal[1]*(*val_density)*val_velocity[0]);
    val_Proj_Jac_Tensor[1][3] = val_scale*(val_normal[2]*(*val_density)*val_velocity[0]);
    val_Proj_Jac_Tensor[1][4] = val_scale*((*val_dRhodT)*val_velocity[0]*proj_vel);

    val_Proj_Jac_Tensor[2][0] = val_scale*(val_normal[1] + val_velocity[1]*proj_vel/(*val_betainc2));
    val_Proj_Jac_Tensor[2][1] = val_scale*(val_normal[0]*(*val_density)*val_velocity[1]);
    val_Proj_Jac_Tensor[2][2] = val_scale*((*val_density)*(proj_vel + val_normal[1]*val_velocity[1]));
    val_Proj_Jac_Tensor[2][3] = val_scale*(val_normal[2]*(*val_density)*val_velocity[1]);
    val_Proj_Jac_Tensor[2][4] = val_scale*((*val_dRhodT)*val_velocity[1]*proj_vel);

    val_Proj_Jac_Tensor[3][0] = val_scale*(val_normal[2] + val_velocity[2]*proj_vel/(*val_betainc2));
    val_Proj_Jac_Tensor[3][1] = val_scale*(val_normal[0]*(*val_density)*val_velocity[2]);
    val_Proj_Jac_Tensor[3][2] = val_scale*(val_normal[1]*(*val_density)*val_velocity[2]);
    val_Proj_Jac_Tensor[3][3] = val_scale*((*val_density)*(proj_vel + val_normal[2]*val_velocity[2]));
    val_Proj_Jac_Tensor[3][4] = val_scale*((*val_dRhodT)*val_velocity[2]*proj_vel);

    val_Proj_Jac_Tensor[4][0] = val_scale*((*val_cp)*(*val_temperature)*proj_vel/(*val_betainc2));
    val_Proj_Jac_Tensor[4][1] = val_scale*((*val_cp)*(*val_temperature)*val_normal[0]*(*val_density));
    val_Proj_Jac_Tensor[4][2] = val_scale*((*val_cp)*(*val_temperature)*val_normal[1]*(*val_density));
    val_Proj_Jac_Tensor[4][3] = val_scale*((*val_cp)*(*val_temperature)*val_normal[2]*(*val_density));
    val_Proj_Jac_Tensor[4][4] = val_scale*((*val_cp)*((*val_temperature)*(*val_dRhodT) + (*val_density))*proj_vel);

  }
  AD_END_PASSIVE
}

void CNumerics::GetPreconditioner(su2double *val_density, su2double *val_velocity, su2double *val_betainc2, su2double *val_cp, su2double *val_temperature, su2double *val_drhodt, su2double **val_Precon) {
  unsigned short iDim, jDim;

  val_Precon[0][0] = 1.0/(*val_betainc2);
  for (iDim = 0; iDim < nDim; iDim++)
    val_Precon[iDim+1][0] = val_velocity[iDim]/(*val_betainc2);
  val_Precon[nDim+1][0] = (*val_cp)*(*val_temperature)/(*val_betainc2);

  for (jDim = 0; jDim < nDim; jDim++) {
    val_Precon[0][jDim+1] = 0.0;
    for (iDim = 0; iDim < nDim; iDim++) {
      if (iDim == jDim) val_Precon[iDim+1][jDim+1] = (*val_density);
      else val_Precon[iDim+1][jDim+1] = 0.0;
    }
    val_Precon[nDim+1][jDim+1] = 0.0;
  }

  val_Precon[0][nDim+1] = (*val_drhodt);
  for (iDim = 0; iDim < nDim; iDim++)
    val_Precon[iDim+1][nDim+1] = val_velocity[iDim]*(*val_drhodt);
  val_Precon[nDim+1][nDim+1] = (*val_cp)*((*val_drhodt)*(*val_temperature) + (*val_density));

}

void CNumerics::GetPreconditionedProjJac(su2double *val_density, su2double *val_lambda, su2double *val_betainc2, su2double *val_normal, su2double **val_invPrecon_A) {
  unsigned short iDim, jDim, kDim;

  val_invPrecon_A[0][0] = val_lambda[nDim]/2.0 + val_lambda[nDim+1]/2.0;
  for (iDim = 0; iDim < nDim; iDim++)
    val_invPrecon_A[iDim+1][0] = val_normal[iDim]*(-val_lambda[nDim] + val_lambda[nDim+1])/(2.0*sqrt((*val_betainc2))*(*val_density));
  val_invPrecon_A[nDim+1][0] = 0.0;

  for (jDim = 0; jDim < nDim; jDim++) {
    val_invPrecon_A[0][jDim+1] = sqrt((*val_betainc2))*val_normal[jDim]*(*val_density)*(-val_lambda[nDim] + val_lambda[nDim+1])/(2.0);
    for (iDim = 0; iDim < nDim; iDim++) {
      if (iDim == jDim) {
        val_invPrecon_A[iDim+1][jDim+1] = (val_lambda[nDim] + val_lambda[nDim+1])*val_normal[iDim]*val_normal[iDim]/2.0;
        for (kDim = 0; kDim < nDim; kDim++) {
          if (kDim != iDim) val_invPrecon_A[iDim+1][jDim+1] += 2.0*val_lambda[0]*val_normal[kDim]*val_normal[kDim];
        }
      }
      else {
        val_invPrecon_A[iDim+1][jDim+1] = val_normal[iDim]*val_normal[jDim]*(-2.0*val_lambda[0] + val_lambda[nDim] + val_lambda[nDim+1])/(2.0);
      }
    }
    val_invPrecon_A[nDim+1][jDim+1] = 0.0;
  }

  val_invPrecon_A[0][nDim+1] = 0.0;
  for (iDim = 0; iDim < nDim; iDim++)
    val_invPrecon_A[iDim+1][nDim+1] = 0.0;
  val_invPrecon_A[nDim+1][nDim+1] = val_lambda[nDim-1];
  
}

void CNumerics::SetPastSol (su2double *val_u_nM1, su2double *val_u_n, su2double *val_u_nP1) {
  unsigned short iVar;

  for (iVar = 0; iVar < nVar; iVar++) {
    U_nM1[iVar] = val_u_nM1[iVar];
    U_n[iVar] = val_u_n[iVar];
    U_nP1[iVar] = val_u_nP1[iVar];
  }

}
void CNumerics::SetPastVolume (su2double val_volume_nM1, su2double val_volume_n, su2double val_volume_nP1) {
  Volume_nM1 = val_volume_nM1;
  Volume_n = val_volume_n;
  Volume_nP1 = val_volume_nP1;
}


void CNumerics::GetPMatrix(su2double *val_density, su2double *val_velocity,
                           su2double *val_soundspeed, su2double *val_normal, su2double **val_p_tensor) {
  
  su2double sqvel, rhooc, rhoxc;
  //su2double c2;
  
  rhooc = *val_density / *val_soundspeed;
  rhoxc = *val_density * *val_soundspeed;
  //c2 = *val_soundspeed * *val_soundspeed;
  
  if (nDim == 2) {
    
    sqvel = val_velocity[0]*val_velocity[0]+val_velocity[1]*val_velocity[1];
    
    val_p_tensor[0][0] = 1.0;
    val_p_tensor[0][1]=0.0;
    val_p_tensor[0][2]=0.5*rhooc;
    val_p_tensor[0][3]=0.5*rhooc;
    
    val_p_tensor[1][0]=val_velocity[0];
    val_p_tensor[1][1]=*val_density*val_normal[1];
    val_p_tensor[1][2]=0.5*(val_velocity[0]*rhooc+val_normal[0]**val_density);
    val_p_tensor[1][3]=0.5*(val_velocity[0]*rhooc-val_normal[0]**val_density);
    
    val_p_tensor[2][0]=val_velocity[1];
    val_p_tensor[2][1]=-*val_density*val_normal[0];
    val_p_tensor[2][2]=0.5*(val_velocity[1]*rhooc+val_normal[1]**val_density);
    val_p_tensor[2][3]=0.5*(val_velocity[1]*rhooc-val_normal[1]**val_density);
    
    val_p_tensor[3][0]=0.5*sqvel;
    val_p_tensor[3][1]=*val_density*val_velocity[0]*val_normal[1]-*val_density*val_velocity[1]*val_normal[0];
    val_p_tensor[3][2]=0.5*(0.5*sqvel*rhooc+*val_density*val_velocity[0]*val_normal[0]+*val_density*val_velocity[1]*val_normal[1]+rhoxc/Gamma_Minus_One);
    val_p_tensor[3][3]=0.5*(0.5*sqvel*rhooc-*val_density*val_velocity[0]*val_normal[0]-*val_density*val_velocity[1]*val_normal[1]+rhoxc/Gamma_Minus_One);
    
  }
  else {
    
    sqvel = val_velocity[0]*val_velocity[0]+val_velocity[1]*val_velocity[1]+val_velocity[2]*val_velocity[2];
    
    val_p_tensor[0][0]=val_normal[0];
    val_p_tensor[0][1]=val_normal[1];
    val_p_tensor[0][2]=val_normal[2];
    val_p_tensor[0][3]=0.5*rhooc;
    val_p_tensor[0][4]=0.5*rhooc;
    
    val_p_tensor[1][0]=val_velocity[0]*val_normal[0];
    val_p_tensor[1][1]=val_velocity[0]*val_normal[1]-*val_density*val_normal[2];
    val_p_tensor[1][2]=val_velocity[0]*val_normal[2]+*val_density*val_normal[1];
    val_p_tensor[1][3]=0.5*(val_velocity[0]*rhooc+*val_density*val_normal[0]);
    val_p_tensor[1][4]=0.5*(val_velocity[0]*rhooc-*val_density*val_normal[0]);
    
    val_p_tensor[2][0]=val_velocity[1]*val_normal[0]+*val_density*val_normal[2];
    val_p_tensor[2][1]=val_velocity[1]*val_normal[1];
    val_p_tensor[2][2]=val_velocity[1]*val_normal[2]-*val_density*val_normal[0];
    val_p_tensor[2][3]=0.5*(val_velocity[1]*rhooc+*val_density*val_normal[1]);
    val_p_tensor[2][4]=0.5*(val_velocity[1]*rhooc-*val_density*val_normal[1]);
    
    val_p_tensor[3][0]=val_velocity[2]*val_normal[0]-*val_density*val_normal[1];
    val_p_tensor[3][1]=val_velocity[2]*val_normal[1]+*val_density*val_normal[0];
    val_p_tensor[3][2]=val_velocity[2]*val_normal[2];
    val_p_tensor[3][3]=0.5*(val_velocity[2]*rhooc+*val_density*val_normal[2]);
    val_p_tensor[3][4]=0.5*(val_velocity[2]*rhooc-*val_density*val_normal[2]);
    
    val_p_tensor[4][0]=0.5*sqvel*val_normal[0]+*val_density*val_velocity[1]*val_normal[2]-*val_density*val_velocity[2]*val_normal[1];
    val_p_tensor[4][1]=0.5*sqvel*val_normal[1]-*val_density*val_velocity[0]*val_normal[2]+*val_density*val_velocity[2]*val_normal[0];
    val_p_tensor[4][2]=0.5*sqvel*val_normal[2]+*val_density*val_velocity[0]*val_normal[1]-*val_density*val_velocity[1]*val_normal[0];
    val_p_tensor[4][3]=0.5*(0.5*sqvel*rhooc+*val_density*(val_velocity[0]*val_normal[0]+val_velocity[1]*val_normal[1]+val_velocity[2]*val_normal[2])+rhoxc/Gamma_Minus_One);
    val_p_tensor[4][4]=0.5*(0.5*sqvel*rhooc-*val_density*(val_velocity[0]*val_normal[0]+val_velocity[1]*val_normal[1]+val_velocity[2]*val_normal[2])+rhoxc/Gamma_Minus_One);
    
  }
  
}

void CNumerics::GetPMatrix(su2double *val_density, su2double *val_velocity,
    su2double *val_soundspeed, su2double *val_enthalpy, su2double *val_chi, su2double *val_kappa, su2double *val_normal, su2double **val_p_tensor) {

  su2double sqvel, rhooc, zeta;
  //su2double rhoxc, c2;
  
  rhooc = *val_density / *val_soundspeed;
  //rhoxc = *val_density * *val_soundspeed;
  //c2 = *val_soundspeed * *val_soundspeed;

  if (nDim == 2) {
    sqvel = val_velocity[0]*val_velocity[0]+val_velocity[1]*val_velocity[1];
    zeta = sqvel - (*val_kappa*0.5*sqvel + *val_chi)/(*val_kappa);

    val_p_tensor[0][0] = 1.0;
    val_p_tensor[0][1]=0.0;
    val_p_tensor[0][2]=0.5*rhooc;
    val_p_tensor[0][3]=0.5*rhooc;

    val_p_tensor[1][0]=val_velocity[0];
    val_p_tensor[1][1]=*val_density*val_normal[1];
    val_p_tensor[1][2]=0.5*(val_velocity[0]*rhooc+val_normal[0]**val_density);
    val_p_tensor[1][3]=0.5*(val_velocity[0]*rhooc-val_normal[0]**val_density);

    val_p_tensor[2][0]=val_velocity[1];
    val_p_tensor[2][1]=-*val_density*val_normal[0];
    val_p_tensor[2][2]=0.5*(val_velocity[1]*rhooc+val_normal[1]**val_density);
    val_p_tensor[2][3]=0.5*(val_velocity[1]*rhooc-val_normal[1]**val_density);

    val_p_tensor[3][0]= zeta;
    val_p_tensor[3][1]=*val_density*val_velocity[0]*val_normal[1]-*val_density*val_velocity[1]*val_normal[0];
    val_p_tensor[3][2]=0.5*(*val_enthalpy*rhooc+*val_density*val_velocity[0]*val_normal[0]+*val_density*val_velocity[1]*val_normal[1]);
    val_p_tensor[3][3]=0.5*(*val_enthalpy*rhooc-*val_density*val_velocity[0]*val_normal[0]-*val_density*val_velocity[1]*val_normal[1]);
  }
  else {
    sqvel = val_velocity[0]*val_velocity[0]+val_velocity[1]*val_velocity[1]+val_velocity[2]*val_velocity[2];
    zeta = sqvel - (*val_kappa*0.5*sqvel + *val_chi)/(*val_kappa);

    val_p_tensor[0][0]=val_normal[0];
    val_p_tensor[0][1]=val_normal[1];
    val_p_tensor[0][2]=val_normal[2];
    val_p_tensor[0][3]=0.5*rhooc;
    val_p_tensor[0][4]=0.5*rhooc;

    val_p_tensor[1][0]=val_velocity[0]*val_normal[0];
    val_p_tensor[1][1]=val_velocity[0]*val_normal[1]-*val_density*val_normal[2];
    val_p_tensor[1][2]=val_velocity[0]*val_normal[2]+*val_density*val_normal[1];
    val_p_tensor[1][3]=0.5*(val_velocity[0]*rhooc+*val_density*val_normal[0]);
    val_p_tensor[1][4]=0.5*(val_velocity[0]*rhooc-*val_density*val_normal[0]);

    val_p_tensor[2][0]=val_velocity[1]*val_normal[0]+*val_density*val_normal[2];
    val_p_tensor[2][1]=val_velocity[1]*val_normal[1];
    val_p_tensor[2][2]=val_velocity[1]*val_normal[2]-*val_density*val_normal[0];
    val_p_tensor[2][3]=0.5*(val_velocity[1]*rhooc+*val_density*val_normal[1]);
    val_p_tensor[2][4]=0.5*(val_velocity[1]*rhooc-*val_density*val_normal[1]);

    val_p_tensor[3][0]=val_velocity[2]*val_normal[0]-*val_density*val_normal[1];
    val_p_tensor[3][1]=val_velocity[2]*val_normal[1]+*val_density*val_normal[0];
    val_p_tensor[3][2]=val_velocity[2]*val_normal[2];
    val_p_tensor[3][3]=0.5*(val_velocity[2]*rhooc+*val_density*val_normal[2]);
    val_p_tensor[3][4]=0.5*(val_velocity[2]*rhooc-*val_density*val_normal[2]);

    val_p_tensor[4][0]=zeta*val_normal[0]+*val_density*val_velocity[1]*val_normal[2]-*val_density*val_velocity[2]*val_normal[1];
    val_p_tensor[4][1]=zeta*val_normal[1]-*val_density*val_velocity[0]*val_normal[2]+*val_density*val_velocity[2]*val_normal[0];
    val_p_tensor[4][2]=zeta*val_normal[2]+*val_density*val_velocity[0]*val_normal[1]-*val_density*val_velocity[1]*val_normal[0];
    val_p_tensor[4][3]=0.5*(*val_enthalpy*rhooc+*val_density*(val_velocity[0]*val_normal[0]+val_velocity[1]*val_normal[1]+val_velocity[2]*val_normal[2]));
    val_p_tensor[4][4]=0.5*(*val_enthalpy*rhooc-*val_density*(val_velocity[0]*val_normal[0]+val_velocity[1]*val_normal[1]+val_velocity[2]*val_normal[2]));
  }

}

void CNumerics::GetPMatrix_inv(su2double *val_density, su2double *val_velocity,
    su2double *val_soundspeed, su2double *val_normal, su2double **val_invp_tensor) {
  
  su2double rhoxc, c2, gm1, k0orho, k1orho, gm1_o_c2, gm1_o_rhoxc, sqvel;

  rhoxc = *val_density * *val_soundspeed;
  c2 = *val_soundspeed * *val_soundspeed;
  gm1 = Gamma_Minus_One;
  k0orho = val_normal[0] / *val_density;
  k1orho = val_normal[1] / *val_density;
  gm1_o_c2 = gm1/c2;
  gm1_o_rhoxc = gm1/rhoxc;

  if (nDim == 3) {
    
    sqvel = val_velocity[0]*val_velocity[0]+val_velocity[1]*val_velocity[1]+val_velocity[2]*val_velocity[2];

    val_invp_tensor[0][0]=val_normal[0]-val_normal[2]*val_velocity[1] / *val_density+val_normal[1]*val_velocity[2] / *val_density-val_normal[0]*0.5*gm1*sqvel/c2;
    val_invp_tensor[0][1]=val_normal[0]*gm1*val_velocity[0]/c2;
    val_invp_tensor[0][2]=val_normal[2] / *val_density+val_normal[0]*gm1*val_velocity[1]/c2;
    val_invp_tensor[0][3]=-val_normal[1] / *val_density+val_normal[0]*gm1*val_velocity[2]/c2;
    val_invp_tensor[0][4]=-val_normal[0]*gm1/c2;

    val_invp_tensor[1][0]=val_normal[1]+val_normal[2]*val_velocity[0] / *val_density-val_normal[0]*val_velocity[2] / *val_density-val_normal[1]*0.5*gm1*sqvel/c2;
    val_invp_tensor[1][1]=-val_normal[2] / *val_density+val_normal[1]*gm1*val_velocity[0]/c2;
    val_invp_tensor[1][2]=val_normal[1]*gm1*val_velocity[1]/c2;
    val_invp_tensor[1][3]=val_normal[0] / *val_density+val_normal[1]*gm1*val_velocity[2]/c2;
    val_invp_tensor[1][4]=-val_normal[1]*gm1/c2;

    val_invp_tensor[2][0]=val_normal[2]-val_normal[1]*val_velocity[0] / *val_density+val_normal[0]*val_velocity[1] / *val_density-val_normal[2]*0.5*gm1*sqvel/c2;
    val_invp_tensor[2][1]=val_normal[1] / *val_density+val_normal[2]*gm1*val_velocity[0]/c2;
    val_invp_tensor[2][2]=-val_normal[0] / *val_density+val_normal[2]*gm1*val_velocity[1]/c2;
    val_invp_tensor[2][3]=val_normal[2]*gm1*val_velocity[2]/c2;
    val_invp_tensor[2][4]=-val_normal[2]*gm1/c2;

    val_invp_tensor[3][0]=-(val_normal[0]*val_velocity[0]+val_normal[1]*val_velocity[1]+val_normal[2]*val_velocity[2]) / *val_density+0.5*gm1*sqvel/rhoxc;
    val_invp_tensor[3][1]=val_normal[0] / *val_density-gm1*val_velocity[0]/rhoxc;
    val_invp_tensor[3][2]=val_normal[1] / *val_density-gm1*val_velocity[1]/rhoxc;
    val_invp_tensor[3][3]=val_normal[2] / *val_density-gm1*val_velocity[2]/rhoxc;
    val_invp_tensor[3][4]=Gamma_Minus_One/rhoxc;

    val_invp_tensor[4][0]=(val_normal[0]*val_velocity[0]+val_normal[1]*val_velocity[1]+val_normal[2]*val_velocity[2]) / *val_density+0.5*gm1*sqvel/rhoxc;
    val_invp_tensor[4][1]=-val_normal[0] / *val_density-gm1*val_velocity[0]/rhoxc;
    val_invp_tensor[4][2]=-val_normal[1] / *val_density-gm1*val_velocity[1]/rhoxc;
    val_invp_tensor[4][3]=-val_normal[2] / *val_density-gm1*val_velocity[2]/rhoxc;
    val_invp_tensor[4][4]=Gamma_Minus_One/rhoxc;
    
  }
  if (nDim == 2) {
    
    sqvel = val_velocity[0]*val_velocity[0]+val_velocity[1]*val_velocity[1];

    val_invp_tensor[0][0] = 1.0-0.5*gm1_o_c2*sqvel;
    val_invp_tensor[0][1]=gm1_o_c2*val_velocity[0];
    val_invp_tensor[0][2]=gm1_o_c2*val_velocity[1];
    val_invp_tensor[0][3]=-gm1_o_c2;

    val_invp_tensor[1][0]=-k1orho*val_velocity[0]+k0orho*val_velocity[1];
    val_invp_tensor[1][1]=k1orho;
    val_invp_tensor[1][2]=-k0orho;
    val_invp_tensor[1][3]=0.0;

    val_invp_tensor[2][0]=-k0orho*val_velocity[0]-k1orho*val_velocity[1]+0.5*gm1_o_rhoxc*sqvel;
    val_invp_tensor[2][1]=k0orho-gm1_o_rhoxc*val_velocity[0];
    val_invp_tensor[2][2]=k1orho-gm1_o_rhoxc*val_velocity[1];
    val_invp_tensor[2][3]=gm1_o_rhoxc;

    val_invp_tensor[3][0]=k0orho*val_velocity[0]+k1orho*val_velocity[1]+0.5*gm1_o_rhoxc*sqvel;
    val_invp_tensor[3][1]=-k0orho-gm1_o_rhoxc*val_velocity[0];
    val_invp_tensor[3][2]=-k1orho-gm1_o_rhoxc*val_velocity[1];
    val_invp_tensor[3][3]=gm1_o_rhoxc;
    
  }
}

void CNumerics::GetPMatrix_inv(su2double **val_invp_tensor, su2double *val_density, su2double *val_velocity,
    su2double *val_soundspeed, su2double *val_chi, su2double *val_kappa, su2double *val_normal) {

  su2double rhoxc, c2, k0orho, k1orho, sqvel, k_o_c2, k_o_rhoxc, dp_drho;

  rhoxc = *val_density * *val_soundspeed;
  c2 = *val_soundspeed * *val_soundspeed;
  k0orho = val_normal[0] / *val_density;
  k1orho = val_normal[1] / *val_density;
  k_o_c2 = (*val_kappa)/c2;
  k_o_rhoxc = (*val_kappa)/rhoxc;


  if (nDim == 3) {
    sqvel = val_velocity[0]*val_velocity[0]+val_velocity[1]*val_velocity[1]+val_velocity[2]*val_velocity[2];
    dp_drho = *val_chi + 0.5*sqvel*(*val_kappa);

    val_invp_tensor[0][0]=val_normal[0]-val_normal[2]*val_velocity[1] / *val_density + val_normal[1]*val_velocity[2] / *val_density - val_normal[0]*dp_drho/c2;
    val_invp_tensor[0][1]=val_normal[0]*val_velocity[0]*k_o_c2;
    val_invp_tensor[0][2]=val_normal[2] / *val_density + val_normal[0]*val_velocity[1]*k_o_c2;
    val_invp_tensor[0][3]=-val_normal[1] / *val_density + val_normal[0]*val_velocity[2]*k_o_c2;
    val_invp_tensor[0][4]=-val_normal[0]*k_o_c2;

    val_invp_tensor[1][0]=val_normal[1]+val_normal[2]*val_velocity[0] / *val_density - val_normal[0]*val_velocity[2] / *val_density - val_normal[1]*dp_drho/c2;
    val_invp_tensor[1][1]=-val_normal[2] / *val_density + val_normal[1]*val_velocity[0]*k_o_c2;
    val_invp_tensor[1][2]=val_normal[1]*val_velocity[1]*k_o_c2;
    val_invp_tensor[1][3]=val_normal[0] / *val_density + val_normal[1]*val_velocity[2]*k_o_c2;
    val_invp_tensor[1][4]=-val_normal[1]*k_o_c2;

    val_invp_tensor[2][0]=val_normal[2]-val_normal[1]*val_velocity[0] / *val_density + val_normal[0]*val_velocity[1] / *val_density - val_normal[2]*dp_drho/c2;
    val_invp_tensor[2][1]=val_normal[1] / *val_density + val_normal[2]*val_velocity[0]*k_o_c2;
    val_invp_tensor[2][2]=-val_normal[0] / *val_density + val_normal[2]*val_velocity[1]*k_o_c2;
    val_invp_tensor[2][3]=val_normal[2]*val_velocity[2]*k_o_c2;
    val_invp_tensor[2][4]=-val_normal[2]*k_o_c2;

    val_invp_tensor[3][0]=-(val_normal[0]*val_velocity[0]+val_normal[1]*val_velocity[1]+val_normal[2]*val_velocity[2]) / *val_density+ dp_drho/rhoxc;
    val_invp_tensor[3][1]=val_normal[0] / *val_density - val_velocity[0]*k_o_rhoxc;
    val_invp_tensor[3][2]=val_normal[1] / *val_density- val_velocity[1]*k_o_rhoxc;
    val_invp_tensor[3][3]=val_normal[2] / *val_density- val_velocity[2]*k_o_rhoxc;
    val_invp_tensor[3][4]= k_o_rhoxc;

    val_invp_tensor[4][0]=(val_normal[0]*val_velocity[0]+val_normal[1]*val_velocity[1]+val_normal[2]*val_velocity[2]) / *val_density+ dp_drho/rhoxc;
    val_invp_tensor[4][1]=-val_normal[0] / *val_density- val_velocity[0]*k_o_rhoxc;
    val_invp_tensor[4][2]=-val_normal[1] / *val_density- val_velocity[1]*k_o_rhoxc;
    val_invp_tensor[4][3]=-val_normal[2] / *val_density- val_velocity[2]*k_o_rhoxc;
    val_invp_tensor[4][4]= k_o_rhoxc;
  }
  if (nDim == 2) {
    sqvel = val_velocity[0]*val_velocity[0]+val_velocity[1]*val_velocity[1];
    dp_drho = *val_chi + 0.5*sqvel*(*val_kappa);

    val_invp_tensor[0][0] = 1.0 - dp_drho/c2;
    val_invp_tensor[0][1]= k_o_c2*val_velocity[0];
    val_invp_tensor[0][2]= k_o_c2*val_velocity[1];
    val_invp_tensor[0][3]=-k_o_c2;

    val_invp_tensor[1][0]=-k1orho*val_velocity[0]+k0orho*val_velocity[1];
    val_invp_tensor[1][1]=k1orho;
    val_invp_tensor[1][2]=-k0orho;
    val_invp_tensor[1][3]=0.0;

    val_invp_tensor[2][0]=-k0orho*val_velocity[0]-k1orho*val_velocity[1] + dp_drho/rhoxc;
    val_invp_tensor[2][1]=k0orho - k_o_rhoxc*val_velocity[0];
    val_invp_tensor[2][2]=k1orho - k_o_rhoxc*val_velocity[1];
    val_invp_tensor[2][3]=k_o_rhoxc;

    val_invp_tensor[3][0]=k0orho*val_velocity[0]+k1orho*val_velocity[1] + dp_drho/rhoxc;
    val_invp_tensor[3][1]=-k0orho - k_o_rhoxc*val_velocity[0];
    val_invp_tensor[3][2]=-k1orho - k_o_rhoxc*val_velocity[1];
    val_invp_tensor[3][3]= k_o_rhoxc;
  }
}

void CNumerics::GetinvRinvPe(su2double Beta2, su2double val_enthalpy,
                             su2double val_soundspeed, su2double val_density,
                             su2double* val_velocity, su2double **invRinvPe) {

  su2double sqvel;
  su2double factor = 1.0/(val_soundspeed*val_soundspeed*Beta2);

  if (nDim == 2) {

    sqvel = val_velocity[0]*val_velocity[0]+val_velocity[1]*val_velocity[1];

    invRinvPe[0][0] = factor;
    invRinvPe[0][1] = 0.0;
    invRinvPe[0][2] = 0.0;
    invRinvPe[0][3] = -val_density/Gamma;

    invRinvPe[1][0] = val_velocity[0]*factor;
    invRinvPe[1][1] = val_density;
    invRinvPe[1][2] = 0.0;
    invRinvPe[1][3] = -val_density*val_velocity[0]/Gamma;

    invRinvPe[2][0] = val_velocity[1]*factor;
    invRinvPe[2][1] = 0;
    invRinvPe[2][2] = val_density;
    invRinvPe[2][3] = -val_density*val_velocity[1]/Gamma;

    invRinvPe[3][0] = val_enthalpy*factor;
    invRinvPe[3][1] = val_density*val_velocity[0];
    invRinvPe[3][2] = val_density*val_velocity[1];
    invRinvPe[3][3] = -val_density*sqvel/(2.0*Gamma);
  }
  else {

    sqvel = val_velocity[0]*val_velocity[0]+val_velocity[1]*val_velocity[1]+val_velocity[2]*val_velocity[2];

    invRinvPe[0][0] =  factor;
    invRinvPe[0][1] = 0.0;
    invRinvPe[0][2] = 0.0;
    invRinvPe[0][3] = 0.0;
    invRinvPe[0][4] = -val_density/Gamma;

    invRinvPe[1][0] = val_velocity[0]*factor;
    invRinvPe[1][1] = val_density;
    invRinvPe[1][2] = 0.0;
    invRinvPe[1][3] = 0.0;
    invRinvPe[1][4] = -val_density*val_velocity[0]/Gamma;

    invRinvPe[2][0] = val_velocity[1]*factor;
    invRinvPe[2][1] = 0;
    invRinvPe[2][2] = val_density;
    invRinvPe[2][3] = 0.0;
    invRinvPe[2][4] = -val_density*val_velocity[1]/Gamma;


    invRinvPe[3][0] = val_velocity[2]*factor;
    invRinvPe[3][1] = 0;
    invRinvPe[3][2] = 0;
    invRinvPe[3][3] = val_density;
    invRinvPe[3][4] = -val_density*val_velocity[2]/Gamma;

    invRinvPe[4][0] = val_enthalpy*factor;
    invRinvPe[4][1] = val_density*val_velocity[0];
    invRinvPe[4][2] = val_density*val_velocity[1];
    invRinvPe[4][3] = val_density*val_velocity[2];
    invRinvPe[4][4] = -val_density*sqvel/(2.0*Gamma);

  }

}

void CNumerics::GetRMatrix(su2double val_pressure, su2double val_soundspeed, su2double val_density, su2double* val_velocity, su2double **R_Matrix) {

  su2double sqvel;
  //su2double factor = 1.0/(val_soundspeed*val_soundspeed*1);
  su2double gm1 = Gamma - 1.0;

  if (nDim == 2) {

    sqvel = val_velocity[0]*val_velocity[0]+val_velocity[1]*val_velocity[1];

    R_Matrix[0][0] =  0.5*gm1*sqvel;
    R_Matrix[0][1] = -val_velocity[0]*gm1;
    R_Matrix[0][2] = -val_velocity[1]*gm1;
    R_Matrix[0][3] = gm1;

    R_Matrix[1][0] = -val_velocity[0]/val_density;
    R_Matrix[1][1] = 1.0/val_density;
    R_Matrix[1][2] = 0.0;
    R_Matrix[1][3] = 0.0;

    R_Matrix[2][0] = -val_velocity[1]/val_density;
    R_Matrix[2][1] = 0.0;
    R_Matrix[2][2] = 1.0/val_density;
    R_Matrix[2][3] = 0.0;

    R_Matrix[3][0] = 0.5*gm1*sqvel/val_pressure - Gamma/val_density;
    R_Matrix[3][1] = -gm1*val_velocity[0]/val_pressure;
    R_Matrix[3][2] = -gm1*val_velocity[1]/val_pressure;
    R_Matrix[3][3] = gm1/val_pressure;
  }
  else {

    sqvel = val_velocity[0]*val_velocity[0]+val_velocity[1]*val_velocity[1]+val_velocity[2]*val_velocity[2];

    R_Matrix[0][0] =  0.5*gm1*sqvel;
    R_Matrix[0][1] = -val_velocity[0]*gm1;
    R_Matrix[0][2] = -val_velocity[1]*gm1;
    R_Matrix[0][3] = -val_velocity[2]*gm1;
    R_Matrix[0][4] = gm1;

    R_Matrix[1][0] = -val_velocity[0]/val_density;
    R_Matrix[1][1] = 1.0/val_density;
    R_Matrix[1][2] = 0.0;
    R_Matrix[1][3] = 0.0;
    R_Matrix[1][4] = 0.0;

    R_Matrix[2][0] = -val_velocity[1]/val_density;
    R_Matrix[2][1] = 0.0;
    R_Matrix[2][2] = 1.0/val_density;
    R_Matrix[2][3] = 0.0;
    R_Matrix[2][4] = 0.0;

    R_Matrix[3][0] = -val_velocity[2]/val_density;
    R_Matrix[3][1] = 0.0;
    R_Matrix[3][2] = 0.0;
    R_Matrix[3][3] = 1.0/val_density;
    R_Matrix[3][4] = 0.0;

    R_Matrix[4][0] = 0.5*gm1*sqvel/val_pressure - Gamma/val_density;
    R_Matrix[4][1] = -gm1*val_velocity[0]/val_pressure;
    R_Matrix[4][2] = -gm1*val_velocity[1]/val_pressure;
    R_Matrix[4][3] = -gm1*val_velocity[2]/val_pressure;
    R_Matrix[4][4] = gm1/val_pressure;

  }

}



void CNumerics::GetRMatrix(su2double val_soundspeed, su2double val_density, su2double **R_Matrix) {

  su2double cc, rhoc;
  cc = val_soundspeed*val_soundspeed;
  rhoc = val_density*val_soundspeed;
  if (nDim == 2) {
    R_Matrix[0][0] = -1.0/cc;
    R_Matrix[0][1] = 0.0;
    R_Matrix[0][2] = 0.5/cc;
    R_Matrix[0][3] = 0.5/cc;

    R_Matrix[1][0] = 0.0;
    R_Matrix[1][1] = 0.0;
    R_Matrix[1][2] = 0.5/rhoc;
    R_Matrix[1][3] = -0.5/rhoc;

    R_Matrix[2][0] = 0.0;
    R_Matrix[2][1] = 1.0/rhoc;
    R_Matrix[2][2] = 0.0;
    R_Matrix[2][3] = 0.0;

    R_Matrix[3][0] = 0.0;
    R_Matrix[3][1] = 0.0;
    R_Matrix[3][2] = 0.5;
    R_Matrix[3][3] = 0.5;

  }
  else {

    R_Matrix[0][0] = -1.0/cc;
    R_Matrix[0][1] = 0.0;
    R_Matrix[0][2] = 0.0;
    R_Matrix[0][3] = 0.5/cc;
    R_Matrix[0][4] = 0.5/cc;

    R_Matrix[1][0] = 0.0;
    R_Matrix[1][1] = 0.0;
    R_Matrix[1][2] = 0.0;
    R_Matrix[1][3] = 0.5/rhoc;
    R_Matrix[1][4] = -0.5/rhoc;

    R_Matrix[2][0] = 0.0;
    R_Matrix[2][1] = 1.0/rhoc;
    R_Matrix[2][2] = 0.0;
    R_Matrix[2][3] = 0.0;
    R_Matrix[2][4] = 0.0;

    R_Matrix[3][0] = 0.0;
    R_Matrix[3][1] = 0.0;
    R_Matrix[3][2] = 1.0/rhoc;
    R_Matrix[3][3] = 0.0;
    R_Matrix[3][4] = 0.0;

    R_Matrix[4][0] = 0.0;
    R_Matrix[4][1] = 0.0;
    R_Matrix[4][2] = 0.0;
    R_Matrix[4][3] = 0.5;
    R_Matrix[4][4] = 0.5;

}

}

void CNumerics::GetLMatrix(su2double val_soundspeed, su2double val_density, su2double **L_Matrix) {

  su2double cc, rhoc;
  cc = val_soundspeed*val_soundspeed;
  rhoc = val_density*val_soundspeed;
  if (nDim == 2) {

    L_Matrix[0][0] = -cc;
    L_Matrix[0][1] = 0.0;
    L_Matrix[0][2] = 0.0;
    L_Matrix[0][3] = 1.0;

    L_Matrix[1][0] = 0.0;
    L_Matrix[1][1] = 0.0;
    L_Matrix[1][2] = rhoc;
    L_Matrix[1][3] = 0.0;

    L_Matrix[2][0] = 0.0;
    L_Matrix[2][1] = rhoc;
    L_Matrix[2][2] = 0.0;
    L_Matrix[2][3] = 1.0;

    L_Matrix[3][0] = 0.0;
    L_Matrix[3][1] = -rhoc;
    L_Matrix[3][2] = 0.0;
    L_Matrix[3][3] = 1.0;
  }
  else {

    L_Matrix[0][0] = -cc;
    L_Matrix[0][1] = 0.0;
    L_Matrix[0][2] = 0.0;
    L_Matrix[0][3] = 0.0;
    L_Matrix[0][4] = 1.0;

    L_Matrix[1][0] = 0.0;
    L_Matrix[1][1] = 0.0;
    L_Matrix[1][2] = rhoc;
    L_Matrix[1][3] = 0.0;
    L_Matrix[1][4] = 0.0;

    L_Matrix[2][0] = 0.0;
    L_Matrix[2][1] = 0.0;
    L_Matrix[2][2] = 0.0;
    L_Matrix[2][3] = rhoc;
    L_Matrix[2][4] = 0.0;

    L_Matrix[3][0] = 0.0;
    L_Matrix[3][1] = rhoc;
    L_Matrix[3][2] = 0.0;
    L_Matrix[3][3] = 0.0;
    L_Matrix[3][4] = 1.0;

    L_Matrix[4][0] = 0.0;
    L_Matrix[4][1] = -rhoc;
    L_Matrix[4][2] = 0.0;
    L_Matrix[4][3] = 0.0;
    L_Matrix[4][4] = 1.0;

  }

}

void CNumerics::ComputeResJacobianGiles(CFluidModel *FluidModel, su2double pressure, su2double density, su2double *turboVel, su2double alphaInBC, su2double gammaInBC,  su2double **R_c, su2double **R_c_inv){
  su2double rhoc, cc;
  su2double dhdrho_P, dhdP_rho, dsdrho_P,dsdP_rho;

  FluidModel->ComputeDerivativeNRBC_Prho(pressure, density);
  cc   = FluidModel->GetSoundSpeed2();
  rhoc = density*sqrt(cc);


  dhdrho_P  = FluidModel->Getdhdrho_P();
  dhdP_rho  = FluidModel->GetdhdP_rho();
  dsdrho_P  = FluidModel->Getdsdrho_P();
  dsdP_rho  = FluidModel->GetdsdP_rho();

  if (nDim == 2){

    R_c[0][0] = -1/cc*dsdrho_P;                   //a11
    R_c[0][1] = 0.0;                                //a12
    R_c[0][2] = 0.5/cc*dsdrho_P + 0.5*dsdP_rho;    //a13

    R_c[1][0] = 0.0;                                //a21
    R_c[1][1] = 1/rhoc;                           //a22
    R_c[1][2] = -0.5/rhoc*tan(alphaInBC);          //a23

    R_c[2][0] = -1/cc*dhdrho_P;                                //a31
    R_c[2][1] = turboVel[1]/rhoc;                                       //a32
    R_c[2][2] = 0.5/cc*dhdrho_P + 0.5*turboVel[0]/rhoc + 0.5*dhdP_rho;  //a33

    InvMatrix3D(R_c, R_c_inv);
  }
  else{
    R_c[0][0] = -1/cc*dsdrho_P;                     //a11
    R_c[0][1] = 0.0;                                //a12
    R_c[0][2] = 0.0;                                //a13
    R_c[0][3] = 0.5/cc*dsdrho_P + 0.5*dsdP_rho;     //a14

    R_c[1][0] = 0.0;                                //a21
    R_c[1][1] = 1/rhoc;                             //a22
    R_c[1][2] = 0.0;                                //a23
    R_c[1][3] = -0.5/rhoc*tan(alphaInBC);           //a24

    R_c[2][0] = 0.0;                                //a31
    R_c[2][1] = 0.0;                                //a32
    R_c[2][2] = 1/rhoc;                             //a33
    R_c[2][3] = -0.5/rhoc*tan(gammaInBC);           //a34

    R_c[3][0] = -1/cc*dhdrho_P;                                          //a41
    R_c[3][1] = turboVel[1]/rhoc;                                        //a42
    R_c[3][2] = turboVel[2]/rhoc;                                        //a43
    R_c[3][3] = 0.5/cc*dhdrho_P + 0.5*turboVel[0]/rhoc + 0.5*dhdP_rho;   //a44

    InvMatrix4D(R_c, R_c_inv);
  }
}

void CNumerics::InvMatrix3D(su2double **matrix, su2double **invMatrix){

  su2double invDet;

  invDet = 1 /
      (- matrix[0][2]*matrix[1][1]*matrix[2][0] + matrix[0][1]*matrix[1][2]*matrix[2][0] + matrix[0][2]*matrix[1][0]*matrix[2][1] -
         matrix[0][0]*matrix[1][2]*matrix[2][1] - matrix[0][1]*matrix[1][0]*matrix[2][2] + matrix[0][0]*matrix[1][1]*matrix[2][2]);

  invMatrix[0][0] = invDet*( - matrix[1][2]*matrix[2][1] + matrix[1][1]*matrix[2][2] );
  invMatrix[0][1] = invDet*( + matrix[0][2]*matrix[2][1] - matrix[0][1]*matrix[2][2] );
  invMatrix[0][2] = invDet*( - matrix[0][2]*matrix[1][1] + matrix[0][1]*matrix[1][2] );

  invMatrix[1][0] = invDet*( + matrix[1][2]*matrix[2][0] - matrix[1][0]*matrix[2][2] );
  invMatrix[1][1] = invDet*( - matrix[0][2]*matrix[2][0] + matrix[0][0]*matrix[2][2] );
  invMatrix[1][2] = invDet*( + matrix[0][2]*matrix[1][0] - matrix[0][0]*matrix[1][2] );

  invMatrix[2][0] = invDet*( - matrix[1][1]*matrix[2][0] + matrix[1][0]*matrix[2][1] );
  invMatrix[2][1] = invDet*( + matrix[0][1]*matrix[2][0] - matrix[0][0]*matrix[2][1] );
  invMatrix[2][2] = invDet*( - matrix[0][1]*matrix[1][0] + matrix[0][0]*matrix[1][1] );

}

void CNumerics::InvMatrix4D(su2double **matrix, su2double **invMatrix){
  su2double invDet;

  invDet = 1 /
      (matrix[0][3]*matrix[1][2]*matrix[2][1]*matrix[3][0] - matrix[0][2]*matrix[1][3]*matrix[2][1]*matrix[3][0] - matrix[0][3]*matrix[1][1]*matrix[2][2]*matrix[3][0] +
          matrix[0][1]*matrix[1][3]*matrix[2][2]*matrix[3][0] + matrix[0][2]*matrix[1][1]*matrix[2][3]*matrix[3][0] - matrix[0][1]*matrix[1][2]*matrix[2][3]*matrix[3][0] -
          matrix[0][3]*matrix[1][2]*matrix[2][0]*matrix[3][1] + matrix[0][2]*matrix[1][3]*matrix[2][0]*matrix[3][1] + matrix[0][3]*matrix[1][0]*matrix[2][2]*matrix[3][1] -
          matrix[0][0]*matrix[1][3]*matrix[2][2]*matrix[3][1] - matrix[0][2]*matrix[1][0]*matrix[2][3]*matrix[3][1] + matrix[0][0]*matrix[1][2]*matrix[2][3]*matrix[3][1] +
          matrix[0][3]*matrix[1][1]*matrix[2][0]*matrix[3][2] - matrix[0][1]*matrix[1][3]*matrix[2][0]*matrix[3][2] - matrix[0][3]*matrix[1][0]*matrix[2][1]*matrix[3][2] +
          matrix[0][0]*matrix[1][3]*matrix[2][1]*matrix[3][2] + matrix[0][1]*matrix[1][0]*matrix[2][3]*matrix[3][2] - matrix[0][0]*matrix[1][1]*matrix[2][3]*matrix[3][2] -
          matrix[0][2]*matrix[1][1]*matrix[2][0]*matrix[3][3] + matrix[0][1]*matrix[1][2]*matrix[2][0]*matrix[3][3] + matrix[0][2]*matrix[1][0]*matrix[2][1]*matrix[3][3] -
          matrix[0][0]*matrix[1][2]*matrix[2][1]*matrix[3][3] - matrix[0][1]*matrix[1][0]*matrix[2][2]*matrix[3][3] + matrix[0][0]*matrix[1][1]*matrix[2][2]*matrix[3][3]);

  invMatrix[0][0] = invDet*(- matrix[1][3]*matrix[2][2]*matrix[3][1] + matrix[1][2]*matrix[2][3]*matrix[3][1] + matrix[1][3]*matrix[2][1]*matrix[3][2] - matrix[1][1]*matrix[2][3]*matrix[3][2] - matrix[1][2]*matrix[2][1]*matrix[3][3] + matrix[1][1]*matrix[2][2]*matrix[3][3]) ;
  invMatrix[0][1] = invDet*(  matrix[0][3]*matrix[2][2]*matrix[3][1] - matrix[0][2]*matrix[2][3]*matrix[3][1] - matrix[0][3]*matrix[2][1]*matrix[3][2] + matrix[0][1]*matrix[2][3]*matrix[3][2] + matrix[0][2]*matrix[2][1]*matrix[3][3] - matrix[0][1]*matrix[2][2]*matrix[3][3]) ;
  invMatrix[0][2] = invDet*(- matrix[0][3]*matrix[1][2]*matrix[3][1] + matrix[0][2]*matrix[1][3]*matrix[3][1] + matrix[0][3]*matrix[1][1]*matrix[3][2] - matrix[0][1]*matrix[1][3]*matrix[3][2] - matrix[0][2]*matrix[1][1]*matrix[3][3] + matrix[0][1]*matrix[1][2]*matrix[3][3]) ;
  invMatrix[0][3] = invDet*(  matrix[0][3]*matrix[1][2]*matrix[2][1] - matrix[0][2]*matrix[1][3]*matrix[2][1] - matrix[0][3]*matrix[1][1]*matrix[2][2] + matrix[0][1]*matrix[1][3]*matrix[2][2] + matrix[0][2]*matrix[1][1]*matrix[2][3] - matrix[0][1]*matrix[1][2]*matrix[2][3]) ;

  invMatrix[1][0] = invDet*(  matrix[1][3]*matrix[2][2]*matrix[3][0] - matrix[1][2]*matrix[2][3]*matrix[3][0] - matrix[1][3]*matrix[2][0]*matrix[3][2] + matrix[1][0]*matrix[2][3]*matrix[3][2] + matrix[1][2]*matrix[2][0]*matrix[3][3] - matrix[1][0]*matrix[2][2]*matrix[3][3]) ;
  invMatrix[1][1] = invDet*(- matrix[0][3]*matrix[2][2]*matrix[3][0] + matrix[0][2]*matrix[2][3]*matrix[3][0] + matrix[0][3]*matrix[2][0]*matrix[3][2] - matrix[0][0]*matrix[2][3]*matrix[3][2] - matrix[0][2]*matrix[2][0]*matrix[3][3] + matrix[0][0]*matrix[2][2]*matrix[3][3]) ;
  invMatrix[1][2] = invDet*(  matrix[0][3]*matrix[1][2]*matrix[3][0] - matrix[0][2]*matrix[1][3]*matrix[3][0] - matrix[0][3]*matrix[1][0]*matrix[3][2] + matrix[0][0]*matrix[1][3]*matrix[3][2] + matrix[0][2]*matrix[1][0]*matrix[3][3] - matrix[0][0]*matrix[1][2]*matrix[3][3]) ;
  invMatrix[1][3] = invDet*(- matrix[0][3]*matrix[1][2]*matrix[2][0] + matrix[0][2]*matrix[1][3]*matrix[2][0] + matrix[0][3]*matrix[1][0]*matrix[2][2] - matrix[0][0]*matrix[1][3]*matrix[2][2] - matrix[0][2]*matrix[1][0]*matrix[2][3] + matrix[0][0]*matrix[1][2]*matrix[2][3]) ;

  invMatrix[2][0] = invDet*(- matrix[1][3]*matrix[2][1]*matrix[3][0] + matrix[1][1]*matrix[2][3]*matrix[3][0] + matrix[1][3]*matrix[2][0]*matrix[3][1] - matrix[1][0]*matrix[2][3]*matrix[3][1] - matrix[1][1]*matrix[2][0]*matrix[3][3] + matrix[1][0]*matrix[2][1]*matrix[3][3]) ;
  invMatrix[2][1] = invDet*(  matrix[0][3]*matrix[2][1]*matrix[3][0] - matrix[0][1]*matrix[2][3]*matrix[3][0] - matrix[0][3]*matrix[2][0]*matrix[3][1] + matrix[0][0]*matrix[2][3]*matrix[3][1] + matrix[0][1]*matrix[2][0]*matrix[3][3] - matrix[0][0]*matrix[2][1]*matrix[3][3]) ;
  invMatrix[2][2] = invDet*(- matrix[0][3]*matrix[1][1]*matrix[3][0] + matrix[0][1]*matrix[1][3]*matrix[3][0] + matrix[0][3]*matrix[1][0]*matrix[3][1] - matrix[0][0]*matrix[1][3]*matrix[3][1] - matrix[0][1]*matrix[1][0]*matrix[3][3] + matrix[0][0]*matrix[1][1]*matrix[3][3]) ;
  invMatrix[2][3] = invDet*(  matrix[0][3]*matrix[1][1]*matrix[2][0] - matrix[0][1]*matrix[1][3]*matrix[2][0] - matrix[0][3]*matrix[1][0]*matrix[2][1] + matrix[0][0]*matrix[1][3]*matrix[2][1] + matrix[0][1]*matrix[1][0]*matrix[2][3] - matrix[0][0]*matrix[1][1]*matrix[2][3]) ;

  invMatrix[3][0] = invDet*(  matrix[1][2]*matrix[2][1]*matrix[3][0] - matrix[1][1]*matrix[2][2]*matrix[3][0] - matrix[1][2]*matrix[2][0]*matrix[3][1] + matrix[1][0]*matrix[2][2]*matrix[3][1] + matrix[1][1]*matrix[2][0]*matrix[3][2] - matrix[1][0]*matrix[2][1]*matrix[3][2]) ;
  invMatrix[3][1] = invDet*(- matrix[0][2]*matrix[2][1]*matrix[3][0] + matrix[0][1]*matrix[2][2]*matrix[3][0] + matrix[0][2]*matrix[2][0]*matrix[3][1] - matrix[0][0]*matrix[2][2]*matrix[3][1] - matrix[0][1]*matrix[2][0]*matrix[3][2] + matrix[0][0]*matrix[2][1]*matrix[3][2]) ;
  invMatrix[3][2] = invDet*(  matrix[0][2]*matrix[1][1]*matrix[3][0] - matrix[0][1]*matrix[1][2]*matrix[3][0] - matrix[0][2]*matrix[1][0]*matrix[3][1] + matrix[0][0]*matrix[1][2]*matrix[3][1] + matrix[0][1]*matrix[1][0]*matrix[3][2] - matrix[0][0]*matrix[1][1]*matrix[3][2]) ;
  invMatrix[3][3] = invDet*(- matrix[0][2]*matrix[1][1]*matrix[2][0] + matrix[0][1]*matrix[1][2]*matrix[2][0] + matrix[0][2]*matrix[1][0]*matrix[2][1] - matrix[0][0]*matrix[1][2]*matrix[2][1] - matrix[0][1]*matrix[1][0]*matrix[2][2] + matrix[0][0]*matrix[1][1]*matrix[2][2]) ;


}

void CNumerics::GetCharJump(su2double val_soundspeed, su2double val_density, su2double *delta_prim, su2double *delta_char){

  su2double cc, rhoc;
  cc = val_soundspeed*val_soundspeed;
  rhoc = val_density*val_soundspeed;
  if (nDim == 2) {
    delta_char[0] = -cc*delta_prim[0] + delta_prim[3];
    delta_char[1] = rhoc*delta_prim[2];
    delta_char[2] = rhoc*delta_prim[1] + delta_prim[3];																	;
    delta_char[3] = -rhoc*delta_prim[1] + delta_prim[3];
  }else {
    delta_char[0] = -cc*delta_prim[0] + delta_prim[4];
    delta_char[1] = rhoc*delta_prim[2];
    delta_char[2] = rhoc*delta_prim[3];
    delta_char[3] = rhoc*delta_prim[1] + delta_prim[4];
    delta_char[4] = -rhoc*delta_prim[1] + delta_prim[4];
  }
}

void CNumerics::GetPrecondJacobian(su2double Beta2, su2double r_hat, su2double s_hat, su2double t_hat, su2double rB2a2, su2double* Lambda, su2double *val_normal,
    su2double **val_absPeJac) {

  su2double lam1, lam2, lam3, lam4;
  lam1 = Lambda[0]; lam2 = Lambda[1]; lam3 = Lambda[2]; lam4 = Lambda[3];

  if (nDim == 2) {

    val_absPeJac[0][0] =  lam3*s_hat/(2.0*t_hat) - lam4*r_hat/(2.0*t_hat);
    val_absPeJac[0][1] = -lam3*rB2a2*val_normal[0]/(2.0*t_hat) + lam4*rB2a2*val_normal[0]/(2.0*t_hat);
    val_absPeJac[0][2] = -lam3*rB2a2*val_normal[1]/(2.0*t_hat) + lam4*rB2a2*val_normal[1]/(2.0*t_hat);
    val_absPeJac[0][3] =  0.0;

    val_absPeJac[1][0] = r_hat*val_normal[0]*lam3*s_hat/(2.0*t_hat*rB2a2) + s_hat*val_normal[0]*lam4*(-r_hat)/(2.0*t_hat*rB2a2);
    val_absPeJac[1][1] = lam2*(val_normal[1]*val_normal[1]) - lam3*r_hat*val_normal[0]*val_normal[0]/(2.0*t_hat) + lam4*s_hat*val_normal[0]*val_normal[0]/(2.0*t_hat);
    val_absPeJac[1][2] = -lam2*val_normal[0]*val_normal[1] - lam3*r_hat*val_normal[0]*val_normal[1]/(2.0*t_hat) + lam4*s_hat*val_normal[0]*val_normal[1]/(2.0*t_hat);
    val_absPeJac[1][3] = 0.0;

    val_absPeJac[2][0] = lam3*r_hat*val_normal[1]*s_hat/(2.0*t_hat*rB2a2) - s_hat*val_normal[1]*lam4*r_hat/(2.0*t_hat*rB2a2);
    val_absPeJac[2][1] = -val_normal[0]*val_normal[1]*lam2 - r_hat*val_normal[1]*val_normal[0]*lam3/(2.0*t_hat) + s_hat*val_normal[0]*val_normal[1]*lam4/(2.0*t_hat);
    val_absPeJac[2][2] = val_normal[0]*val_normal[0]*lam2 -r_hat*val_normal[1]*val_normal[1]*lam3/(2.0*t_hat) + s_hat*val_normal[1]*val_normal[1]*lam4/(2.0*t_hat);
    val_absPeJac[2][3] = 0.0;

    val_absPeJac[3][0] = 0.0;
    val_absPeJac[3][1] = 0.0;
    val_absPeJac[3][2] = 0.0;
    val_absPeJac[3][3] = lam1;

  }
  else {

    su2double lam5 = Lambda[4];

    val_absPeJac[0][0] =  lam4*s_hat/(2.0*t_hat) - lam5*r_hat/(2.0*t_hat);
    val_absPeJac[0][1] = -lam4*rB2a2*val_normal[0]/(2.0*t_hat) + lam5*rB2a2*val_normal[0]/(2.0*t_hat);
    val_absPeJac[0][2] = -lam4*rB2a2*val_normal[1]/(2.0*t_hat) + lam5*rB2a2*val_normal[1]/(2.0*t_hat);
    val_absPeJac[0][3] = -lam4*rB2a2*val_normal[2]/(2.0*t_hat) + lam5*rB2a2*val_normal[2]/(2.0*t_hat);
    val_absPeJac[0][4] =  0.0;

    val_absPeJac[1][0] = r_hat*val_normal[0]*lam4*s_hat/(2.0*t_hat*rB2a2) + s_hat*val_normal[0]*lam5*(-r_hat)/(2.0*t_hat*rB2a2);
    val_absPeJac[1][1] = lam2*(val_normal[2]*val_normal[2] + val_normal[1]*val_normal[1]) - lam4*r_hat*val_normal[0]*val_normal[0]/(2.0*t_hat) + lam5*s_hat*val_normal[0]*val_normal[0]/(2.0*t_hat);
    val_absPeJac[1][2] = -lam2*val_normal[0]*val_normal[1] - lam4*r_hat*val_normal[0]*val_normal[1]/(2.0*t_hat) + lam5*s_hat*val_normal[0]*val_normal[1]/(2.0*t_hat);
    val_absPeJac[1][3] = -lam2*val_normal[0]*val_normal[2] - lam4*r_hat*val_normal[0]*val_normal[2]/(2.0*t_hat) + lam5*s_hat*val_normal[0]*val_normal[2]/(2.0*t_hat);
    val_absPeJac[1][4] = 0.0;

    val_absPeJac[2][0] = lam4*r_hat*val_normal[1]*s_hat/(2.0*t_hat*rB2a2) - s_hat*val_normal[1]*lam5*r_hat/(2.0*t_hat*rB2a2);
    val_absPeJac[2][1] = -val_normal[0]*val_normal[1]*lam2 - r_hat*val_normal[1]*val_normal[0]*lam4/(2.0*t_hat) + s_hat*val_normal[0]*val_normal[1]*lam5/(2.0*t_hat);
    val_absPeJac[2][2] = val_normal[0]*val_normal[0]*lam2 + val_normal[2]*val_normal[2]*lam3 -r_hat*val_normal[1]*val_normal[1]*lam4/(2.0*t_hat) + s_hat*val_normal[1]*val_normal[1]*lam5/(2.0*t_hat);
    val_absPeJac[2][3] = -val_normal[2]*val_normal[1]*lam2 - r_hat*val_normal[2]*val_normal[1]*lam4/(2.0*t_hat) + s_hat*lam5*val_normal[1]*val_normal[2]/(2.0*t_hat);
    val_absPeJac[2][4] = 0.0;

    val_absPeJac[3][0] = r_hat*s_hat*val_normal[2]*lam4/(2.0*t_hat*rB2a2) - r_hat*s_hat*val_normal[2]*lam5/(2.0*t_hat*rB2a2);
    val_absPeJac[3][1] = -val_normal[0]*val_normal[2]*lam3 - lam4*val_normal[0]*val_normal[2]*r_hat/(2.0*t_hat) + lam5*val_normal[0]*val_normal[2]*s_hat/(2.0*t_hat);
    val_absPeJac[3][2] = -val_normal[1]*val_normal[2]*lam3 - lam4*val_normal[1]*val_normal[2]*r_hat/(2.0*t_hat) + lam5*val_normal[1]*val_normal[2]*s_hat/(2.0*t_hat);
    val_absPeJac[3][3] = (val_normal[1]*val_normal[1] + val_normal[0]*val_normal[0])*lam3 - lam4*val_normal[2]*val_normal[2]*r_hat/(2.0*t_hat) + lam5*val_normal[2]*val_normal[2]*s_hat/(2.0*t_hat);
    val_absPeJac[3][4] = 0.0;

    val_absPeJac[4][0] = 0.0;
    val_absPeJac[4][1] = 0.0;
    val_absPeJac[4][2] = 0.0;
    val_absPeJac[4][3] = 0.0;
    val_absPeJac[4][4] = lam1;

  }

}

void CNumerics::GetJacInviscidLambda_fabs(su2double *val_velocity, su2double val_soundspeed,
    su2double *val_normal, su2double *val_Lambda_Vector) {
  su2double ProjVelocity = 0;

  for (unsigned short iDim = 0; iDim < nDim; iDim++)
    ProjVelocity += val_velocity[iDim]*val_normal[iDim];

  if (nDim == 3) {
    val_Lambda_Vector[0] = fabs(ProjVelocity);
    val_Lambda_Vector[1] = fabs(ProjVelocity);
    val_Lambda_Vector[2] = fabs(ProjVelocity);
    val_Lambda_Vector[3] = fabs(ProjVelocity + val_soundspeed);
    val_Lambda_Vector[4] = fabs(ProjVelocity - val_soundspeed);
  }

  if (nDim == 2) {
    val_Lambda_Vector[0] = fabs(ProjVelocity);
    val_Lambda_Vector[1] = fabs(ProjVelocity);
    val_Lambda_Vector[2] = fabs(ProjVelocity + val_soundspeed);
    val_Lambda_Vector[3] = fabs(ProjVelocity - val_soundspeed);
  }
}

void CNumerics::GetAdjViscousFlux_Jac(su2double Pressure_i, su2double Pressure_j, su2double Density_i, su2double Density_j,
                                      su2double ViscDens_i, su2double ViscDens_j, su2double *Velocity_i, su2double *Velocity_j,
                                      su2double sq_vel_i, su2double sq_vel_j,
                                      su2double XiDens_i, su2double XiDens_j, su2double **Mean_GradPhi, su2double *Mean_GradPsiE,
                                      su2double dPhiE_dn, su2double *Normal, su2double *Edge_Vector, su2double dist_ij_2, su2double *val_residual_i, su2double *val_residual_j,
                                      su2double **val_Jacobian_ii, su2double **val_Jacobian_ij, su2double **val_Jacobian_ji,
                                      su2double **val_Jacobian_jj, bool implicit) {
  
  su2double Sigma_xx, Sigma_yy, Sigma_zz, Sigma_xy, Sigma_xz, Sigma_yz,
  Sigma_xx5, Sigma_yy5, Sigma_zz5, Sigma_xy5, Sigma_xz5,
  Sigma_yz5, Sigma_5, eta_xx, eta_yy, eta_zz, eta_xy, eta_xz, eta_yz;
  su2double dSigmaxx_phi1, dSigmayy_phi1, dSigmazz_phi1, dSigmaxy_phi1, dSigmaxz_phi1, dSigmayz_phi1;
  su2double dSigmaxx_phi2, dSigmayy_phi2, dSigmazz_phi2, dSigmaxy_phi2, dSigmaxz_phi2, dSigmayz_phi2;
  su2double dSigmaxx_phi3, dSigmayy_phi3, dSigmazz_phi3, dSigmaxy_phi3, dSigmaxz_phi3, dSigmayz_phi3;
  su2double dSigma5_psi5;
  unsigned short iVar, jVar;
  
  if (nDim == 3) {
    
    /*--- Residual at iPoint ---*/
    
    Sigma_xx = ViscDens_i * (FOUR3 * Mean_GradPhi[0][0] -  TWO3 * Mean_GradPhi[1][1] - TWO3  * Mean_GradPhi[2][2]);
    Sigma_yy = ViscDens_i * (-TWO3 * Mean_GradPhi[0][0] + FOUR3 * Mean_GradPhi[1][1] - TWO3  * Mean_GradPhi[2][2]);
    Sigma_zz = ViscDens_i * (-TWO3 * Mean_GradPhi[0][0] -  TWO3 * Mean_GradPhi[1][1] + FOUR3 * Mean_GradPhi[2][2]);
    Sigma_xy = ViscDens_i * (Mean_GradPhi[1][0] + Mean_GradPhi[0][1]);
    Sigma_xz = ViscDens_i * (Mean_GradPhi[2][0] + Mean_GradPhi[0][2]);
    Sigma_yz = ViscDens_i * (Mean_GradPhi[2][1] + Mean_GradPhi[1][2]);
    Sigma_xx5 = ViscDens_i * ( FOUR3 * Velocity_i[0] * Mean_GradPsiE[0] -  TWO3 * Velocity_i[1] * Mean_GradPsiE[1] -  TWO3 * Velocity_i[2] * Mean_GradPsiE[2]);
    Sigma_yy5 = ViscDens_i * (- TWO3 * Velocity_i[0] * Mean_GradPsiE[0] + FOUR3 * Velocity_i[1] * Mean_GradPsiE[1] -  TWO3 * Velocity_i[2] * Mean_GradPsiE[2]);
    Sigma_zz5 = ViscDens_i * (- TWO3 * Velocity_i[0] * Mean_GradPsiE[0] -  TWO3 * Velocity_i[1] * Mean_GradPsiE[1] + FOUR3 * Velocity_i[2] * Mean_GradPsiE[2]);
    Sigma_xy5 = ViscDens_i * (Velocity_i[0] * Mean_GradPsiE[1] + Velocity_i[1] * Mean_GradPsiE[0]);
    Sigma_xz5 = ViscDens_i * (Velocity_i[0] * Mean_GradPsiE[2] + Velocity_i[2] * Mean_GradPsiE[0]);
    Sigma_yz5 = ViscDens_i * (Velocity_i[1] * Mean_GradPsiE[2] + Velocity_i[2] * Mean_GradPsiE[1]);
    Sigma_5   = XiDens_i * dPhiE_dn;
    eta_xx = Sigma_xx + Sigma_xx5; eta_yy = Sigma_yy + Sigma_yy5; eta_zz = Sigma_zz + Sigma_zz5;
    eta_xy = Sigma_xy + Sigma_xy5; eta_xz = Sigma_xz + Sigma_xz5; eta_yz = Sigma_yz + Sigma_yz5;
    
    val_residual_i[0] = - (Velocity_i[0] * Normal[0] * eta_xx  + Velocity_i[1] * Normal[1] * eta_yy + Velocity_i[2] * Normal[2] * eta_zz
                           + (Velocity_i[0] * Normal[1] + Velocity_i[1] * Normal[0]) * eta_xy
                           + (Velocity_i[0] * Normal[2] + Velocity_i[2] * Normal[0]) * eta_xz
                           + (Velocity_i[2] * Normal[1] + Velocity_i[1] * Normal[2]) * eta_yz
                           - (sq_vel_i - Pressure_i/(Density_i*Gamma_Minus_One)) * Sigma_5);
    
    val_residual_i[1] = (eta_xx * Normal[0] + eta_xy * Normal[1] + eta_xz * Normal[2] - Velocity_i[0] * Sigma_5);
    val_residual_i[2] = (eta_xy * Normal[0] + eta_yy * Normal[1] + eta_yz * Normal[2] - Velocity_i[1] * Sigma_5);
    val_residual_i[3] = (eta_xz * Normal[0] + eta_yz * Normal[1] + eta_zz * Normal[2] - Velocity_i[2] * Sigma_5);
    val_residual_i[4] = (Sigma_5);
    
    /*--- Computation of the Jacobians at Point i---*/
    
    if (implicit) {
      
      dSigmaxx_phi1 = -FOUR3 * ViscDens_i * Edge_Vector[0]/dist_ij_2;
      dSigmaxx_phi2 =   TWO3 * ViscDens_i * Edge_Vector[1]/dist_ij_2;
      dSigmaxx_phi3 =   TWO3 * ViscDens_i * Edge_Vector[2]/dist_ij_2;
      dSigmayy_phi1 =   TWO3 * ViscDens_i * Edge_Vector[0]/dist_ij_2;
      dSigmayy_phi2 = -FOUR3 * ViscDens_i * Edge_Vector[1]/dist_ij_2;
      dSigmayy_phi3 =   TWO3 * ViscDens_i * Edge_Vector[2]/dist_ij_2;
      dSigmazz_phi1 =   TWO3 * ViscDens_i * Edge_Vector[0]/dist_ij_2;
      dSigmazz_phi2 =   TWO3 * ViscDens_i * Edge_Vector[1]/dist_ij_2;
      dSigmazz_phi3 = -FOUR3 * ViscDens_i * Edge_Vector[2]/dist_ij_2;
      dSigmaxy_phi1 = -ViscDens_i * Edge_Vector[1]/dist_ij_2;
      dSigmaxy_phi2 = -ViscDens_i * Edge_Vector[0]/dist_ij_2;
      dSigmaxy_phi3 = 0;
      dSigmaxz_phi1 = -ViscDens_i * Edge_Vector[2]/dist_ij_2;
      dSigmaxz_phi2 = 0;
      dSigmaxz_phi3 = -ViscDens_i * Edge_Vector[0]/dist_ij_2;
      dSigmayz_phi1 = 0;
      dSigmayz_phi2 = -ViscDens_i * Edge_Vector[2]/dist_ij_2;
      dSigmayz_phi3 = -ViscDens_i * Edge_Vector[1]/dist_ij_2;
      
      //      dSigmaxx5_psi5 = -ViscDens_i * ( FOUR3*Velocity_i[0]*Edge_Vector[0] -  TWO3*Velocity_i[1]*Edge_Vector[1] -  TWO3*Velocity_i[2]*Edge_Vector[2])/dist_ij_2;
      //      dSigmayy5_psi5 = -ViscDens_i * (- TWO3*Velocity_i[0]*Edge_Vector[0] + FOUR3*Velocity_i[1]*Edge_Vector[1] -  TWO3*Velocity_i[2]*Edge_Vector[2])/dist_ij_2;
      //      dSigmazz5_psi5 = -ViscDens_i * (- TWO3*Velocity_i[0]*Edge_Vector[0] -  TWO3*Velocity_i[1]*Edge_Vector[1] + FOUR3*Velocity_i[2]*Edge_Vector[2])/dist_ij_2;
      //      dSigmaxy5_psi5 = -ViscDens_i * ( Velocity_i[0]*Edge_Vector[1] + Velocity_i[1]*Edge_Vector[0] )/dist_ij_2;
      //      dSigmaxz5_psi5 = -ViscDens_i * ( Velocity_i[0]*Edge_Vector[2] + Velocity_i[2]*Edge_Vector[0] )/dist_ij_2;
      //      dSigmayz5_psi5 = -ViscDens_i * ( Velocity_i[1]*Edge_Vector[2] + Velocity_i[2]*Edge_Vector[1] )/dist_ij_2;
      dSigma5_psi5   = -XiDens_i * ( Edge_Vector[0]*Normal[0] + Edge_Vector[1]*Normal[1] + Edge_Vector[2]*Normal[2] )/dist_ij_2;
      
      val_Jacobian_ii[0][0] = 0;
      val_Jacobian_ii[0][1] = -( Velocity_i[0]*Normal[0]*dSigmaxx_phi1 + Velocity_i[1]*Normal[1]*dSigmayy_phi1 + Velocity_i[2]*Normal[2]*dSigmazz_phi1
                                + (Velocity_i[0]*Normal[1] + Velocity_i[1]*Normal[0])*dSigmaxy_phi1
                                + (Velocity_i[0]*Normal[2] + Velocity_i[2]*Normal[0])*dSigmaxz_phi1
                                + (Velocity_i[2]*Normal[1] + Velocity_i[1]*Normal[2])*dSigmayz_phi1 );
      val_Jacobian_ii[0][2] = -( Velocity_i[0]*Normal[0]*dSigmaxx_phi2 + Velocity_i[1]*Normal[1]*dSigmayy_phi2 + Velocity_i[2]*Normal[2]*dSigmazz_phi2
                                + (Velocity_i[0]*Normal[1] + Velocity_i[1]*Normal[0])*dSigmaxy_phi2
                                + (Velocity_i[0]*Normal[2] + Velocity_i[2]*Normal[0])*dSigmaxz_phi2
                                + (Velocity_i[2]*Normal[1] + Velocity_i[1]*Normal[2])*dSigmayz_phi2 );
      val_Jacobian_ii[0][3] = -( Velocity_i[0]*Normal[0]*dSigmaxx_phi3 + Velocity_i[1]*Normal[1]*dSigmayy_phi3 + Velocity_i[2]*Normal[2]*dSigmazz_phi3
                                + (Velocity_i[0]*Normal[1] + Velocity_i[1]*Normal[0])*dSigmaxy_phi3
                                + (Velocity_i[0]*Normal[2] + Velocity_i[2]*Normal[0])*dSigmaxz_phi3
                                + (Velocity_i[2]*Normal[1] + Velocity_i[1]*Normal[2])*dSigmayz_phi3 );
      val_Jacobian_ii[0][4] = (sq_vel_i - Pressure_i/(Density_i*Gamma_Minus_One)) * dSigma5_psi5;
      
      val_Jacobian_ii[1][0] = 0;
      val_Jacobian_ii[1][1] = Normal[0]*dSigmaxx_phi1 + Normal[1]*dSigmaxy_phi1 + Normal[2]*dSigmaxz_phi1;
      val_Jacobian_ii[1][2] = Normal[0]*dSigmaxx_phi2 + Normal[1]*dSigmaxy_phi2 + Normal[2]*dSigmaxz_phi2;
      val_Jacobian_ii[1][3] = Normal[0]*dSigmaxx_phi3 + Normal[1]*dSigmaxy_phi3 + Normal[2]*dSigmaxz_phi3;
      val_Jacobian_ii[1][4] = -Velocity_i[0]*dSigma5_psi5;
      
      val_Jacobian_ii[2][0] = 0;
      val_Jacobian_ii[2][1] = Normal[0]*dSigmaxy_phi1 + Normal[1]*dSigmayy_phi1 + Normal[2]*dSigmayz_phi1;
      val_Jacobian_ii[2][2] = Normal[0]*dSigmaxy_phi2 + Normal[1]*dSigmayy_phi2 + Normal[2]*dSigmayz_phi2;
      val_Jacobian_ii[2][3] = Normal[0]*dSigmaxy_phi3 + Normal[1]*dSigmayy_phi3 + Normal[2]*dSigmayz_phi3;
      val_Jacobian_ii[2][4] = -Velocity_i[1]*dSigma5_psi5;
      
      val_Jacobian_ii[3][0] = 0;
      val_Jacobian_ii[3][1] = Normal[0]*dSigmaxz_phi1 + Normal[1]*dSigmayz_phi1 + Normal[2]*dSigmazz_phi1;
      val_Jacobian_ii[3][2] = Normal[0]*dSigmaxz_phi2 + Normal[1]*dSigmayz_phi2 + Normal[2]*dSigmazz_phi2;
      val_Jacobian_ii[3][3] = Normal[0]*dSigmaxz_phi3 + Normal[1]*dSigmayz_phi3 + Normal[2]*dSigmazz_phi3;
      val_Jacobian_ii[3][4] = -Velocity_i[2]*dSigma5_psi5;
      
      val_Jacobian_ii[4][0] = 0;
      val_Jacobian_ii[4][1] = 0;
      val_Jacobian_ii[4][2] = 0;
      val_Jacobian_ii[4][3] = 0;
      val_Jacobian_ii[4][4] = dSigma5_psi5;
      
      for (iVar = 0; iVar < nVar; iVar++)
        for (jVar = 0; jVar < nVar; jVar++)
          val_Jacobian_ij[iVar][jVar] = -val_Jacobian_ii[iVar][jVar];
    }
    
    /*--- Residual at jPoint ---*/
    
    Sigma_xx = ViscDens_j * (FOUR3 * Mean_GradPhi[0][0] -  TWO3 * Mean_GradPhi[1][1] - TWO3  * Mean_GradPhi[2][2]);
    Sigma_yy = ViscDens_j * (-TWO3 * Mean_GradPhi[0][0] + FOUR3 * Mean_GradPhi[1][1] - TWO3  * Mean_GradPhi[2][2]);
    Sigma_zz = ViscDens_j * (-TWO3 * Mean_GradPhi[0][0] -  TWO3 * Mean_GradPhi[1][1] + FOUR3 * Mean_GradPhi[2][2]);
    Sigma_xy = ViscDens_j * (Mean_GradPhi[1][0] + Mean_GradPhi[0][1]);
    Sigma_xz = ViscDens_j * (Mean_GradPhi[2][0] + Mean_GradPhi[0][2]);
    Sigma_yz = ViscDens_j * (Mean_GradPhi[2][1] + Mean_GradPhi[1][2]);
    Sigma_xx5 = ViscDens_j * ( FOUR3 * Velocity_j[0] * Mean_GradPsiE[0] -  TWO3 * Velocity_j[1] * Mean_GradPsiE[1] -  TWO3 * Velocity_j[2] * Mean_GradPsiE[2]);
    Sigma_yy5 = ViscDens_j * (- TWO3 * Velocity_j[0] * Mean_GradPsiE[0] + FOUR3 * Velocity_j[1] * Mean_GradPsiE[1] -  TWO3 * Velocity_j[2] * Mean_GradPsiE[2]);
    Sigma_zz5 = ViscDens_j * (- TWO3 * Velocity_j[0] * Mean_GradPsiE[0] -  TWO3 * Velocity_j[1] * Mean_GradPsiE[1] + FOUR3 * Velocity_j[2] * Mean_GradPsiE[2]);
    Sigma_xy5 = ViscDens_j * (Velocity_j[0] * Mean_GradPsiE[1] + Velocity_j[1] * Mean_GradPsiE[0]);
    Sigma_xz5 = ViscDens_j * (Velocity_j[0] * Mean_GradPsiE[2] + Velocity_j[2] * Mean_GradPsiE[0]);
    Sigma_yz5 = ViscDens_j * (Velocity_j[1] * Mean_GradPsiE[2] + Velocity_j[2] * Mean_GradPsiE[1]);
    Sigma_5   = XiDens_j * dPhiE_dn;
    eta_xx = Sigma_xx + Sigma_xx5; eta_yy = Sigma_yy + Sigma_yy5; eta_zz = Sigma_zz + Sigma_zz5;
    eta_xy = Sigma_xy + Sigma_xy5; eta_xz = Sigma_xz + Sigma_xz5; eta_yz = Sigma_yz + Sigma_yz5;
    
    val_residual_j[0] = - (Velocity_j[0] * Normal[0] * eta_xx  + Velocity_j[1] * Normal[1] * eta_yy + Velocity_j[2] * Normal[2] * eta_zz
                           + (Velocity_j[0] * Normal[1] + Velocity_j[1] * Normal[0]) * eta_xy
                           + (Velocity_j[0] * Normal[2] + Velocity_j[2] * Normal[0]) * eta_xz
                           + (Velocity_j[2] * Normal[1] + Velocity_j[1] * Normal[2]) * eta_yz
                           - (sq_vel_j - Pressure_j/(Density_j*Gamma_Minus_One)) * Sigma_5);
    val_residual_j[1] = (eta_xx * Normal[0] + eta_xy * Normal[1] + eta_xz * Normal[2] - Velocity_j[0] * Sigma_5);
    val_residual_j[2] = (eta_xy * Normal[0] + eta_yy * Normal[1] + eta_yz * Normal[2] - Velocity_j[1] * Sigma_5);
    val_residual_j[3] = (eta_xz * Normal[0] + eta_yz * Normal[1] + eta_zz * Normal[2] - Velocity_j[2] * Sigma_5);
    val_residual_j[4] = (Sigma_5);
    
    /*--- Computation of the Jacobians at Point j---*/
    
    if (implicit) {
      
      dSigmaxx_phi1 = FOUR3 * ViscDens_j * Edge_Vector[0]/dist_ij_2;
      dSigmaxx_phi2 = -TWO3 * ViscDens_j * Edge_Vector[1]/dist_ij_2;
      dSigmaxx_phi3 = -TWO3 * ViscDens_j * Edge_Vector[2]/dist_ij_2;
      dSigmayy_phi1 = -TWO3 * ViscDens_j * Edge_Vector[0]/dist_ij_2;
      dSigmayy_phi2 = FOUR3 * ViscDens_j * Edge_Vector[1]/dist_ij_2;
      dSigmayy_phi3 = -TWO3 * ViscDens_j * Edge_Vector[2]/dist_ij_2;
      dSigmazz_phi1 = -TWO3 * ViscDens_j * Edge_Vector[0]/dist_ij_2;
      dSigmazz_phi2 = -TWO3 * ViscDens_j * Edge_Vector[1]/dist_ij_2;
      dSigmazz_phi3 = FOUR3 * ViscDens_j * Edge_Vector[2]/dist_ij_2;
      dSigmaxy_phi1 = ViscDens_j * Edge_Vector[1]/dist_ij_2;
      dSigmaxy_phi2 = ViscDens_j * Edge_Vector[0]/dist_ij_2;
      dSigmaxy_phi3 = 0;
      dSigmaxz_phi1 = ViscDens_j * Edge_Vector[2]/dist_ij_2;
      dSigmaxz_phi2 = 0;
      dSigmaxz_phi3 = ViscDens_j * Edge_Vector[0]/dist_ij_2;
      dSigmayz_phi1 = 0;
      dSigmayz_phi2 = ViscDens_j * Edge_Vector[2]/dist_ij_2;
      dSigmayz_phi3 = ViscDens_j * Edge_Vector[1]/dist_ij_2;
      
      //      dSigmaxx5_psi5 = ViscDens_j * ( FOUR3*Velocity_j[0]*Edge_Vector[0] -  TWO3*Velocity_j[1]*Edge_Vector[1] -  TWO3*Velocity_j[2]*Edge_Vector[2])/dist_ij_2;
      //      dSigmayy5_psi5 = ViscDens_j * (- TWO3*Velocity_j[0]*Edge_Vector[0] + FOUR3*Velocity_j[1]*Edge_Vector[1] -  TWO3*Velocity_j[2]*Edge_Vector[2])/dist_ij_2;
      //      dSigmazz5_psi5 = ViscDens_j * (- TWO3*Velocity_j[0]*Edge_Vector[0] -  TWO3*Velocity_j[1]*Edge_Vector[1] + FOUR3*Velocity_j[2]*Edge_Vector[2])/dist_ij_2;
      //      dSigmaxy5_psi5 = ViscDens_j * ( Velocity_j[0]*Edge_Vector[1] + Velocity_j[1]*Edge_Vector[0] )/dist_ij_2;
      //      dSigmaxz5_psi5 = ViscDens_j * ( Velocity_j[0]*Edge_Vector[2] + Velocity_j[2]*Edge_Vector[0] )/dist_ij_2;
      //      dSigmayz5_psi5 = ViscDens_j * ( Velocity_j[1]*Edge_Vector[2] + Velocity_j[2]*Edge_Vector[1] )/dist_ij_2;
      dSigma5_psi5   = XiDens_j * ( Edge_Vector[0]*Normal[0] + Edge_Vector[1]*Normal[1] + Edge_Vector[2]*Normal[2] )/dist_ij_2;
      
      val_Jacobian_jj[0][0] = 0;
      val_Jacobian_jj[0][1] = -( Velocity_j[0]*Normal[0]*dSigmaxx_phi1 + Velocity_j[1]*Normal[1]*dSigmayy_phi1 + Velocity_j[2]*Normal[2]*dSigmazz_phi1
                                + (Velocity_j[0]*Normal[1] + Velocity_j[1]*Normal[0])*dSigmaxy_phi1
                                + (Velocity_j[0]*Normal[2] + Velocity_j[2]*Normal[0])*dSigmaxz_phi1
                                + (Velocity_j[2]*Normal[1] + Velocity_j[1]*Normal[2])*dSigmayz_phi1 );
      val_Jacobian_jj[0][2] = -( Velocity_j[0]*Normal[0]*dSigmaxx_phi2 + Velocity_j[1]*Normal[1]*dSigmayy_phi2 + Velocity_j[2]*Normal[2]*dSigmazz_phi2
                                + (Velocity_j[0]*Normal[1] + Velocity_j[1]*Normal[0])*dSigmaxy_phi2
                                + (Velocity_j[0]*Normal[2] + Velocity_j[2]*Normal[0])*dSigmaxz_phi2
                                + (Velocity_j[2]*Normal[1] + Velocity_j[1]*Normal[2])*dSigmayz_phi2 );
      val_Jacobian_jj[0][3] = -( Velocity_j[0]*Normal[0]*dSigmaxx_phi3 + Velocity_j[1]*Normal[1]*dSigmayy_phi3 + Velocity_j[2]*Normal[2]*dSigmazz_phi3
                                + (Velocity_j[0]*Normal[1] + Velocity_j[1]*Normal[0])*dSigmaxy_phi3
                                + (Velocity_j[0]*Normal[2] + Velocity_j[2]*Normal[0])*dSigmaxz_phi3
                                + (Velocity_j[2]*Normal[1] + Velocity_j[1]*Normal[2])*dSigmayz_phi3 );
      val_Jacobian_jj[0][4] = (sq_vel_j - Pressure_j/(Density_j*Gamma_Minus_One)) * dSigma5_psi5;
      
      val_Jacobian_jj[1][0] = 0;
      val_Jacobian_jj[1][1] = Normal[0]*dSigmaxx_phi1 + Normal[1]*dSigmaxy_phi1 + Normal[2]*dSigmaxz_phi1;
      val_Jacobian_jj[1][2] = Normal[0]*dSigmaxx_phi2 + Normal[1]*dSigmaxy_phi2 + Normal[2]*dSigmaxz_phi2;
      val_Jacobian_jj[1][3] = Normal[0]*dSigmaxx_phi3 + Normal[1]*dSigmaxy_phi3 + Normal[2]*dSigmaxz_phi3;
      val_Jacobian_jj[1][4] = -Velocity_j[0]*dSigma5_psi5;
      
      val_Jacobian_jj[2][0] = 0;
      val_Jacobian_jj[2][1] = Normal[0]*dSigmaxy_phi1 + Normal[1]*dSigmayy_phi1 + Normal[2]*dSigmayz_phi1;
      val_Jacobian_jj[2][2] = Normal[0]*dSigmaxy_phi2 + Normal[1]*dSigmayy_phi2 + Normal[2]*dSigmayz_phi2;
      val_Jacobian_jj[2][3] = Normal[0]*dSigmaxy_phi3 + Normal[1]*dSigmayy_phi3 + Normal[2]*dSigmayz_phi3;
      val_Jacobian_jj[2][4] = -Velocity_j[1]*dSigma5_psi5;
      
      val_Jacobian_jj[3][0] = 0;
      val_Jacobian_jj[3][1] = Normal[0]*dSigmaxz_phi1 + Normal[1]*dSigmayz_phi1 + Normal[2]*dSigmazz_phi1;
      val_Jacobian_jj[3][2] = Normal[0]*dSigmaxz_phi2 + Normal[1]*dSigmayz_phi2 + Normal[2]*dSigmazz_phi2;
      val_Jacobian_jj[3][3] = Normal[0]*dSigmaxz_phi3 + Normal[1]*dSigmayz_phi3 + Normal[2]*dSigmazz_phi3;
      val_Jacobian_jj[3][4] = -Velocity_j[2]*dSigma5_psi5;
      
      val_Jacobian_jj[4][0] = 0;
      val_Jacobian_jj[4][1] = 0;
      val_Jacobian_jj[4][2] = 0;
      val_Jacobian_jj[4][3] = 0;
      val_Jacobian_jj[4][4] = dSigma5_psi5;
      
      for (iVar = 0; iVar < nVar; iVar++)
        for (jVar = 0; jVar < nVar; jVar++)
          val_Jacobian_ji[iVar][jVar] = -val_Jacobian_jj[iVar][jVar];
    }
    
  }
  else if (nDim == 2) {
    
    /*--- Residual at iPoint ---*/
    
    Sigma_xx = ViscDens_i * (FOUR3 * Mean_GradPhi[0][0] -  TWO3 * Mean_GradPhi[1][1]);
    Sigma_yy = ViscDens_i * (-TWO3 * Mean_GradPhi[0][0] + FOUR3 * Mean_GradPhi[1][1]);
    Sigma_xy = ViscDens_i * (Mean_GradPhi[1][0] + Mean_GradPhi[0][1]);
    Sigma_xx5 = ViscDens_i * ( FOUR3 * Velocity_i[0] * Mean_GradPsiE[0] -  TWO3 * Velocity_i[1] * Mean_GradPsiE[1]);
    Sigma_yy5 = ViscDens_i * (- TWO3 * Velocity_i[0] * Mean_GradPsiE[0] + FOUR3 * Velocity_i[1] * Mean_GradPsiE[1]);
    Sigma_xy5 = ViscDens_i * (Velocity_i[0] * Mean_GradPsiE[1] + Velocity_i[1] * Mean_GradPsiE[0]);
    Sigma_5   = XiDens_i * dPhiE_dn;
    eta_xx = Sigma_xx + Sigma_xx5; eta_yy = Sigma_yy + Sigma_yy5; eta_xy = Sigma_xy + Sigma_xy5;
    
    val_residual_i[0] = - (Velocity_i[0] * Normal[0] * eta_xx  + Velocity_i[1] * Normal[1] * eta_yy
                           + (Velocity_i[0] * Normal[1] + Velocity_i[1] * Normal[0]) * eta_xy
                           - (sq_vel_i - Pressure_i/(Density_i*Gamma_Minus_One)) * Sigma_5);
    val_residual_i[1] = (eta_xx * Normal[0] + eta_xy * Normal[1] - Velocity_i[0] * Sigma_5);
    val_residual_i[2] = (eta_xy * Normal[0] + eta_yy * Normal[1] - Velocity_i[1] * Sigma_5);
    val_residual_i[3] = (Sigma_5);
    
    /*--- Computation of the Jacobians at Point i---*/
    
    if (implicit) {
      
      dSigmaxx_phi1 = -FOUR3 * ViscDens_i * Edge_Vector[0]/dist_ij_2;
      dSigmaxx_phi2 =   TWO3 * ViscDens_i * Edge_Vector[1]/dist_ij_2;
      dSigmayy_phi1 =   TWO3 * ViscDens_i * Edge_Vector[0]/dist_ij_2;
      dSigmayy_phi2 = -FOUR3 * ViscDens_i * Edge_Vector[1]/dist_ij_2;
      dSigmaxy_phi1 = -ViscDens_i * Edge_Vector[1]/dist_ij_2;
      dSigmaxy_phi2 = -ViscDens_i * Edge_Vector[0]/dist_ij_2;
      
      //      dSigmaxx5_psi5 = -ViscDens_i * ( FOUR3*Velocity_i[0]*Edge_Vector[0] -  TWO3*Velocity_i[1]*Edge_Vector[1] )/dist_ij_2;
      //      dSigmayy5_psi5 = -ViscDens_i * (- TWO3*Velocity_i[0]*Edge_Vector[0] + FOUR3*Velocity_i[1]*Edge_Vector[1] )/dist_ij_2;
      //      dSigmaxy5_psi5 = -ViscDens_i * ( Velocity_i[0]*Edge_Vector[1] + Velocity_i[1]*Edge_Vector[0] )/dist_ij_2;
      dSigma5_psi5   = -XiDens_i * ( Edge_Vector[0]*Normal[0] + Edge_Vector[1]*Normal[1] )/dist_ij_2;
      
      val_Jacobian_ii[0][0] = 0;
      
      val_Jacobian_ii[0][1] = -( Velocity_i[0]*Normal[0]*dSigmaxx_phi1 + Velocity_i[1]*Normal[1]*dSigmayy_phi1
                                + (Velocity_i[0]*Normal[1] + Velocity_i[1]*Normal[0])*dSigmaxy_phi1 );
      val_Jacobian_ii[0][2] = -( Velocity_i[0]*Normal[0]*dSigmaxx_phi2 + Velocity_i[1]*Normal[1]*dSigmayy_phi2
                                + (Velocity_i[0]*Normal[1] + Velocity_i[1]*Normal[0])*dSigmaxy_phi2 );
      val_Jacobian_ii[0][3] = (sq_vel_i - Pressure_i/(Density_i*Gamma_Minus_One)) * dSigma5_psi5;
      
      val_Jacobian_ii[1][0] = 0;
      val_Jacobian_ii[1][1] = Normal[0]*dSigmaxx_phi1 + Normal[1]*dSigmaxy_phi1;
      val_Jacobian_ii[1][2] = Normal[0]*dSigmaxx_phi2 + Normal[1]*dSigmaxy_phi2;
      val_Jacobian_ii[1][3] = -Velocity_i[0]*dSigma5_psi5;
      
      val_Jacobian_ii[2][0] = 0;
      val_Jacobian_ii[2][1] = Normal[0]*dSigmaxy_phi1 + Normal[1]*dSigmayy_phi1;
      val_Jacobian_ii[2][2] = Normal[0]*dSigmaxy_phi2 + Normal[1]*dSigmayy_phi2;
      val_Jacobian_ii[2][3] = -Velocity_i[1]*dSigma5_psi5;
      
      val_Jacobian_ii[3][0] = 0;
      val_Jacobian_ii[3][1] = 0;
      val_Jacobian_ii[3][2] = 0;
      val_Jacobian_ii[3][3] = dSigma5_psi5;
      
      for (iVar = 0; iVar < nVar; iVar++)
        for (jVar = 0; jVar < nVar; jVar++)
          val_Jacobian_ij[iVar][jVar] = -val_Jacobian_ii[iVar][jVar];
    }
    
    /*--- Residual at jPoint ---*/
    Sigma_xx = ViscDens_j * (FOUR3 * Mean_GradPhi[0][0] -  TWO3 * Mean_GradPhi[1][1]);
    Sigma_yy = ViscDens_j * (-TWO3 * Mean_GradPhi[0][0] + FOUR3 * Mean_GradPhi[1][1]);
    Sigma_xy = ViscDens_j * (Mean_GradPhi[1][0] + Mean_GradPhi[0][1]);
    Sigma_xx5 = ViscDens_j * ( FOUR3 * Velocity_j[0] * Mean_GradPsiE[0] -  TWO3 * Velocity_j[1] * Mean_GradPsiE[1]);
    Sigma_yy5 = ViscDens_j * (- TWO3 * Velocity_j[0] * Mean_GradPsiE[0] + FOUR3 * Velocity_j[1] * Mean_GradPsiE[1]);
    Sigma_xy5 = ViscDens_j * (Velocity_j[0] * Mean_GradPsiE[1] + Velocity_j[1] * Mean_GradPsiE[0]);
    Sigma_5   = XiDens_j * dPhiE_dn;
    eta_xx = Sigma_xx + Sigma_xx5; eta_yy = Sigma_yy + Sigma_yy5; eta_xy = Sigma_xy + Sigma_xy5;
    
    val_residual_j[0] = - (Velocity_j[0] * Normal[0] * eta_xx  + Velocity_j[1] * Normal[1] * eta_yy
                           + (Velocity_j[0] * Normal[1] + Velocity_j[1] * Normal[0]) * eta_xy
                           - (sq_vel_j - Pressure_j/(Density_j*Gamma_Minus_One)) * Sigma_5);
    val_residual_j[1] = (eta_xx * Normal[0] + eta_xy * Normal[1]  - Velocity_j[0] * Sigma_5);
    val_residual_j[2] = (eta_xy * Normal[0] + eta_yy * Normal[1]  - Velocity_j[1] * Sigma_5);
    val_residual_j[3] = (Sigma_5);
    
    /*--- Computation of the Jacobians at Point j---*/
    if (implicit) {
      dSigmaxx_phi1 = FOUR3 * ViscDens_j * Edge_Vector[0]/dist_ij_2;
      dSigmaxx_phi2 = -TWO3 * ViscDens_j * Edge_Vector[1]/dist_ij_2;
      dSigmayy_phi1 = -TWO3 * ViscDens_j * Edge_Vector[0]/dist_ij_2;
      dSigmayy_phi2 = FOUR3 * ViscDens_j * Edge_Vector[1]/dist_ij_2;
      dSigmaxy_phi1 = ViscDens_j * Edge_Vector[1]/dist_ij_2;
      dSigmaxy_phi2 = ViscDens_j * Edge_Vector[0]/dist_ij_2;
      
      //      dSigmaxx5_psi5 = ViscDens_j * ( FOUR3*Velocity_j[0]*Edge_Vector[0] -  TWO3*Velocity_j[1]*Edge_Vector[1] )/dist_ij_2;
      //      dSigmayy5_psi5 = ViscDens_j * (- TWO3*Velocity_j[0]*Edge_Vector[0] + FOUR3*Velocity_j[1]*Edge_Vector[1] )/dist_ij_2;
      //      dSigmaxy5_psi5 = ViscDens_j * ( Velocity_j[0]*Edge_Vector[1] + Velocity_j[1]*Edge_Vector[0] )/dist_ij_2;
      dSigma5_psi5   = XiDens_j * ( Edge_Vector[0]*Normal[0] + Edge_Vector[1]*Normal[1] )/dist_ij_2;
      
      val_Jacobian_jj[0][0] = 0;
      val_Jacobian_jj[0][1] = -( Velocity_j[0]*Normal[0]*dSigmaxx_phi1 + Velocity_j[1]*Normal[1]*dSigmayy_phi1
                                + (Velocity_j[0]*Normal[1] + Velocity_j[1]*Normal[0])*dSigmaxy_phi1 );
      val_Jacobian_jj[0][2] = -( Velocity_j[0]*Normal[0]*dSigmaxx_phi2 + Velocity_j[1]*Normal[1]*dSigmayy_phi2
                                + (Velocity_j[0]*Normal[1] + Velocity_j[1]*Normal[0])*dSigmaxy_phi2 );
      val_Jacobian_jj[0][3] = (sq_vel_j - Pressure_j/(Density_j*Gamma_Minus_One)) * dSigma5_psi5;
      
      val_Jacobian_jj[1][0] = 0;
      val_Jacobian_jj[1][1] = Normal[0]*dSigmaxx_phi1 + Normal[1]*dSigmaxy_phi1;
      val_Jacobian_jj[1][2] = Normal[0]*dSigmaxx_phi2 + Normal[1]*dSigmaxy_phi2;
      val_Jacobian_jj[1][3] = -Velocity_j[0]*dSigma5_psi5;
      
      val_Jacobian_jj[2][0] = 0;
      val_Jacobian_jj[2][1] = Normal[0]*dSigmaxy_phi1 + Normal[1]*dSigmayy_phi1;
      val_Jacobian_jj[2][2] = Normal[0]*dSigmaxy_phi2 + Normal[1]*dSigmayy_phi2;
      val_Jacobian_jj[2][3] = -Velocity_j[1]*dSigma5_psi5;
      
      val_Jacobian_jj[3][0] = 0;
      val_Jacobian_jj[3][1] = 0;
      val_Jacobian_jj[3][2] = 0;
      val_Jacobian_jj[3][3] = dSigma5_psi5;
      
      for (iVar = 0; iVar < nVar; iVar++)
        for (jVar = 0; jVar < nVar; jVar++)
          val_Jacobian_ji[iVar][jVar] = -val_Jacobian_jj[iVar][jVar];
    }
  }
 
}

void CNumerics::GetViscousFlux(su2double *val_primvar, su2double **val_gradprimvar,
    su2double val_laminar_viscosity, su2double val_eddy_viscosity, su2double val_mach_inf) {

  su2double total_viscosity = val_laminar_viscosity + val_eddy_viscosity;
  su2double Cp = (Gamma / Gamma_Minus_One) * Gas_Constant;
  su2double heat_flux_factor = Cp * (val_laminar_viscosity/Prandtl_Lam + val_eddy_viscosity/Prandtl_Turb);

  su2double div_vel = 0.0;
  for (unsigned short iDim = 0 ; iDim < nDim; iDim++)
    div_vel += val_gradprimvar[iDim+1][iDim];

  for (unsigned short iDim = 0 ; iDim < nDim; iDim++) {
    for (unsigned short jDim = 0 ; jDim < nDim; jDim++) {
      tau[iDim][jDim] = total_viscosity*( val_gradprimvar[jDim+1][iDim] +
                                          val_gradprimvar[iDim+1][jDim] )
                       -TWO3*total_viscosity*div_vel*delta[iDim][jDim];
    }
  }

  // Gradient of primitive variables -> [Temp vel_x vel_y vel_z Pressure]
  if (nDim == 3) {
    Flux_Tensor[0][0] = 0.0;
    Flux_Tensor[1][0] = tau[0][0];
    Flux_Tensor[2][0] = tau[0][1];
    Flux_Tensor[3][0] = tau[0][2];
    Flux_Tensor[4][0] = tau[0][0]*val_primvar[1] + tau[0][1]*val_primvar[2] + tau[0][2]*val_primvar[3] +
        heat_flux_factor*val_gradprimvar[0][0];

    Flux_Tensor[0][1] = 0.0;
    Flux_Tensor[1][1] = tau[1][0];
    Flux_Tensor[2][1] = tau[1][1];
    Flux_Tensor[3][1] = tau[1][2];
    Flux_Tensor[4][1] = tau[1][0]*val_primvar[1] + tau[1][1]*val_primvar[2] + tau[1][2]*val_primvar[3] +
        heat_flux_factor*val_gradprimvar[0][1];

    Flux_Tensor[0][2] = 0.0;
    Flux_Tensor[1][2] = tau[2][0];
    Flux_Tensor[2][2] = tau[2][1];
    Flux_Tensor[3][2] = tau[2][2];
    Flux_Tensor[4][2] = tau[2][0]*val_primvar[1] + tau[2][1]*val_primvar[2] + tau[2][2]*val_primvar[3] +
        heat_flux_factor*val_gradprimvar[0][2];
  }
  if (nDim == 2) {
    Flux_Tensor[0][0] = 0.0;
    Flux_Tensor[1][0] = tau[0][0];
    Flux_Tensor[2][0] = tau[0][1];
    Flux_Tensor[3][0] = tau[0][0]*val_primvar[1] + tau[0][1]*val_primvar[2]+
        heat_flux_factor*val_gradprimvar[0][0];

    Flux_Tensor[0][1] = 0.0;
    Flux_Tensor[1][1] = tau[1][0];
    Flux_Tensor[2][1] = tau[1][1];
    Flux_Tensor[3][1] = tau[1][0]*val_primvar[1] + tau[1][1]*val_primvar[2]+
        heat_flux_factor*val_gradprimvar[0][1];
  }
}



void CNumerics::GetViscousProjFlux(su2double *val_primvar,
                  su2double **val_gradprimvar, su2double val_turb_ke,
                  su2double *val_normal,
                  su2double val_laminar_viscosity,
                  su2double val_eddy_viscosity,
                  su2double val_tau_wall, bool val_qcr) {

  unsigned short iVar, iDim, jDim;
  su2double total_viscosity, heat_flux_factor, div_vel, Cp, Density;

  Density = val_primvar[nDim+2];
  total_viscosity = val_laminar_viscosity + val_eddy_viscosity;
  Cp = (Gamma / Gamma_Minus_One) * Gas_Constant;
  heat_flux_factor = Cp * (val_laminar_viscosity/Prandtl_Lam + val_eddy_viscosity/Prandtl_Turb);

  div_vel = 0.0;
  for (iDim = 0 ; iDim < nDim; iDim++)
    div_vel += val_gradprimvar[iDim+1][iDim];
  
  for (iDim = 0 ; iDim < nDim; iDim++)
    for (jDim = 0 ; jDim < nDim; jDim++)
      tau[iDim][jDim] = total_viscosity*( val_gradprimvar[jDim+1][iDim] + val_gradprimvar[iDim+1][jDim] )
      - TWO3*total_viscosity*div_vel*delta[iDim][jDim]
                                                 - TWO3*Density*val_turb_ke*delta[iDim][jDim];
  
  /*--- If we are using wall functions, modify the shear stress, tau wall is provided ---*/
  
  if (val_tau_wall > 0.0) {
    
    su2double TauNormal, TauElem[3], TauTangent[3], WallShearStress, Area, UnitNormal[3];
    
    Area = 0.0;
    for (iDim = 0; iDim < nDim; iDim++)
      Area += val_normal[iDim]*val_normal[iDim];
    Area = sqrt(Area);
    
    for (iDim = 0; iDim < nDim; iDim++)
      UnitNormal[iDim] = val_normal[iDim]/Area;
    
    /*--- First, compute wall shear stress as the magnitude of the wall-tangential
     component of the shear stress tensor---*/
    
    for (iDim = 0; iDim < nDim; iDim++) {
      TauElem[iDim] = 0.0;
      for (jDim = 0; jDim < nDim; jDim++)
        TauElem[iDim] += tau[iDim][jDim]*UnitNormal[jDim];
    }
    
    TauNormal = 0.0;
    for (iDim = 0; iDim < nDim; iDim++)
      TauNormal += TauElem[iDim] * UnitNormal[iDim];
    
    for (iDim = 0; iDim < nDim; iDim++)
      TauTangent[iDim] = TauElem[iDim] - TauNormal * UnitNormal[iDim];
    
    WallShearStress = 0.0;
    for (iDim = 0; iDim < nDim; iDim++)
      WallShearStress += TauTangent[iDim]*TauTangent[iDim];
    WallShearStress = sqrt(WallShearStress);
    
    /*--- Scale the stress tensor by the ratio of the wall shear stress
     to the computed representation of the shear stress ---*/
    
    for (iDim = 0 ; iDim < nDim; iDim++)
      for (jDim = 0 ; jDim < nDim; jDim++)
        tau[iDim][jDim] = tau[iDim][jDim]*(val_tau_wall/WallShearStress);
    
  }
  
  /*--- Apply the QCR correction ---*/
  
  if (val_qcr) {
    
    su2double den_aux, c_cr1= 0.3, O_ik, O_jk;
    unsigned short kDim;
    
    /*--- Denominator Antisymmetric normalized rotation tensor ---*/
    
    den_aux = 0.0;
    for (iDim = 0 ; iDim < nDim; iDim++)
      for (jDim = 0 ; jDim < nDim; jDim++)
        den_aux += val_gradprimvar[iDim+1][jDim] * val_gradprimvar[iDim+1][jDim];
    den_aux = sqrt(max(den_aux,1E-10));
    
    /*--- Adding the QCR contribution ---*/
    
    for (iDim = 0 ; iDim < nDim; iDim++){
      for (jDim = 0 ; jDim < nDim; jDim++){
        for (kDim = 0 ; kDim < nDim; kDim++){
          O_ik = (val_gradprimvar[iDim+1][kDim] - val_gradprimvar[kDim+1][iDim])/ den_aux;
          O_jk = (val_gradprimvar[jDim+1][kDim] - val_gradprimvar[kDim+1][jDim])/ den_aux;
          tau[iDim][jDim] -= c_cr1 * ((O_ik * tau[jDim][kDim]) + (O_jk * tau[iDim][kDim]));
        }
      }
    }
  }

  /*--- Gradient of primitive variables -> [Temp vel_x vel_y vel_z Pressure] ---*/

  if (nDim == 2) {
    Flux_Tensor[0][0] = 0.0;
    Flux_Tensor[1][0] = tau[0][0];
    Flux_Tensor[2][0] = tau[0][1];
    Flux_Tensor[3][0] = tau[0][0]*val_primvar[1] + tau[0][1]*val_primvar[2]+
        heat_flux_factor*val_gradprimvar[0][0];
    Flux_Tensor[0][1] = 0.0;
    Flux_Tensor[1][1] = tau[1][0];
    Flux_Tensor[2][1] = tau[1][1];
    Flux_Tensor[3][1] = tau[1][0]*val_primvar[1] + tau[1][1]*val_primvar[2]+
        heat_flux_factor*val_gradprimvar[0][1];
  } else {
    Flux_Tensor[0][0] = 0.0;
    Flux_Tensor[1][0] = tau[0][0];
    Flux_Tensor[2][0] = tau[0][1];
    Flux_Tensor[3][0] = tau[0][2];
    Flux_Tensor[4][0] = tau[0][0]*val_primvar[1] + tau[0][1]*val_primvar[2] + tau[0][2]*val_primvar[3] +
        heat_flux_factor*val_gradprimvar[0][0];
    Flux_Tensor[0][1] = 0.0;
    Flux_Tensor[1][1] = tau[1][0];
    Flux_Tensor[2][1] = tau[1][1];
    Flux_Tensor[3][1] = tau[1][2];
    Flux_Tensor[4][1] = tau[1][0]*val_primvar[1] + tau[1][1]*val_primvar[2] + tau[1][2]*val_primvar[3] +
        heat_flux_factor*val_gradprimvar[0][1];
    Flux_Tensor[0][2] = 0.0;
    Flux_Tensor[1][2] = tau[2][0];
    Flux_Tensor[2][2] = tau[2][1];
    Flux_Tensor[3][2] = tau[2][2];
    Flux_Tensor[4][2] = tau[2][0]*val_primvar[1] + tau[2][1]*val_primvar[2] + tau[2][2]*val_primvar[3] +
        heat_flux_factor*val_gradprimvar[0][2];
  }
  
  for (iVar = 0; iVar < nVar; iVar++) {
    Proj_Flux_Tensor[iVar] = 0.0;
    for (iDim = 0; iDim < nDim; iDim++)
      Proj_Flux_Tensor[iVar] += Flux_Tensor[iVar][iDim] * val_normal[iDim];
  }
  
}

void CNumerics::GetViscousProjFlux(su2double *val_primvar,
                                   su2double **val_gradprimvar, su2double val_turb_ke,
                                   su2double *val_normal,
                                   su2double val_laminar_viscosity,
                                   su2double val_eddy_viscosity,
                                   su2double val_thermal_conductivity,
                                   su2double val_heat_capacity_cp) {

  unsigned short iVar, iDim, jDim;
  su2double total_viscosity, heat_flux_factor, div_vel, Density;
  Density = val_primvar[nDim+2];

  total_viscosity = val_laminar_viscosity + val_eddy_viscosity;
  heat_flux_factor = val_thermal_conductivity + val_heat_capacity_cp*val_eddy_viscosity/Prandtl_Turb;

  div_vel = 0.0;
  for (iDim = 0 ; iDim < nDim; iDim++)
    div_vel += val_gradprimvar[iDim+1][iDim];

  for (iDim = 0 ; iDim < nDim; iDim++)
    for (jDim = 0 ; jDim < nDim; jDim++)
      tau[iDim][jDim] = total_viscosity*( val_gradprimvar[jDim+1][iDim] + val_gradprimvar[iDim+1][jDim] )
      - TWO3*total_viscosity*div_vel*delta[iDim][jDim]
                                                 - TWO3*Density*val_turb_ke*delta[iDim][jDim];


  /*--- Gradient of primitive variables -> [Temp vel_x vel_y vel_z Pressure] ---*/
  if (nDim == 2) {
    Flux_Tensor[0][0] = 0.0;
    Flux_Tensor[1][0] = tau[0][0];
    Flux_Tensor[2][0] = tau[0][1];
    Flux_Tensor[3][0] = tau[0][0]*val_primvar[1] + tau[0][1]*val_primvar[2]+
        heat_flux_factor*val_gradprimvar[0][0];

    Flux_Tensor[0][1] = 0.0;
    Flux_Tensor[1][1] = tau[1][0];
    Flux_Tensor[2][1] = tau[1][1];
    Flux_Tensor[3][1] = tau[1][0]*val_primvar[1] + tau[1][1]*val_primvar[2]+
        heat_flux_factor*val_gradprimvar[0][1];
  } else {
    Flux_Tensor[0][0] = 0.0;
    Flux_Tensor[1][0] = tau[0][0];
    Flux_Tensor[2][0] = tau[0][1];
    Flux_Tensor[3][0] = tau[0][2];
    Flux_Tensor[4][0] = tau[0][0]*val_primvar[1] + tau[0][1]*val_primvar[2] + tau[0][2]*val_primvar[3] +
        heat_flux_factor*val_gradprimvar[0][0];

    Flux_Tensor[0][1] = 0.0;
    Flux_Tensor[1][1] = tau[1][0];
    Flux_Tensor[2][1] = tau[1][1];
    Flux_Tensor[3][1] = tau[1][2];
    Flux_Tensor[4][1] = tau[1][0]*val_primvar[1] + tau[1][1]*val_primvar[2] + tau[1][2]*val_primvar[3] +
        heat_flux_factor*val_gradprimvar[0][1];

    Flux_Tensor[0][2] = 0.0;
    Flux_Tensor[1][2] = tau[2][0];
    Flux_Tensor[2][2] = tau[2][1];
    Flux_Tensor[3][2] = tau[2][2];
    Flux_Tensor[4][2] = tau[2][0]*val_primvar[1] + tau[2][1]*val_primvar[2] + tau[2][2]*val_primvar[3] +
        heat_flux_factor*val_gradprimvar[0][2];
  }

  for (iVar = 0; iVar < nVar; iVar++) {
    Proj_Flux_Tensor[iVar] = 0.0;
    for (iDim = 0; iDim < nDim; iDim++)
      Proj_Flux_Tensor[iVar] += Flux_Tensor[iVar][iDim] * val_normal[iDim];
  }

}

<<<<<<< HEAD

//Jayant
void CNumerics::GetViscousProjFlux(su2double *val_primvar, su2double **val_gradprimvar,
                        su2double val_turb_ke, su2double *val_normal,
                        su2double val_laminar_viscosity,
                        su2double val_eddy_viscosity,
                        su2double **val_reynolds_stress,
                        su2double **val_perturbed_rsm) {


  unsigned short iVar, iDim, jDim;
  su2double total_viscosity, heat_flux_factor, div_vel, Cp, Density;

  Density = val_primvar[nDim+2];
  total_viscosity = val_laminar_viscosity + val_eddy_viscosity;
  Cp = (Gamma / Gamma_Minus_One) * Gas_Constant;
  heat_flux_factor = Cp * (val_laminar_viscosity/Prandtl_Lam + val_eddy_viscosity/Prandtl_Turb);

  div_vel = 0.0;
  for (iDim = 0 ; iDim < nDim; iDim++)
    div_vel += val_gradprimvar[iDim+1][iDim];
  for (iDim = 0 ; iDim < nDim; iDim++)
    for (jDim = 0 ; jDim < nDim; jDim++)
        tau[iDim][jDim] = val_laminar_viscosity*( val_gradprimvar[jDim+1][iDim] + val_gradprimvar[iDim+1][jDim] )
        - TWO3*val_laminar_viscosity*div_vel*delta[iDim][jDim] - Density * val_perturbed_rsm[iDim][jDim];

  /*--- Gradient of primitive variables -> [Temp vel_x vel_y vel_z Pressure] ---*/
  if (nDim == 2) {
    Flux_Tensor[0][0] = 0.0;
    Flux_Tensor[1][0] = tau[0][0];
    Flux_Tensor[2][0] = tau[0][1];
    Flux_Tensor[3][0] = tau[0][0]*val_primvar[1] + tau[0][1]*val_primvar[2]+
        heat_flux_factor*val_gradprimvar[0][0];
    Flux_Tensor[0][1] = 0.0;
    Flux_Tensor[1][1] = tau[1][0];
    Flux_Tensor[2][1] = tau[1][1];
    Flux_Tensor[3][1] = tau[1][0]*val_primvar[1] + tau[1][1]*val_primvar[2]+
        heat_flux_factor*val_gradprimvar[0][1];
  } else {
    Flux_Tensor[0][0] = 0.0;
    Flux_Tensor[1][0] = tau[0][0];
    Flux_Tensor[2][0] = tau[0][1];
    Flux_Tensor[3][0] = tau[0][2];
    Flux_Tensor[4][0] = tau[0][0]*val_primvar[1] + tau[0][1]*val_primvar[2] + tau[0][2]*val_primvar[3] +
        heat_flux_factor*val_gradprimvar[0][0];
    Flux_Tensor[0][1] = 0.0;
    Flux_Tensor[1][1] = tau[1][0];
    Flux_Tensor[2][1] = tau[1][1];
    Flux_Tensor[3][1] = tau[1][2];
    Flux_Tensor[4][1] = tau[1][0]*val_primvar[1] + tau[1][1]*val_primvar[2] + tau[1][2]*val_primvar[3] +
        heat_flux_factor*val_gradprimvar[0][1];
    Flux_Tensor[0][2] = 0.0;
    Flux_Tensor[1][2] = tau[2][0];
    Flux_Tensor[2][2] = tau[2][1];
    Flux_Tensor[3][2] = tau[2][2];
    Flux_Tensor[4][2] = tau[2][0]*val_primvar[1] + tau[2][1]*val_primvar[2] + tau[2][2]*val_primvar[3] +
        heat_flux_factor*val_gradprimvar[0][2];
  }
  for (iVar = 0; iVar < nVar; iVar++) {
    Proj_Flux_Tensor[iVar] = 0.0;
    for (iDim = 0; iDim < nDim; iDim++)
      Proj_Flux_Tensor[iVar] += Flux_Tensor[iVar][iDim] * val_normal[iDim];
  }
}

//void CNumerics::GetViscousArtCompProjFlux(su2double **val_gradprimvar, su2double *val_normal, su2double val_laminar_viscosity,
//    su2double val_eddy_viscosity) {
//  unsigned short iVar, iDim;
//  su2double total_viscosity;
//  
//=======
void CNumerics::GetViscousArtCompProjFlux(su2double *val_primvar,
=======
void CNumerics::GetViscousIncProjFlux(su2double *val_primvar,
>>>>>>> 58892c97
                                          su2double **val_gradprimvar,
                                          su2double *val_normal,
                                          su2double val_laminar_viscosity,
                                          su2double val_eddy_viscosity,
                                          su2double val_turb_ke,
                                          su2double val_thermal_conductivity) {

  unsigned short iVar, iDim, jDim;
  su2double total_viscosity, div_vel, Density;

  Density = val_primvar[nDim+2];
	
  total_viscosity = (val_laminar_viscosity + val_eddy_viscosity);

  /*--- The full stress tensor is needed for variable density, as nabla.u != 0 ---*/
  
  div_vel = 0.0;
  for (iDim = 0 ; iDim < nDim; iDim++)
    div_vel += val_gradprimvar[iDim+1][iDim];

  for (iDim = 0 ; iDim < nDim; iDim++)
    for (jDim = 0 ; jDim < nDim; jDim++)
      tau[iDim][jDim] = (total_viscosity*(val_gradprimvar[jDim+1][iDim] +
                                          val_gradprimvar[iDim+1][jDim] )
                         -TWO3*total_viscosity*div_vel*delta[iDim][jDim]
                         -TWO3*Density*val_turb_ke*delta[iDim][jDim]);

  /*--- Gradient of primitive variables -> [Pressure vel_x vel_y vel_z Temperature] ---*/

  if (nDim == 2) {
    Flux_Tensor[0][0] = 0.0;
    Flux_Tensor[1][0] = tau[0][0];
    Flux_Tensor[2][0] = tau[0][1];
    Flux_Tensor[3][0] = val_thermal_conductivity*val_gradprimvar[nDim+1][0];

    Flux_Tensor[0][1] = 0.0;
    Flux_Tensor[1][1] = tau[1][0];
    Flux_Tensor[2][1] = tau[1][1];
    Flux_Tensor[3][1] = val_thermal_conductivity*val_gradprimvar[nDim+1][1];

  } else {

    Flux_Tensor[0][0] = 0.0;
    Flux_Tensor[1][0] = tau[0][0];
    Flux_Tensor[2][0] = tau[0][1];
    Flux_Tensor[3][0] = tau[0][2];
    Flux_Tensor[4][0] = val_thermal_conductivity*val_gradprimvar[nDim+1][0];

    Flux_Tensor[0][1] = 0.0;
    Flux_Tensor[1][1] = tau[1][0];
    Flux_Tensor[2][1] = tau[1][1];
    Flux_Tensor[3][1] = tau[1][2];
    Flux_Tensor[4][1] = val_thermal_conductivity*val_gradprimvar[nDim+1][1];

    Flux_Tensor[0][2] = 0.0;
    Flux_Tensor[1][2] = tau[2][0];
    Flux_Tensor[2][2] = tau[2][1];
    Flux_Tensor[3][2] = tau[2][2];
    Flux_Tensor[4][2] = val_thermal_conductivity*val_gradprimvar[nDim+1][2];

  }

  for (iVar = 0; iVar < nVar; iVar++) {
    Proj_Flux_Tensor[iVar] = 0.0;
    for (iDim = 0; iDim < nDim; iDim++)
      Proj_Flux_Tensor[iVar] += Flux_Tensor[iVar][iDim] * val_normal[iDim];
  }

}

void CNumerics::GetViscousProjJacs(su2double *val_Mean_PrimVar, su2double val_laminar_viscosity,
    su2double val_eddy_viscosity, su2double val_dist_ij, su2double *val_normal, su2double val_dS,
    su2double *val_Proj_Visc_Flux, su2double **val_Proj_Jac_Tensor_i, su2double **val_Proj_Jac_Tensor_j) {
  unsigned short iDim, iVar, jVar;

  su2double theta = 0.0, sqvel = 0.0, proj_viscousflux_vel = 0.0;
  
  for (iDim = 0; iDim < nDim; iDim++) {
    theta += val_normal[iDim]*val_normal[iDim];
    sqvel += val_Mean_PrimVar[iDim+1]*val_Mean_PrimVar[iDim+1];
    proj_viscousflux_vel += val_Proj_Visc_Flux[iDim+1]*val_Mean_PrimVar[iDim+1];
  }
  
  su2double phi = 0.5*(Gamma-1.0)*sqvel;
  su2double Density = val_Mean_PrimVar[nDim+2];
  su2double Pressure = val_Mean_PrimVar[nDim+1];
  su2double total_viscosity = val_laminar_viscosity + val_eddy_viscosity;
  su2double heat_flux_factor = val_laminar_viscosity/Prandtl_Lam + val_eddy_viscosity/Prandtl_Turb;
  su2double cpoR = Gamma/(Gamma-1.0); // cp over R
  su2double factor = total_viscosity*val_dS/(Density*val_dist_ij);
  su2double phi_rho = -cpoR*heat_flux_factor*Pressure/(Density*Density);
  su2double phi_p = cpoR*heat_flux_factor/(Density);
  su2double rhoovisc = Density/(total_viscosity); // rho over viscosity

  for (unsigned short iVar = 0; iVar < nVar; iVar++) {
    for (unsigned short jVar = 0; jVar < nVar; jVar++) {
      val_Proj_Jac_Tensor_i[iVar][jVar] = 0.0;
      val_Proj_Jac_Tensor_j[iVar][jVar] = 0.0;
    }
  }
  
  if (nDim == 2) {
    
    su2double thetax = theta + val_normal[0]*val_normal[0]/3.0;
    su2double thetay = theta + val_normal[1]*val_normal[1]/3.0;

    su2double etaz = val_normal[0]*val_normal[1]/3.0;

    su2double pix = val_Mean_PrimVar[1]*thetax + val_Mean_PrimVar[2]*etaz;
    su2double piy = val_Mean_PrimVar[1]*etaz   + val_Mean_PrimVar[2]*thetay;

    val_Proj_Jac_Tensor_i[0][0] = 0.0;
    val_Proj_Jac_Tensor_i[0][1] = 0.0;
    val_Proj_Jac_Tensor_i[0][2] = 0.0;
    val_Proj_Jac_Tensor_i[0][3] = 0.0;
    val_Proj_Jac_Tensor_i[1][0] = factor*pix;
    val_Proj_Jac_Tensor_i[1][1] = -factor*thetax;
    val_Proj_Jac_Tensor_i[1][2] = -factor*etaz;
    val_Proj_Jac_Tensor_i[1][3] = 0.0;
    val_Proj_Jac_Tensor_i[2][0] = factor*piy;
    val_Proj_Jac_Tensor_i[2][1] = -factor*etaz;
    val_Proj_Jac_Tensor_i[2][2] = -factor*thetay;
    val_Proj_Jac_Tensor_i[2][3] = 0.0;

    val_Proj_Jac_Tensor_i[3][0] = -factor*(rhoovisc*theta*(phi_rho+phi*phi_p)- (pix*val_Mean_PrimVar[1]+piy*val_Mean_PrimVar[2]));
    val_Proj_Jac_Tensor_i[3][1] = -factor*(pix-rhoovisc*theta*phi_p*(Gamma-1.0)*val_Mean_PrimVar[1]);
    val_Proj_Jac_Tensor_i[3][2] = -factor*(piy-rhoovisc*theta*phi_p*(Gamma-1.0)*val_Mean_PrimVar[2]);
    val_Proj_Jac_Tensor_i[3][3] = -factor*((Gamma-1.0)*rhoovisc*theta*phi_p);
    
    for (iVar = 0; iVar < nVar; iVar++)
      for (jVar = 0; jVar < nVar; jVar++)
        val_Proj_Jac_Tensor_j[iVar][jVar] = -val_Proj_Jac_Tensor_i[iVar][jVar];

    factor = 0.5/Density;
    val_Proj_Jac_Tensor_i[3][0] += factor*proj_viscousflux_vel;
    val_Proj_Jac_Tensor_j[3][0] += factor*proj_viscousflux_vel;
    val_Proj_Jac_Tensor_i[3][1] += factor*val_Proj_Visc_Flux[1];
    val_Proj_Jac_Tensor_j[3][1] += factor*val_Proj_Visc_Flux[1];
    val_Proj_Jac_Tensor_i[3][2] += factor*val_Proj_Visc_Flux[2];
    val_Proj_Jac_Tensor_j[3][2] += factor*val_Proj_Visc_Flux[2];
    
    
  } 
  else {

    su2double thetax = theta + val_normal[0]*val_normal[0]/3.0;
    su2double thetay = theta + val_normal[1]*val_normal[1]/3.0;
    su2double thetaz = theta + val_normal[2]*val_normal[2]/3.0;

    su2double etax = val_normal[1]*val_normal[2]/3.0;
    su2double etay = val_normal[0]*val_normal[2]/3.0;
    su2double etaz = val_normal[0]*val_normal[1]/3.0;

    su2double pix = val_Mean_PrimVar[1]*thetax + val_Mean_PrimVar[2]*etaz   + val_Mean_PrimVar[3]*etay;
    su2double piy = val_Mean_PrimVar[1]*etaz   + val_Mean_PrimVar[2]*thetay + val_Mean_PrimVar[3]*etax;
    su2double piz = val_Mean_PrimVar[1]*etay   + val_Mean_PrimVar[2]*etax   + val_Mean_PrimVar[3]*thetaz;

    val_Proj_Jac_Tensor_i[0][0] = 0.0;
    val_Proj_Jac_Tensor_i[0][1] = 0.0;
    val_Proj_Jac_Tensor_i[0][2] = 0.0;
    val_Proj_Jac_Tensor_i[0][3] = 0.0;
    val_Proj_Jac_Tensor_i[0][4] = 0.0;
    val_Proj_Jac_Tensor_i[1][0] = factor*pix;
    val_Proj_Jac_Tensor_i[1][1] = -factor*thetax;
    val_Proj_Jac_Tensor_i[1][2] = -factor*etaz;
    val_Proj_Jac_Tensor_i[1][3] = -factor*etay;
    val_Proj_Jac_Tensor_i[1][4] = 0.0;
    val_Proj_Jac_Tensor_i[2][0] = factor*piy;
    val_Proj_Jac_Tensor_i[2][1] = -factor*etaz;
    val_Proj_Jac_Tensor_i[2][2] = -factor*thetay;
    val_Proj_Jac_Tensor_i[2][3] = -factor*etax;
    val_Proj_Jac_Tensor_i[2][4] = 0.0;
    val_Proj_Jac_Tensor_i[3][0] = factor*piz;
    val_Proj_Jac_Tensor_i[3][1] = -factor*etay;
    val_Proj_Jac_Tensor_i[3][2] = -factor*etax;
    val_Proj_Jac_Tensor_i[3][3] = -factor*thetaz;
    val_Proj_Jac_Tensor_i[3][4] = 0.0;
    val_Proj_Jac_Tensor_i[4][0] = -factor*(rhoovisc*theta*(phi_rho+phi*phi_p) - (pix*val_Mean_PrimVar[1] + piy*val_Mean_PrimVar[2] + piz*val_Mean_PrimVar[3]));
    val_Proj_Jac_Tensor_i[4][1] = -factor*(pix-rhoovisc*theta*phi_p*(Gamma-1)*val_Mean_PrimVar[1]);
    val_Proj_Jac_Tensor_i[4][2] = -factor*(piy-rhoovisc*theta*phi_p*(Gamma-1)*val_Mean_PrimVar[2]);
    val_Proj_Jac_Tensor_i[4][3] = -factor*(piz-rhoovisc*theta*phi_p*(Gamma-1)*val_Mean_PrimVar[3]);
    val_Proj_Jac_Tensor_i[4][4] = -factor*((Gamma-1)*rhoovisc*theta*phi_p);

    for (iVar = 0; iVar < nVar; iVar++)
      for (jVar = 0; jVar < nVar; jVar++)
        val_Proj_Jac_Tensor_j[iVar][jVar] = -val_Proj_Jac_Tensor_i[iVar][jVar];
    
    factor = 0.5/Density;
    val_Proj_Jac_Tensor_i[4][0] += factor*proj_viscousflux_vel;
    val_Proj_Jac_Tensor_j[4][0] += factor*proj_viscousflux_vel;
    val_Proj_Jac_Tensor_i[4][1] += factor*val_Proj_Visc_Flux[1];
    val_Proj_Jac_Tensor_j[4][1] += factor*val_Proj_Visc_Flux[1];
    val_Proj_Jac_Tensor_i[4][2] += factor*val_Proj_Visc_Flux[2];
    val_Proj_Jac_Tensor_j[4][2] += factor*val_Proj_Visc_Flux[2];
    val_Proj_Jac_Tensor_i[4][3] += factor*val_Proj_Visc_Flux[3];
    val_Proj_Jac_Tensor_j[4][3] += factor*val_Proj_Visc_Flux[3];



  }

//      for (iVar = 0; iVar < nVar; iVar++) {
//        for (jVar = 0; jVar < nVar; jVar++) {
//          cout << val_Proj_Jac_Tensor_i[iVar][jVar] << " " << val_Proj_Jac_Tensor_j[iVar][jVar] << endl;
//        }
//      }
//          getchar();

}

void CNumerics::GetViscousProjJacs(su2double *val_Mean_PrimVar,
                  su2double **val_gradprimvar,
                  su2double *val_Mean_SecVar,
                  su2double val_laminar_viscosity,
                  su2double val_eddy_viscosity,
                  su2double val_thermal_conductivity,
                  su2double val_heat_capacity_cp,
                  su2double val_dist_ij,
                  su2double *val_normal, su2double val_dS,
                  su2double *val_Proj_Visc_Flux,
                  su2double **val_Proj_Jac_Tensor_i,
                  su2double **val_Proj_Jac_Tensor_j) {

  AD_BEGIN_PASSIVE
  /* Viscous flux Jacobians for arbitrary equations of state */

  //order of val_mean_primitives: T, vx, vy, vz, P, rho, ht
  //order of secondary:dTdrho_e, dTde_rho
  unsigned short iDim, iVar, jVar;

  su2double sqvel = 0.0, theta= 0.0, proj_viscousflux_vel= 0.0;
  for (iDim = 0; iDim < nDim; iDim++) {
    theta += val_normal[iDim]*val_normal[iDim];
    sqvel += val_Mean_PrimVar[iDim+1]*val_Mean_PrimVar[iDim+1];
    proj_viscousflux_vel += val_Proj_Visc_Flux[iDim+1]*val_Mean_PrimVar[iDim+1];
  }

  su2double rho = val_Mean_PrimVar[nDim+2];
  su2double P= val_Mean_PrimVar[nDim+1];
  su2double h= val_Mean_PrimVar[nDim+3];
  su2double dTdrho_e= val_Mean_SecVar[0];
  su2double dTde_rho= val_Mean_SecVar[1];


  su2double dTdu0= dTdrho_e + dTde_rho*(-(h-P/rho) + sqvel)*(1/rho);
  su2double dTdu1= dTde_rho*(-val_Mean_PrimVar[1])*(1/rho);
  su2double dTdu2= dTde_rho*(-val_Mean_PrimVar[2])*(1/rho);
  su2double total_viscosity = val_laminar_viscosity + val_eddy_viscosity;
  su2double total_conductivity = val_thermal_conductivity + val_heat_capacity_cp*val_eddy_viscosity/Prandtl_Turb;


  su2double factor1 = total_viscosity*val_dS/(rho*val_dist_ij);
  su2double factor2 = total_conductivity*val_dS/val_dist_ij;


  for (unsigned short iVar = 0; iVar < nVar; iVar++) {
    for (unsigned short jVar = 0; jVar < nVar; jVar++) {
      val_Proj_Jac_Tensor_i[iVar][jVar] = 0.0;
      val_Proj_Jac_Tensor_j[iVar][jVar] = 0.0;
    }
  }

  if (nDim == 2) {

      /* 2D Jacobian: (Fv1, Fv2, Fv3, Fv4) --> (T, vx, vy, rho) */

    su2double dTdu3= dTde_rho*(1/rho);

    su2double thetax = theta + val_normal[0]*val_normal[0]/3.0;
    su2double thetay = theta + val_normal[1]*val_normal[1]/3.0;

    su2double etaz = val_normal[0]*val_normal[1]/3.0;

    su2double pix = val_Mean_PrimVar[1]*thetax + val_Mean_PrimVar[2]*etaz;
    su2double piy = val_Mean_PrimVar[1]*etaz   + val_Mean_PrimVar[2]*thetay;

    val_Proj_Jac_Tensor_i[0][0] = 0.0;
    val_Proj_Jac_Tensor_i[0][1] = 0.0;
    val_Proj_Jac_Tensor_i[0][2] = 0.0;
    val_Proj_Jac_Tensor_i[0][3] = 0.0;
    val_Proj_Jac_Tensor_i[1][0] = factor1*pix;
    val_Proj_Jac_Tensor_i[1][1] = -factor1*thetax;
    val_Proj_Jac_Tensor_i[1][2] = -factor1*etaz;
    val_Proj_Jac_Tensor_i[1][3] = 0.0;
    val_Proj_Jac_Tensor_i[2][0] = factor1*piy;
    val_Proj_Jac_Tensor_i[2][1] = -factor1*etaz;
    val_Proj_Jac_Tensor_i[2][2] = -factor1*thetay;
    val_Proj_Jac_Tensor_i[2][3] = 0.0;

    val_Proj_Jac_Tensor_i[3][0] = val_Proj_Jac_Tensor_i[1][0]*val_Mean_PrimVar[1]+val_Proj_Jac_Tensor_i[2][0]*val_Mean_PrimVar[2];
    val_Proj_Jac_Tensor_i[3][0] += -factor2*theta*dTdu0;
    val_Proj_Jac_Tensor_i[3][1] = val_Proj_Jac_Tensor_i[1][1]*val_Mean_PrimVar[1]+val_Proj_Jac_Tensor_i[2][1]*val_Mean_PrimVar[2];
    val_Proj_Jac_Tensor_i[3][1] += -factor2*theta*dTdu1;
    val_Proj_Jac_Tensor_i[3][2] = val_Proj_Jac_Tensor_i[1][2]*val_Mean_PrimVar[1]+val_Proj_Jac_Tensor_i[2][2]*val_Mean_PrimVar[2];
    val_Proj_Jac_Tensor_i[3][2] += -factor2*theta*dTdu2;
    val_Proj_Jac_Tensor_i[3][3] = -factor2*theta*dTdu3;

    for (iVar = 0; iVar < nVar; iVar++)
      for (jVar = 0; jVar < nVar; jVar++)
        val_Proj_Jac_Tensor_j[iVar][jVar] = -val_Proj_Jac_Tensor_i[iVar][jVar];

    su2double factor = 0.5/rho;
    val_Proj_Jac_Tensor_i[3][0] -= factor*proj_viscousflux_vel;
    val_Proj_Jac_Tensor_j[3][0] -= factor*proj_viscousflux_vel;
    val_Proj_Jac_Tensor_i[3][1] += factor*val_Proj_Visc_Flux[1];
    val_Proj_Jac_Tensor_j[3][1] += factor*val_Proj_Visc_Flux[1];
    val_Proj_Jac_Tensor_i[3][2] += factor*val_Proj_Visc_Flux[2];
    val_Proj_Jac_Tensor_j[3][2] += factor*val_Proj_Visc_Flux[2];




  } else {


    su2double dTdu3= dTde_rho*(-val_Mean_PrimVar[3])*(1/rho);
    su2double dTdu4= dTde_rho*(1/rho);

    su2double thetax = theta + val_normal[0]*val_normal[0]/3.0;
    su2double thetay = theta + val_normal[1]*val_normal[1]/3.0;
    su2double thetaz = theta + val_normal[2]*val_normal[2]/3.0;

    su2double etax = val_normal[1]*val_normal[2]/3.0;
    su2double etay = val_normal[0]*val_normal[2]/3.0;
    su2double etaz = val_normal[0]*val_normal[1]/3.0;

    su2double pix = val_Mean_PrimVar[1]*thetax + val_Mean_PrimVar[2]*etaz   + val_Mean_PrimVar[3]*etay;
    su2double piy = val_Mean_PrimVar[1]*etaz   + val_Mean_PrimVar[2]*thetay + val_Mean_PrimVar[3]*etax;
    su2double piz = val_Mean_PrimVar[1]*etay   + val_Mean_PrimVar[2]*etax   + val_Mean_PrimVar[3]*thetaz;

    val_Proj_Jac_Tensor_i[0][0] = 0.0;
    val_Proj_Jac_Tensor_i[0][1] = 0.0;
    val_Proj_Jac_Tensor_i[0][2] = 0.0;
    val_Proj_Jac_Tensor_i[0][3] = 0.0;
    val_Proj_Jac_Tensor_i[0][4] = 0.0;
    val_Proj_Jac_Tensor_i[1][0] = factor1*pix;
    val_Proj_Jac_Tensor_i[1][1] = -factor1*thetax;
    val_Proj_Jac_Tensor_i[1][2] = -factor1*etaz;
    val_Proj_Jac_Tensor_i[1][3] = -factor1*etay;
    val_Proj_Jac_Tensor_i[1][4] = 0.0;
    val_Proj_Jac_Tensor_i[2][0] = factor1*piy;
    val_Proj_Jac_Tensor_i[2][1] = -factor1*etaz;
    val_Proj_Jac_Tensor_i[2][2] = -factor1*thetay;
    val_Proj_Jac_Tensor_i[2][3] = -factor1*etax;
    val_Proj_Jac_Tensor_i[2][4] = 0.0;
    val_Proj_Jac_Tensor_i[3][0] = factor1*piz;
    val_Proj_Jac_Tensor_i[3][1] = -factor1*etay;
    val_Proj_Jac_Tensor_i[3][2] = -factor1*etax;
    val_Proj_Jac_Tensor_i[3][3] = -factor1*thetaz;
    val_Proj_Jac_Tensor_i[3][4] = 0.0;
    val_Proj_Jac_Tensor_i[4][0] = val_Proj_Jac_Tensor_i[1][0]*val_Mean_PrimVar[1]+val_Proj_Jac_Tensor_i[2][0]*val_Mean_PrimVar[2]+val_Proj_Jac_Tensor_i[3][0]*val_Mean_PrimVar[3];
    val_Proj_Jac_Tensor_i[4][0] +=  -factor2*theta*dTdu0;
    val_Proj_Jac_Tensor_i[4][1] = val_Proj_Jac_Tensor_i[1][1]*val_Mean_PrimVar[1]+val_Proj_Jac_Tensor_i[2][1]*val_Mean_PrimVar[2]+val_Proj_Jac_Tensor_i[3][1]*val_Mean_PrimVar[3];
    val_Proj_Jac_Tensor_i[4][1] +=  -factor2*theta*dTdu1;
    val_Proj_Jac_Tensor_i[4][2] = val_Proj_Jac_Tensor_i[1][2]*val_Mean_PrimVar[1]+val_Proj_Jac_Tensor_i[2][2]*val_Mean_PrimVar[2]+val_Proj_Jac_Tensor_i[3][2]*val_Mean_PrimVar[3];
    val_Proj_Jac_Tensor_i[4][2] +=  -factor2*theta*dTdu2;
    val_Proj_Jac_Tensor_i[4][3] = val_Proj_Jac_Tensor_i[1][3]*val_Mean_PrimVar[1]+val_Proj_Jac_Tensor_i[2][3]*val_Mean_PrimVar[2]+val_Proj_Jac_Tensor_i[3][3]*val_Mean_PrimVar[3];
    val_Proj_Jac_Tensor_i[4][3] +=  -factor2*theta*dTdu3;
    val_Proj_Jac_Tensor_i[4][4] = -factor2*theta*dTdu4;

    for (iVar = 0; iVar < nVar; iVar++)
      for (jVar = 0; jVar < nVar; jVar++)
        val_Proj_Jac_Tensor_j[iVar][jVar] = -val_Proj_Jac_Tensor_i[iVar][jVar];

    su2double factor = 0.5/rho;
    val_Proj_Jac_Tensor_i[4][0] -= factor*proj_viscousflux_vel;
    val_Proj_Jac_Tensor_j[4][0] -= factor*proj_viscousflux_vel;
    val_Proj_Jac_Tensor_i[4][1] += factor*val_Proj_Visc_Flux[1];
    val_Proj_Jac_Tensor_j[4][1] += factor*val_Proj_Visc_Flux[1];
    val_Proj_Jac_Tensor_i[4][2] += factor*val_Proj_Visc_Flux[2];
    val_Proj_Jac_Tensor_j[4][2] += factor*val_Proj_Visc_Flux[2];
    val_Proj_Jac_Tensor_i[4][3] += factor*val_Proj_Visc_Flux[3];
    val_Proj_Jac_Tensor_j[4][3] += factor*val_Proj_Visc_Flux[3];




    }


  AD_END_PASSIVE
  }





//void CNumerics::GetViscousProjJacs(su2double *val_Mean_PrimVar,
//                  su2double **val_gradprimvar,
//                  su2double *val_Mean_SecVar,
//                  su2double val_laminar_viscosity,
//                  su2double val_eddy_viscosity,
//                  su2double val_thermal_conductivity,
//                  su2double val_heat_capacity_cp,
//                  su2double val_dist_ij,
//                  su2double *val_normal, su2double val_dS,
//                  su2double *val_Proj_Visc_Flux,
//                  su2double **val_Proj_Jac_Tensor_i,
//                  su2double **val_Proj_Jac_Tensor_j) {
//
//  /* Viscous flux Jacobians for arbitrary equations of state */
//
//  // order of primitives: T, vx, vy, vz, P, rho, h, c, MuLam, MuEddy, kt, Cp
//  // order of secondary: dPdrho_e, dPde_rho, dTdrho_e, dTde_rho, dmudrho_T, dmudT_rho, dktdrho_T, dktdT_rho
//
//  unsigned short iDim, iVar, jVar;
//  su2double **val_Proj_Jac_Tensor_i_P, **val_Proj_Jac_Tensor_j_P;
//  su2double **val_Jac_PC;
//
//  su2double sqvel = 0.0;
//  for (iDim = 0; iDim < nDim; iDim++) {
//    sqvel += val_Mean_PrimVar[iDim+1]*val_Mean_PrimVar[iDim+1];
//  }
//
//  su2double vx = val_Mean_PrimVar[1];
//  su2double vy = val_Mean_PrimVar[2];
//  su2double vz = val_Mean_PrimVar[3];
//  su2double rho = val_Mean_PrimVar[nDim+2];
//  su2double P = val_Mean_PrimVar[nDim+1];
//  su2double dmudrho_T = val_Mean_SecVar[4];
//  su2double dmudT_rho = val_Mean_SecVar[5];
//  su2double dktdrho_T = val_Mean_SecVar[6];
//  su2double dktdT_rho = val_Mean_SecVar[7];
//
//  su2double total_viscosity = val_laminar_viscosity + val_eddy_viscosity;
//  su2double total_conductivity = val_thermal_conductivity + val_heat_capacity_cp*val_eddy_viscosity/Prandtl_Turb;
//
//  val_Proj_Jac_Tensor_i_P = new su2double* [nVar];
//  val_Proj_Jac_Tensor_j_P = new su2double* [nVar];
//  val_Jac_PC = new su2double* [nVar];
//
//  for (unsigned short iVar = 0; iVar < nVar; iVar++) {
//    val_Proj_Jac_Tensor_i_P[iVar] = new su2double [nVar];
//    val_Proj_Jac_Tensor_j_P[iVar] = new su2double [nVar];
//    val_Jac_PC[iVar] = new su2double [nVar];
//  }
//
//  for (unsigned short iVar = 0; iVar < nVar; iVar++) {
//    for (unsigned short jVar = 0; jVar < nVar; jVar++) {
//      val_Proj_Jac_Tensor_i[iVar][jVar] = 0.0;
//      val_Proj_Jac_Tensor_j[iVar][jVar] = 0.0;
//      val_Proj_Jac_Tensor_i_P[iVar][jVar] = 0.0;
//      val_Proj_Jac_Tensor_j_P[iVar][jVar] = 0.0;
//      val_Jac_PC[iVar][jVar] = 0.0;
//    }
//  }
//
//  if (nDim == 2) {
//
//      /* 2D Jacobian: (Fv1, Fv2, Fv3, Fv4) --> (T, vx, vy, rho) */
//
//    su2double factor1 = 4.0/3.0*pow(val_normal[0],2) + pow(val_normal[1],2);
//    su2double factor2 = 1.0/3.0*val_normal[0]*val_normal[1];
//    su2double factor3 = 4.0/3.0*pow(val_normal[1],2) + pow(val_normal[0],2);
//
//    val_Proj_Jac_Tensor_i_P[0][0] = 0.0;
//    val_Proj_Jac_Tensor_i_P[0][1] = 0.0;
//    val_Proj_Jac_Tensor_i_P[0][2] = 0.0;
//    val_Proj_Jac_Tensor_i_P[0][3] = 0.0;
//
//    val_Proj_Jac_Tensor_i_P[1][0] = 0.5*dmudT_rho*val_Proj_Visc_Flux[1]/total_viscosity;
//    val_Proj_Jac_Tensor_i_P[1][1] = -total_viscosity/val_dist_ij*factor1;
//    val_Proj_Jac_Tensor_i_P[1][2] = -total_viscosity/val_dist_ij*factor2;
//    val_Proj_Jac_Tensor_i_P[1][3] = 0.5*dmudrho_T*val_Proj_Visc_Flux[1]/total_viscosity;
//
//    val_Proj_Jac_Tensor_i_P[2][0] = 0.5*dmudT_rho*val_Proj_Visc_Flux[2]/total_viscosity;
//    val_Proj_Jac_Tensor_i_P[2][1] = -total_viscosity/val_dist_ij*factor2;
//    val_Proj_Jac_Tensor_i_P[2][2] = -total_viscosity/val_dist_ij*factor3;
//    val_Proj_Jac_Tensor_i_P[2][3] = 0.5*dmudrho_T*val_Proj_Visc_Flux[2]/total_viscosity;
//
//    val_Proj_Jac_Tensor_i_P[3][0] = vx*val_Proj_Jac_Tensor_i_P[1][0] + vy*val_Proj_Jac_Tensor_i_P[2][0];
//    val_Proj_Jac_Tensor_i_P[3][1] = vx*val_Proj_Jac_Tensor_i_P[1][1] + vy*val_Proj_Jac_Tensor_i_P[2][1];
//    val_Proj_Jac_Tensor_i_P[3][2] = vx*val_Proj_Jac_Tensor_i_P[1][2] + vy*val_Proj_Jac_Tensor_i_P[2][2];
//    val_Proj_Jac_Tensor_i_P[3][3] = vx*val_Proj_Jac_Tensor_i_P[1][3] + vy*val_Proj_Jac_Tensor_i_P[2][3];
//
//    su2double etax = pow(val_normal[0],2)/val_dist_ij;
//    su2double etay = pow(val_normal[1],2)/val_dist_ij;
//    val_Proj_Jac_Tensor_i_P[3][0] += -total_conductivity*etax + 0.5*val_normal[0]*dktdT_rho*val_gradprimvar[0][0] - total_conductivity*etay + 0.5*val_normal[1]*dktdT_rho*val_gradprimvar[0][1];
//    val_Proj_Jac_Tensor_i_P[3][1] += 1.0/2.0*val_Proj_Visc_Flux[1];
//    val_Proj_Jac_Tensor_i_P[3][2] += 1.0/2.0*val_Proj_Visc_Flux[2];
//    val_Proj_Jac_Tensor_i_P[3][3] += 0.5*val_normal[0]*dktdrho_T*val_gradprimvar[0][0] +0.5*val_normal[1]*dktdrho_T*val_gradprimvar[0][1];
//
//    for (iVar = 0; iVar < nVar; iVar++) {
//      for (jVar = 0; jVar < nVar; jVar++) {
//        val_Proj_Jac_Tensor_i_P[iVar][jVar] *= val_dS;
//            val_Proj_Jac_Tensor_j_P[iVar][jVar]  = -val_Proj_Jac_Tensor_i_P[iVar][jVar];  /*Jacobian j*/
//      }
//    }
//
//      /* 2D Jacobian: (T, vx, vy, rho) --> (u1, u2, u3, u4) */
//    GetPrimitive2Conservative (val_Mean_PrimVar, val_Mean_SecVar, val_Jac_PC);
//
//      /* 2D Jacobian: (Fv1, Fv2, Fv3, Fv4) --> (u1, u2, u3, u4) */
//    for (iVar = 0; iVar < nVar; iVar++) {
//      for (jVar = 0; jVar < nVar; jVar++) {
//        for (unsigned short kVar = 0; kVar < nVar; kVar++) {
//          val_Proj_Jac_Tensor_i[iVar][jVar] += val_Proj_Jac_Tensor_i_P[iVar][kVar]*val_Jac_PC[kVar][jVar];
//          val_Proj_Jac_Tensor_j[iVar][jVar] += val_Proj_Jac_Tensor_j_P[iVar][kVar]*val_Jac_PC[kVar][jVar];
//          }
//      }
//    }
//
////    for (iVar = 0; iVar < nVar; iVar++) {
////      for (jVar = 0; jVar < nVar; jVar++) {
////        cout << val_Proj_Jac_Tensor_i[iVar][jVar] << " " << val_Proj_Jac_Tensor_j[iVar][jVar] << endl;
////      }
////    }
////        getchar();
//
//  }
//  else {
//
//      /* 3D Jacobian: (Fv1, Fv2, Fv3, Fv4, Fv5) --> (T, vx, vy, vz, rho) */
//
////    su2double factor1 = 4.0/3.0*pow(val_normal[0],2) + pow(val_normal[1],2) + pow(val_normal[2],2);
////    su2double factor2 = 1.0/3.0*val_normal[0]*val_normal[1];
////    su2double factor3 = 1.0/3.0*val_normal[0]*val_normal[2];
////    su2double factor4 = pow(val_normal[0],2) + 4.0/3.0*pow(val_normal[1],2) + pow(val_normal[2],2);
////        su2double factor5 = 1.0/3.0*val_normal[1]*val_normal[2];
////        su2double factor6 = pow(val_normal[0],2) + pow(val_normal[1],2) + 4.0/3.0*pow(val_normal[2],2);
//
//    su2double thetax = 4.0/3.0*pow(val_normal[0],2) + pow(val_normal[1],2) + pow(val_normal[2],2);
//    su2double thetay = pow(val_normal[0],2) + 4.0/3.0*pow(val_normal[1],2) + pow(val_normal[2],2);
//        su2double thetaz = pow(val_normal[0],2) + pow(val_normal[1],2) + 4.0/3.0*pow(val_normal[2],2);
//    su2double pix = 1.0/3.0*val_normal[0]*val_normal[1];
//    su2double piy = 1.0/3.0*val_normal[0]*val_normal[2];
//    su2double piz = 1.0/3.0*val_normal[1]*val_normal[2];
//
//    val_Proj_Jac_Tensor_i_P[0][0] = 0.0;
//    val_Proj_Jac_Tensor_i_P[0][1] = 0.0;
//    val_Proj_Jac_Tensor_i_P[0][2] = 0.0;
//    val_Proj_Jac_Tensor_i_P[0][3] = 0.0;
//    val_Proj_Jac_Tensor_i_P[0][4] = 0.0;
//
//    val_Proj_Jac_Tensor_i_P[1][0] = 0.5*dmudT_rho*val_Proj_Visc_Flux[1]/total_viscosity;
//    val_Proj_Jac_Tensor_i_P[1][1] = -total_viscosity/val_dist_ij*thetax;
//    val_Proj_Jac_Tensor_i_P[1][2] = -total_viscosity/val_dist_ij*pix;
//    val_Proj_Jac_Tensor_i_P[1][3] = -total_viscosity/val_dist_ij*piy;
//    val_Proj_Jac_Tensor_i_P[1][4] = 0.5*dmudrho_T*val_Proj_Visc_Flux[1]/total_viscosity;
//
//    val_Proj_Jac_Tensor_i_P[2][0] = 0.5*dmudT_rho*val_Proj_Visc_Flux[2]/total_viscosity;
//    val_Proj_Jac_Tensor_i_P[2][1] = -total_viscosity/val_dist_ij*pix;
//    val_Proj_Jac_Tensor_i_P[2][2] = -total_viscosity/val_dist_ij*thetay;
//    val_Proj_Jac_Tensor_i_P[2][3] = -total_viscosity/val_dist_ij*piz;
//    val_Proj_Jac_Tensor_i_P[2][4] = 0.5*dmudrho_T*val_Proj_Visc_Flux[2]/total_viscosity;
//
//    val_Proj_Jac_Tensor_i_P[3][0] = 0.5*dmudT_rho*val_Proj_Visc_Flux[3]/total_viscosity;
//    val_Proj_Jac_Tensor_i_P[3][1] = -total_viscosity/val_dist_ij*piy;
//    val_Proj_Jac_Tensor_i_P[3][2] = -total_viscosity/val_dist_ij*piz;
//    val_Proj_Jac_Tensor_i_P[3][3] = -total_viscosity/val_dist_ij*thetaz;
//    val_Proj_Jac_Tensor_i_P[3][4] = 0.5*dmudrho_T*val_Proj_Visc_Flux[3]/total_viscosity;
//
//    val_Proj_Jac_Tensor_i_P[4][0] = vx*val_Proj_Jac_Tensor_i_P[1][0] + vy*val_Proj_Jac_Tensor_i_P[2][0] + vz*val_Proj_Jac_Tensor_i_P[3][0];
//    val_Proj_Jac_Tensor_i_P[4][1] = vx*val_Proj_Jac_Tensor_i_P[1][1] + vy*val_Proj_Jac_Tensor_i_P[2][1] + vz*val_Proj_Jac_Tensor_i_P[3][1];
//    val_Proj_Jac_Tensor_i_P[4][2] = vx*val_Proj_Jac_Tensor_i_P[1][2] + vy*val_Proj_Jac_Tensor_i_P[2][2] + vz*val_Proj_Jac_Tensor_i_P[3][2];
//    val_Proj_Jac_Tensor_i_P[4][3] = vx*val_Proj_Jac_Tensor_i_P[1][3] + vy*val_Proj_Jac_Tensor_i_P[2][3] + vz*val_Proj_Jac_Tensor_i_P[3][3];
//    val_Proj_Jac_Tensor_i_P[4][4] = vx*val_Proj_Jac_Tensor_i_P[1][4] + vy*val_Proj_Jac_Tensor_i_P[2][4] + vz*val_Proj_Jac_Tensor_i_P[3][4];
//
//    su2double etax = pow(val_normal[0],2)/val_dist_ij;
//    su2double etay = pow(val_normal[1],2)/val_dist_ij;
//    su2double etaz = pow(val_normal[2],2)/val_dist_ij;
//    val_Proj_Jac_Tensor_i_P[4][0] += -total_conductivity*etax - total_conductivity*etay - total_conductivity*etaz;
//    val_Proj_Jac_Tensor_i_P[4][1] += 1.0/2.0*val_Proj_Visc_Flux[1];
//    val_Proj_Jac_Tensor_i_P[4][2] += 1.0/2.0*val_Proj_Visc_Flux[2];
//    val_Proj_Jac_Tensor_i_P[4][3] += 1.0/2.0*val_Proj_Visc_Flux[3];
//
//    val_Proj_Jac_Tensor_i_P[4][0] += 0.5*val_normal[0]*dktdT_rho*val_gradprimvar[0][0] + 0.5*val_normal[1]*dktdT_rho*val_gradprimvar[0][1] + 0.5*val_normal[2]*dktdT_rho*val_gradprimvar[0][2];
//    val_Proj_Jac_Tensor_i_P[4][4] += 0.5*val_normal[0]*dktdrho_T*val_gradprimvar[0][0] + 0.5*val_normal[1]*dktdrho_T*val_gradprimvar[0][1] + 0.5*val_normal[2]*dktdrho_T*val_gradprimvar[0][2];
//
//    for (iVar = 0; iVar < nVar; iVar++) {
//      for (jVar = 0; jVar < nVar; jVar++) {
//        val_Proj_Jac_Tensor_i_P[iVar][jVar] *= val_dS;
//        val_Proj_Jac_Tensor_j_P[iVar][jVar] = -val_Proj_Jac_Tensor_i_P[iVar][jVar];   /*Jacobian j*/
//      }
//    }
//
//      /* 3D Jacobian: (T, vx, vy, vz, rho) --> (u1, u2, u3, u4, u5) */
//    GetPrimitive2Conservative (val_Mean_PrimVar, val_Mean_SecVar, val_Jac_PC);
//
//      /* 3D Jacobian: (Fv1, Fv2, Fv3, Fv4, Fv5) --> (u1, u2, u3, u4, u5) */
//    for (iVar = 0; iVar < nVar; iVar++) {
//      for (jVar = 0; jVar < nVar; jVar++) {
//        for (unsigned short kVar = 0; kVar < nVar; kVar++) {
//          val_Proj_Jac_Tensor_i[iVar][jVar] += val_Proj_Jac_Tensor_i_P[iVar][kVar]*val_Jac_PC[kVar][jVar];
//          val_Proj_Jac_Tensor_j[iVar][jVar] += val_Proj_Jac_Tensor_j_P[iVar][kVar]*val_Jac_PC[kVar][jVar];
//          }
//      }
//    }
//
////        for (iVar = 0; iVar < nVar; iVar++) {
////          for (jVar = 0; jVar < nVar; jVar++) {
////            cout << val_Proj_Jac_Tensor_i[iVar][jVar] << " " << val_Proj_Jac_Tensor_j[iVar][jVar] << endl;
////          }
////        }
////            getchar();
//
//  }
//
//    /*--- Deallocate ---*/
//  for (unsigned short iVar = 0; iVar < nVar; iVar++) {
//    delete [] val_Proj_Jac_Tensor_i_P[iVar];
//    delete [] val_Proj_Jac_Tensor_j_P[iVar];
//    delete [] val_Jac_PC[iVar];
//  }
//  delete [] val_Proj_Jac_Tensor_i_P;
//  delete [] val_Proj_Jac_Tensor_j_P;
//  delete [] val_Jac_PC;
//
//}

void CNumerics::GetPrimitive2Conservative (su2double *val_Mean_PrimVar, su2double *val_Mean_SecVar, su2double **val_Jac_PC) {

  unsigned short iVar, jVar, iDim;

  // order of primitives: T, vx, vy, vz, P, rho, h, c, MuLam, MuEddy, kt, Cp
  // order of secondary: dPdrho_e, dPde_rho, dTdrho_e, dTde_rho, dmudrho_T, dmudT_rho, dktdrho_T, dktdT_rho

  su2double vx = val_Mean_PrimVar[1];
  su2double vy = val_Mean_PrimVar[2];
  su2double vz = val_Mean_PrimVar[3];
  su2double rho = val_Mean_PrimVar[nDim+2];
  su2double P = val_Mean_PrimVar[nDim+1];
  su2double e = val_Mean_PrimVar[nDim+3] - P/rho;
  su2double dTdrho_e = val_Mean_SecVar[2];
  su2double dTde_rho = val_Mean_SecVar[3];

  su2double sqvel = 0.0;

  for (iDim = 0; iDim < nDim; iDim++) {
    sqvel += val_Mean_PrimVar[iDim+1]*val_Mean_PrimVar[iDim+1];
  }

  /*--- Initialize the Jacobian matrix ---*/
  for (iVar = 0; iVar < nVar; iVar++) {
    for (jVar = 0; jVar < nVar; jVar++) {
      val_Jac_PC[iVar][jVar] = 0.0;
    }
  }

  /*--- Primitives to conservatives Jacobian matrix : (T, vx, vy, vz, rho) --> (u1, u2, u3, u4, u5) ---*/
  if (nDim == 2) {

  val_Jac_PC[0][0] = dTdrho_e - e/rho*dTde_rho + 0.5*dTde_rho*sqvel/rho;
  val_Jac_PC[0][1] = -1/rho*dTde_rho*vx;
  val_Jac_PC[0][2] = -1/rho*dTde_rho*vy;
  val_Jac_PC[0][3] = 1/rho*dTde_rho;

  val_Jac_PC[1][0] = -vx/rho;
  val_Jac_PC[1][1] = 1/rho;
  val_Jac_PC[1][2] = 0.0;
  val_Jac_PC[1][3] = 0.0;

  val_Jac_PC[2][0] = -vy/rho;
  val_Jac_PC[2][1] = 0.0;
  val_Jac_PC[2][2] = 1/rho;
  val_Jac_PC[2][3] = 0.0;

  val_Jac_PC[3][0] = 1.0;
  val_Jac_PC[3][1] = 0.0;
  val_Jac_PC[3][2] = 0.0;
  val_Jac_PC[3][3] = 0.0;

  }
  else {

  val_Jac_PC[0][0] = dTdrho_e - e/rho*dTde_rho + 0.5*dTde_rho*sqvel/rho;
  val_Jac_PC[0][1] = -1/rho*dTde_rho*vx;
  val_Jac_PC[0][2] = -1/rho*dTde_rho*vy;
  val_Jac_PC[0][3] = -1/rho*dTde_rho*vz;
  val_Jac_PC[0][4] = 1/rho*dTde_rho;

  val_Jac_PC[1][0] = -vx/rho;
  val_Jac_PC[1][1] = 1/rho;
  val_Jac_PC[1][2] = 0.0;
  val_Jac_PC[1][3] = 0.0;
  val_Jac_PC[1][4] = 0.0;

  val_Jac_PC[2][0] = -vy/rho;
  val_Jac_PC[2][1] = 0.0;
  val_Jac_PC[2][2] = 1/rho;
  val_Jac_PC[2][3] = 0.0;
  val_Jac_PC[2][4] = 0.0;

  val_Jac_PC[3][0] = -vz/rho;
  val_Jac_PC[3][1] = 0.0;
  val_Jac_PC[3][2] = 0.0;
  val_Jac_PC[3][3] = 1/rho;
  val_Jac_PC[3][4] = 0.0;

  val_Jac_PC[4][0] = 1.0;
  val_Jac_PC[4][1] = 0.0;
  val_Jac_PC[4][2] = 0.0;
  val_Jac_PC[4][3] = 0.0;
  val_Jac_PC[4][4] = 0.0;

  }
}

void CNumerics::GetViscousIncProjJacs(su2double val_laminar_viscosity,
                                          su2double val_eddy_viscosity, su2double val_dist_ij, su2double *val_normal, su2double val_dS,
                                          su2double **val_Proj_Jac_Tensor_i, su2double **val_Proj_Jac_Tensor_j) {
  unsigned short iDim, iVar, jVar;

  su2double theta = 0.0;
  for (iDim = 0; iDim < nDim; iDim++)
    theta += val_normal[iDim]*val_normal[iDim];

  su2double total_viscosity = val_laminar_viscosity + val_eddy_viscosity;
  su2double factor = total_viscosity/(val_dist_ij)*val_dS;

  if (nDim == 3) {
    su2double thetax = theta + val_normal[0]*val_normal[0]/3.0;
    su2double thetay = theta + val_normal[1]*val_normal[1]/3.0;
    su2double thetaz = theta + val_normal[2]*val_normal[2]/3.0;

    su2double etax = val_normal[1]*val_normal[2]/3.0;
    su2double etay = val_normal[0]*val_normal[2]/3.0;
    su2double etaz = val_normal[0]*val_normal[1]/3.0;

    val_Proj_Jac_Tensor_i[0][0] = 0.0;
    val_Proj_Jac_Tensor_i[0][1] = 0.0;
    val_Proj_Jac_Tensor_i[0][2] = 0.0;
    val_Proj_Jac_Tensor_i[0][3] = 0.0;
    val_Proj_Jac_Tensor_i[0][4] = 0.0;

    val_Proj_Jac_Tensor_i[1][0] = 0.0;
    val_Proj_Jac_Tensor_i[1][1] = -factor*thetax;
    val_Proj_Jac_Tensor_i[1][2] = -factor*etaz;
    val_Proj_Jac_Tensor_i[1][3] = -factor*etay;
    val_Proj_Jac_Tensor_i[1][4] = 0.0;

    val_Proj_Jac_Tensor_i[2][0] = 0.0;
    val_Proj_Jac_Tensor_i[2][1] = -factor*etaz;
    val_Proj_Jac_Tensor_i[2][2] = -factor*thetay;
    val_Proj_Jac_Tensor_i[2][3] = -factor*etax;
    val_Proj_Jac_Tensor_i[2][4] = 0.0;

    val_Proj_Jac_Tensor_i[3][0] = 0.0;
    val_Proj_Jac_Tensor_i[3][1] = -factor*etay;
    val_Proj_Jac_Tensor_i[3][2] = -factor*etax;
    val_Proj_Jac_Tensor_i[3][3] = -factor*thetaz;
    val_Proj_Jac_Tensor_i[3][4] = 0.0;

    val_Proj_Jac_Tensor_i[4][0] = 0.0;
    val_Proj_Jac_Tensor_i[4][1] = 0.0;
    val_Proj_Jac_Tensor_i[4][2] = 0.0;
    val_Proj_Jac_Tensor_i[4][3] = 0.0;
    val_Proj_Jac_Tensor_i[4][4] = 0.0;

    for (iVar = 0; iVar < nVar; iVar++)
      for (jVar = 0; jVar < nVar; jVar++)
        val_Proj_Jac_Tensor_j[iVar][jVar] = -val_Proj_Jac_Tensor_i[iVar][jVar];

  }

  if (nDim == 2) {
    su2double thetax = theta + val_normal[0]*val_normal[0]/3.0;
    su2double thetay = theta + val_normal[1]*val_normal[1]/3.0;
    su2double etaz = val_normal[0]*val_normal[1]/3.0;

    val_Proj_Jac_Tensor_i[0][0] = 0.0;
    val_Proj_Jac_Tensor_i[0][1] = 0.0;
    val_Proj_Jac_Tensor_i[0][2] = 0.0;
    val_Proj_Jac_Tensor_i[0][3] = 0.0;

    val_Proj_Jac_Tensor_i[1][0] = 0.0;
    val_Proj_Jac_Tensor_i[1][1] = -factor*thetax;
    val_Proj_Jac_Tensor_i[1][2] = -factor*etaz;
    val_Proj_Jac_Tensor_i[1][3] = 0.0;

    val_Proj_Jac_Tensor_i[2][0] = 0.0;
    val_Proj_Jac_Tensor_i[2][1] = -factor*etaz;
    val_Proj_Jac_Tensor_i[2][2] = -factor*thetay;
    val_Proj_Jac_Tensor_i[2][3] = 0.0;

    val_Proj_Jac_Tensor_i[3][0] = 0.0;
    val_Proj_Jac_Tensor_i[3][1] = 0.0;
    val_Proj_Jac_Tensor_i[3][2] = 0.0;
    val_Proj_Jac_Tensor_i[3][3] = 0.0;

    for (iVar = 0; iVar < nVar; iVar++)
      for (jVar = 0; jVar < nVar; jVar++)
        val_Proj_Jac_Tensor_j[iVar][jVar] = -val_Proj_Jac_Tensor_i[iVar][jVar];
  }
  
}

void CNumerics::CreateBasis(su2double *val_Normal) {
  unsigned short iDim;
  su2double modm, modl;
  
  /*--- Define l as a vector in the plane normal to the supplied vector ---*/
  l[0] = 0.0;
  l[1] = -val_Normal[2];
  l[2] = val_Normal[1];
  
  /*--- Check for the zero vector and re-assign if needed ---*/
  if (l[0] == 0.0 && l[1] == 0.0 && l[2] == 0.0) {
    l[0] = -val_Normal[2];
    l[1] = 0.0;
    l[2] = val_Normal[0];
  }
  
  /*--- Take vector product of n * l to make m ---*/
  m[0] = val_Normal[1]*l[2] - val_Normal[2]*l[1];
  m[1] = val_Normal[2]*l[0] - val_Normal[0]*l[2];
  m[2] = val_Normal[0]*l[1] - val_Normal[1]*l[0];
  
  /*--- Normalize ---*/
  modm =0 ; modl = 0;
  for (iDim =0 ; iDim < nDim; iDim++) {
    modm += m[iDim]*m[iDim];
    modl += l[iDim]*l[iDim];
  }
  modm = sqrt(modm);
  modl = sqrt(modl);
  for (iDim =0 ; iDim < nDim; iDim++) {
    l[iDim] = l[iDim]/modl;
    m[iDim] = m[iDim]/modm;
  }
}


void CNumerics::EigenDecomposition(su2double **A_ij, su2double **Eig_Vec, su2double *Eig_Val){
    int iDim,jDim;
    su2double *e = new su2double [3];
    for (iDim= 0; iDim< 3; iDim++){
        e[iDim] = 0;
        for (jDim = 0; jDim < 3; jDim++){
            Eig_Vec[iDim][jDim] = A_ij[iDim][jDim];
        }
    }
    tred2(Eig_Vec, Eig_Val, e);
    tql2(Eig_Vec, Eig_Val, e);

    delete [] e;
}

void CNumerics::EigenRecomposition(su2double **A_ij, su2double **Eig_Vec, su2double *Eig_Val){
    unsigned short i,j,k;
    su2double **tmp = new su2double* [3];
    for (i= 0; i< 3; i++){
        tmp[i] = new su2double [3];
    }

    for (i= 0; i< 3; i++){
        for (j = 0; j < 3; j++){
            tmp[i][j] = 0.0;
            for (k = 0; k < 3; k++){
                tmp[i][j] += Eig_Vec[i][k] * Eig_Val[k] * delta[k][j];
            }
        }
    }

    for (i= 0; i< 3; i++){
        for (j = 0; j < 3; j++){
            A_ij[i][j] = 0.0;
            for (k = 0; k < 3; k++){
                A_ij[i][j] += tmp[i][k] * Eig_Vec[j][k];
            }
        }
    }

    for (i = 0; i < 3; i++){
        delete [] tmp[i];
    }
    delete [] tmp;
}

void CNumerics::tred2(su2double **V, su2double *d, su2double *e) {

    unsigned short i,j,k;
    /*  This is derived from the Algol procedures tred2 by        */
    /*  Bowdler, Martin, Reinsch, and Wilkinson, Handbook for     */
    /*  Auto. Comp., Vol.ii-Linear Algebra, and the corresponding */
    /*  Fortran subroutine in EISPACK.                            */

    for (j = 0; j < 3; j++) {
        d[j] = V[3-1][j];
    }

    /* Householder reduction to tridiagonal form. */

    for (i = 3-1; i > 0; i--) {

        /* Scale to avoid under/overflow. */

        su2double scale = 0.0;
        su2double h = 0.0;
        for (k = 0; k < i; k++) {
            scale = scale + fabs(d[k]);
        }
        if (scale == 0.0) {
            e[i] = d[i-1];
            for (j = 0; j < i; j++) {
                d[j] = V[i-1][j];
                V[i][j] = 0.0;
                V[j][i] = 0.0;
            }
        }
        else {

            /* Generate Householder vector. */

            for (k = 0; k < i; k++) {
                d[k] /= scale;
                h += d[k] * d[k];
            }
            su2double f = d[i-1];
            su2double g = sqrt(h);
            if (f > 0) {
                g = -g;
            }
            e[i] = scale * g;
            h = h - f * g;
            d[i-1] = f - g;
            for (j = 0; j < i; j++) {
                e[j] = 0.0;
            }

            /* Apply similarity transformation to remaining columns. */

            for (j = 0; j < i; j++) {
                f = d[j];
                V[j][i] = f;
                g = e[j] + V[j][j] * f;
                for (k = j+1; k <= i-1; k++) {
                    g += V[k][j] * d[k];
                    e[k] += V[k][j] * f;
                }
                e[j] = g;
            }
            f = 0.0;
            for (j = 0; j < i; j++) {
                e[j] /= h;
                f += e[j] * d[j];
            }
            su2double hh = f / (h + h);
            for (j = 0; j < i; j++) {
                e[j] -= hh * d[j];
            }
            for (j = 0; j < i; j++) {
                f = d[j];
                g = e[j];
                for (k = j; k <= i-1; k++) {
                    V[k][j] -= (f * e[k] + g * d[k]);
                }
                d[j] = V[i-1][j];
                V[i][j] = 0.0;
            }
        }
        d[i] = h;
    }

    /* Accumulate transformations. */

    for (i = 0; i < 3-1; i++) {
        V[3-1][i] = V[i][i];
        V[i][i] = 1.0;
        su2double h = d[i+1];
        if (h != 0.0) {
            for (k = 0; k <= i; k++) {
                d[k] = V[k][i+1] / h;
            }
            for (j = 0; j <= i; j++) {
                su2double g = 0.0;
                for (k = 0; k <= i; k++) {
                    g += V[k][i+1] * V[k][j];
                }
                for (k = 0; k <= i; k++) {
                    V[k][j] -= g * d[k];
                }
            }
        }
        for (k = 0; k <= i; k++) {
            V[k][i+1] = 0.0;
        }
    }
    for (j = 0; j < 3; j++) {
        d[j] = V[3-1][j];
        V[3-1][j] = 0.0;
    }
    V[3-1][3-1] = 1.0;
    e[0] = 0.0;
}

/* Symmetric tridiagonal QL algorithm */
void CNumerics::tql2(su2double **V, su2double *d, su2double *e) {

    int i,j,k,l;
    for (i = 1; i < 3; i++) {
        e[i-1] = e[i];
    }
    e[3-1] = 0.0;

    su2double f = 0.0;
    su2double tst1 = 0.0;
    su2double eps = pow(2.0,-52.0);
    for (l = 0; l < 3; l++) {

        /* Find small subdiagonal element */

        tst1 = max(tst1,(fabs(d[l]) + fabs(e[l])));
        int m = l;
        while (m < 3) {
            if (fabs(e[m]) <= eps*tst1) {
                break;
            }
            m++;
        }

        /* If m == l, d[l] is an eigenvalue, */
        /* otherwise, iterate.               */

        if (m > l) {
            int iter = 0;
            do {
                iter = iter + 1;  /* (Could check iteration count here.) */

                /* Compute implicit shift */

                su2double g = d[l];
                su2double p = (d[l+1] - g) / (2.0 * e[l]);
                su2double r = sqrt(p*p+1.0);
                if (p < 0) {
                    r = -r;
                }
                d[l] = e[l] / (p + r);
                d[l+1] = e[l] * (p + r);
                su2double dl1 = d[l+1];
                su2double h = g - d[l];
                for (i = l+2; i < 3; i++) {
                    d[i] -= h;
                }
                f = f + h;

                /* Implicit QL transformation. */

                p = d[m];
                su2double c = 1.0;
                su2double c2 = c;
                su2double c3 = c;
                su2double el1 = e[l+1];
                su2double s = 0.0;
                su2double s2 = 0.0;
                for (i = m-1; i >= l; i--) {
                    c3 = c2;
                    c2 = c;
                    s2 = s;
                    g = c * e[i];
                    h = c * p;
                    r = sqrt(p*p+e[i]*e[i]);
                    e[i+1] = s * r;
                    s = e[i] / r;
                    c = p / r;
                    p = c * d[i] - s * g;
                    d[i+1] = h + s * (c * g + s * d[i]);

                    /* Accumulate transformation. */

                    for (k = 0; k < 3; k++) {
                        h = V[k][i+1];
                        V[k][i+1] = s * V[k][i] + c * h;
                        V[k][i] = c * V[k][i] - s * h;
                    }
                }
                p = -s * s2 * c3 * el1 * e[l] / dl1;
                e[l] = s * p;
                d[l] = c * p;

                /* Check for convergence. */

            } while (fabs(e[l]) > eps*tst1);
        }
        d[l] = d[l] + f;
        e[l] = 0.0;
    }

    /* Sort eigenvalues and corresponding vectors. */

    for (i = 0; i < 3-1; i++) {
        k = i;
        su2double p = d[i];
        for (j = i+1; j < 3; j++) {
            if (d[j] < p) {
                k = j;
                p = d[j];
            }
        }
        if (k != i) {
            d[k] = d[i];
            d[i] = p;
            for (j = 0; j < 3; j++) {
                p = V[j][i];
                V[j][i] = V[j][k];
                V[j][k] = p;
            }
        }
    }
}


void CNumerics::SetRoe_Dissipation(su2double *Coord_i, su2double *Coord_j,
                                      const su2double Dissipation_i, const su2double Dissipation_j,
                                      const su2double Sensor_i, const su2double Sensor_j,
                                      su2double& Dissipation_ij, CConfig *config){
  unsigned short iDim;
  unsigned short roe_low_diss = config->GetKind_RoeLowDiss();
  
  su2double Ducros_ij, Delta, Aaux, phi1, phi2;
  static const su2double ch1 = 3.0, ch2 = 1.0, phi_max = 1.0;
  static const su2double Const_DES = 5.0;
  
  su2double phi_hybrid_i, phi_hybrid_j;
  
  if (roe_low_diss == FD || roe_low_diss == FD_DUCROS){

    Dissipation_ij = max(0.05,1.0 - (0.5 * (Dissipation_i + Dissipation_j)));
    
    if (roe_low_diss == FD_DUCROS){
      
      /*--- See Jonhsen et al. JCP 229 (2010) pag. 1234 ---*/
      
      if (0.5*(Sensor_i + Sensor_j) > 0.65)
        Ducros_ij = 1.0;
      else
        Ducros_ij = 0.05;
      
      Dissipation_ij = max(Ducros_ij, Dissipation_ij);
    }
  }
  else if (roe_low_diss == NTS || roe_low_diss == NTS_DUCROS){

    Delta = 0.0;
    for (iDim=0;iDim<nDim;++iDim)
        Delta += pow((Coord_j[iDim]-Coord_i[iDim]),2.);
    Delta=sqrt(Delta);

    Aaux = ch2 * max(((Const_DES*Delta)/(Dissipation_i)) - 0.5, 0.0);
    phi_hybrid_i = phi_max * tanh(pow(Aaux,ch1));
    
    Aaux = ch2 * max(((Const_DES*Delta)/(Dissipation_j)) - 0.5, 0.0);
    phi_hybrid_j = phi_max * tanh(pow(Aaux,ch1));
    
    if (roe_low_diss == NTS){
      Dissipation_ij = max(0.5*(phi_hybrid_i+phi_hybrid_j),0.05);
    } else if (roe_low_diss == NTS_DUCROS){
      
      phi1 = 0.5*(Sensor_i+Sensor_j);
      phi2 = 0.5*(phi_hybrid_i+phi_hybrid_j);
      
      Dissipation_ij = min(max(phi1 + phi2 - (phi1*phi2),0.05),1.0);
      
    }
  }

}

CSourceNothing::CSourceNothing(unsigned short val_nDim, unsigned short val_nVar, CConfig *config) : CNumerics(val_nDim, val_nVar, config) { }

CSourceNothing::~CSourceNothing(void) { }<|MERGE_RESOLUTION|>--- conflicted
+++ resolved
@@ -1948,7 +1948,7 @@
 
 }
 
-<<<<<<< HEAD
+
 
 //Jayant
 void CNumerics::GetViscousProjFlux(su2double *val_primvar, su2double **val_gradprimvar,
@@ -2021,9 +2021,9 @@
 //  
 //=======
 void CNumerics::GetViscousArtCompProjFlux(su2double *val_primvar,
-=======
-void CNumerics::GetViscousIncProjFlux(su2double *val_primvar,
->>>>>>> 58892c97
+
+//void CNumerics::GetViscousIncProjFlux(su2double *val_primvar,
+//>>>>>>> 58892c97f8dae8071ebb7fa72f337c11a4ee1edb
                                           su2double **val_gradprimvar,
                                           su2double *val_normal,
                                           su2double val_laminar_viscosity,

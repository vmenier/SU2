--- conflicted
+++ resolved
@@ -2284,29 +2284,18 @@
    Global2Local index transformation first. ---*/
   
   long *Global2Local = NULL;
-<<<<<<< HEAD
-  Global2Local = new long[geometry[iZone]->GetGlobal_nPointDomain()];
+  Global2Local = new long[geometry[ZONE_0]->GetGlobal_nPointDomain()];
+  
   /*--- First, set all indices to a negative value by default ---*/
-  for (iPoint = 0; iPoint < geometry[iZone]->GetGlobal_nPointDomain(); iPoint++) {
-=======
-  Global2Local = new long[geometry[ZONE_0]->GetGlobal_nPointDomain()];
-  
-  /*--- First, set all indices to a negative value by default ---*/
   
   for (iPoint = 0; iPoint < geometry[ZONE_0]->GetGlobal_nPointDomain(); iPoint++) {
->>>>>>> 29ab279d
     Global2Local[iPoint] = -1;
   }
   
   /*--- Now fill array with the transform values only for local points ---*/
-<<<<<<< HEAD
-  for (iPoint = 0; iPoint < geometry[iZone]->GetnPointDomain(); iPoint++) {
-    Global2Local[geometry[iZone]->node[iPoint]->GetGlobalIndex()] = iPoint;
-=======
   
   for (iPoint = 0; iPoint < geometry[ZONE_0]->GetnPointDomain(); iPoint++) {
     Global2Local[geometry[ZONE_0]->node[iPoint]->GetGlobalIndex()] = iPoint;
->>>>>>> 29ab279d
   }
   
   /*--- Read all lines in the restart file ---*/

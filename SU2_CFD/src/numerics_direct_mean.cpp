/*!
 * \file numerics_direct_mean.cpp
 * \brief This file contains the numerical methods for compressible flow.
 * \author F. Palacios, T. Economon
 * \version 6.1.0 "Falcon"
 *
 * The current SU2 release has been coordinated by the
 * SU2 International Developers Society <www.su2devsociety.org>
 * with selected contributions from the open-source community.
 *
 * The main research teams contributing to the current release are:
 *  - Prof. Juan J. Alonso's group at Stanford University.
 *  - Prof. Piero Colonna's group at Delft University of Technology.
 *  - Prof. Nicolas R. Gauger's group at Kaiserslautern University of Technology.
 *  - Prof. Alberto Guardone's group at Polytechnic University of Milan.
 *  - Prof. Rafael Palacios' group at Imperial College London.
 *  - Prof. Vincent Terrapon's group at the University of Liege.
 *  - Prof. Edwin van der Weide's group at the University of Twente.
 *  - Lab. of New Concepts in Aeronautics at Tech. Institute of Aeronautics.
 *
 * Copyright 2012-2018, Francisco D. Palacios, Thomas D. Economon,
 *                      Tim Albring, and the SU2 contributors.
 *
 * SU2 is free software; you can redistribute it and/or
 * modify it under the terms of the GNU Lesser General Public
 * License as published by the Free Software Foundation; either
 * version 2.1 of the License, or (at your option) any later version.
 *
 * SU2 is distributed in the hope that it will be useful,
 * but WITHOUT ANY WARRANTY; without even the implied warranty of
 * MERCHANTABILITY or FITNESS FOR A PARTICULAR PURPOSE. See the GNU
 * Lesser General Public License for more details.
 *
 * You should have received a copy of the GNU Lesser General Public
 * License along with SU2. If not, see <http://www.gnu.org/licenses/>.
 */

#include "../include/numerics_structure.hpp"
#include <limits>

CCentJST_Flow::CCentJST_Flow(unsigned short val_nDim, unsigned short val_nVar, CConfig *config) : CNumerics(val_nDim, val_nVar, config) {
  
  implicit = (config->GetKind_TimeIntScheme_Flow() == EULER_IMPLICIT);
  
  Gamma = config->GetGamma();
  Gamma_Minus_One = Gamma - 1.0;
  
  grid_movement = config->GetGrid_Movement();
  
  /*--- Artifical dissipation part ---*/
  Param_p = 0.3;
  Param_Kappa_2 = config->GetKappa_2nd_Flow();
  Param_Kappa_4 = config->GetKappa_4th_Flow();
  
  /*--- Allocate some structures ---*/
  Diff_U = new su2double [nVar];
  Diff_Lapl = new su2double [nVar];
  Velocity_i = new su2double [nDim];
  Velocity_j = new su2double [nDim];
  MeanVelocity = new su2double [nDim];
  ProjFlux = new su2double [nVar];
  
}

CCentJST_Flow::~CCentJST_Flow(void) {
  delete [] Diff_U;
  delete [] Diff_Lapl;
  delete [] Velocity_i;
  delete [] Velocity_j;
  delete [] MeanVelocity;
  delete [] ProjFlux;
}

void CCentJST_Flow::ComputeResidual(su2double *val_residual, su2double **val_Jacobian_i, su2double **val_Jacobian_j,
                                    CConfig *config) {
  
  su2double U_i[5] = {0.0,0.0,0.0,0.0,0.0}, U_j[5] = {0.0,0.0,0.0,0.0,0.0};

  AD::StartPreacc();
  AD::SetPreaccIn(Normal, nDim);
  AD::SetPreaccIn(V_i, nDim+5); AD::SetPreaccIn(V_j, nDim+5);
  AD::SetPreaccIn(Sensor_i);    AD::SetPreaccIn(Sensor_j);
  AD::SetPreaccIn(Lambda_i);    AD::SetPreaccIn(Lambda_j);
  AD::SetPreaccIn(Und_Lapl_i, nVar); AD::SetPreaccIn(Und_Lapl_j, nVar);
  if (grid_movement) {
    AD::SetPreaccIn(GridVel_i, nDim); AD::SetPreaccIn(GridVel_j, nDim);
  }

  /*--- Pressure, density, enthalpy, energy, and velocity at points i and j ---*/
  
  Pressure_i = V_i[nDim+1];                       Pressure_j = V_j[nDim+1];
  Density_i = V_i[nDim+2];                        Density_j = V_j[nDim+2];
  Enthalpy_i = V_i[nDim+3];                       Enthalpy_j = V_j[nDim+3];
  SoundSpeed_i = V_i[nDim+4];                     SoundSpeed_j = V_j[nDim+4];
  Energy_i = Enthalpy_i - Pressure_i/Density_i;   Energy_j = Enthalpy_j - Pressure_j/Density_j;
  
  sq_vel_i = 0.0; sq_vel_j = 0.0;
  for (iDim = 0; iDim < nDim; iDim++) {
    Velocity_i[iDim] = V_i[iDim+1];
    Velocity_j[iDim] = V_j[iDim+1];
    sq_vel_i += 0.5*Velocity_i[iDim]*Velocity_i[iDim];
    sq_vel_j += 0.5*Velocity_j[iDim]*Velocity_j[iDim];
  }

  /*--- Recompute conservative variables ---*/
  
  U_i[0] = Density_i; U_j[0] = Density_j;
  for (iDim = 0; iDim < nDim; iDim++) {
    U_i[iDim+1] = Density_i*Velocity_i[iDim]; U_j[iDim+1] = Density_j*Velocity_j[iDim];
  }
  U_i[nDim+1] = Density_i*Energy_i; U_j[nDim+1] = Density_j*Energy_j;
  
  /*--- Compute mean values of the variables ---*/
  
  MeanDensity = 0.5*(Density_i+Density_j);
  MeanPressure = 0.5*(Pressure_i+Pressure_j);
  MeanEnthalpy = 0.5*(Enthalpy_i+Enthalpy_j);
  for (iDim = 0; iDim < nDim; iDim++)
    MeanVelocity[iDim] =  0.5*(Velocity_i[iDim]+Velocity_j[iDim]);
  MeanEnergy = 0.5*(Energy_i+Energy_j);
  
  /*--- Get projected flux tensor ---*/
  
  GetInviscidProjFlux(&MeanDensity, MeanVelocity, &MeanPressure, &MeanEnthalpy, Normal, ProjFlux);
  
  /*--- Residual of the inviscid flux ---*/

  for (iVar = 0; iVar < nVar; iVar++)
    val_residual[iVar] = ProjFlux[iVar];
  
  /*--- Jacobians of the inviscid flux, scale = 0.5 because val_residual ~ 0.5*(fc_i+fc_j)*Normal ---*/

  if (implicit) {
    GetInviscidProjJac(MeanVelocity, &MeanEnergy, Normal, 0.5, val_Jacobian_i);
    for (iVar = 0; iVar < nVar; iVar++)
      for (jVar = 0; jVar < nVar; jVar++)
        val_Jacobian_j[iVar][jVar] = val_Jacobian_i[iVar][jVar];
  }

  /*--- Adjustment due to grid motion ---*/
  
  if (grid_movement) {
    ProjVelocity = 0.0;
    for (iDim = 0; iDim < nDim; iDim++)
      ProjVelocity += 0.5*(GridVel_i[iDim]+GridVel_j[iDim])*Normal[iDim];
    for (iVar = 0; iVar < nVar; iVar++) {
      val_residual[iVar] -= ProjVelocity * 0.5*(U_i[iVar] + U_j[iVar]);
      if (implicit) {
        val_Jacobian_i[iVar][iVar] -= 0.5*ProjVelocity;
        val_Jacobian_j[iVar][iVar] -= 0.5*ProjVelocity;
      }
    }
  }
  
  /*--- Computes differences btw. Laplacians and conservative variables,
   with a correction for the enthalpy ---*/
  
  for (iVar = 0; iVar < nVar; iVar++) {
    Diff_Lapl[iVar] = Und_Lapl_i[iVar]-Und_Lapl_j[iVar];
    Diff_U[iVar] = U_i[iVar]-U_j[iVar];
  }
  Diff_U[nVar-1] = Density_i*Enthalpy_i-Density_j*Enthalpy_j;
  
  /*--- Compute the local spectral radius and the stretching factor ---*/
  
  ProjVelocity_i = 0.0; ProjVelocity_j = 0.0; Area = 0.0;
  for (iDim = 0; iDim < nDim; iDim++) {
    ProjVelocity_i += Velocity_i[iDim]*Normal[iDim];
    ProjVelocity_j += Velocity_j[iDim]*Normal[iDim];
    Area += Normal[iDim]*Normal[iDim];
  }
  Area = sqrt(Area);
  
  /*--- Adjustment due to mesh motion ---*/
  
  if (grid_movement) {
    ProjGridVel = 0.0;
    for (iDim = 0; iDim < nDim; iDim++)
      ProjGridVel += 0.5*(GridVel_i[iDim]+GridVel_j[iDim])*Normal[iDim];
    ProjVelocity_i -= ProjGridVel;
    ProjVelocity_j -= ProjGridVel;
  }
  
  Local_Lambda_i = (fabs(ProjVelocity_i)+SoundSpeed_i*Area);
  Local_Lambda_j = (fabs(ProjVelocity_j)+SoundSpeed_j*Area);
  MeanLambda = 0.5*(Local_Lambda_i+Local_Lambda_j);
  
  Phi_i = pow(Lambda_i/(4.0*MeanLambda), Param_p);
  Phi_j = pow(Lambda_j/(4.0*MeanLambda), Param_p);
  StretchingFactor = 4.0*Phi_i*Phi_j/(Phi_i+Phi_j);
  
  sc2 = 3.0*(su2double(Neighbor_i)+su2double(Neighbor_j))/(su2double(Neighbor_i)*su2double(Neighbor_j));
  sc4 = sc2*sc2/4.0;
  
  Epsilon_2 = Param_Kappa_2*0.5*(Sensor_i+Sensor_j)*sc2;
  Epsilon_4 = max(0.0, Param_Kappa_4-Epsilon_2)*sc4;
  
  /*--- Compute viscous part of the residual ---*/
  
  for (iVar = 0; iVar < nVar; iVar++)
    val_residual[iVar] += (Epsilon_2*Diff_U[iVar] - Epsilon_4*Diff_Lapl[iVar])*StretchingFactor*MeanLambda;
  
  /*--- Jacobian computation ---*/

  if (implicit) {

    cte_0 = (Epsilon_2 + Epsilon_4*su2double(Neighbor_i+1))*StretchingFactor*MeanLambda;
    cte_1 = (Epsilon_2 + Epsilon_4*su2double(Neighbor_j+1))*StretchingFactor*MeanLambda;
    
    for (iVar = 0; iVar < (nVar-1); iVar++) {
      val_Jacobian_i[iVar][iVar] += cte_0;
      val_Jacobian_j[iVar][iVar] -= cte_1;
    }
    
    /*--- Last row of Jacobian_i ---*/
    
    val_Jacobian_i[nVar-1][0] += cte_0*Gamma_Minus_One*sq_vel_i;
    for (iDim = 0; iDim < nDim; iDim++)
      val_Jacobian_i[nVar-1][iDim+1] -= cte_0*Gamma_Minus_One*Velocity_i[iDim];
    val_Jacobian_i[nVar-1][nVar-1] += cte_0*Gamma;
    
    /*--- Last row of Jacobian_j ---*/
    
    val_Jacobian_j[nVar-1][0] -= cte_1*Gamma_Minus_One*sq_vel_j;
    for (iDim = 0; iDim < nDim; iDim++)
      val_Jacobian_j[nVar-1][iDim+1] += cte_1*Gamma_Minus_One*Velocity_j[iDim];
    val_Jacobian_j[nVar-1][nVar-1] -= cte_1*Gamma;
    
  }

  AD::SetPreaccOut(val_residual, nVar);
  AD::EndPreacc();
}

CCentJST_KE_Flow::CCentJST_KE_Flow(unsigned short val_nDim, unsigned short val_nVar, CConfig *config) : CNumerics(val_nDim, val_nVar, config) {

  implicit = (config->GetKind_TimeIntScheme_Flow() == EULER_IMPLICIT);

  Gamma = config->GetGamma();
  Gamma_Minus_One = Gamma - 1.0;

  grid_movement = config->GetGrid_Movement();

  /*--- Artifical dissipation part ---*/
  Param_p = 0.3;
  Param_Kappa_2 = config->GetKappa_2nd_Flow();
  Param_Kappa_4 = config->GetKappa_4th_Flow();

  /*--- Allocate some structures ---*/
  Diff_U = new su2double [nVar];
  Diff_Lapl = new su2double [nVar];
  Velocity_i = new su2double [nDim];
  Velocity_j = new su2double [nDim];
  MeanVelocity = new su2double [nDim];
  ProjFlux = new su2double [nVar];

}

CCentJST_KE_Flow::~CCentJST_KE_Flow(void) {
  delete [] Diff_U;
  delete [] Diff_Lapl;
  delete [] Velocity_i;
  delete [] Velocity_j;
  delete [] MeanVelocity;
  delete [] ProjFlux;
}

void CCentJST_KE_Flow::ComputeResidual(su2double *val_residual, su2double **val_Jacobian_i, su2double **val_Jacobian_j,
                                    CConfig *config) {

  su2double U_i[5] = {0.0,0.0,0.0,0.0,0.0}, U_j[5] = {0.0,0.0,0.0,0.0,0.0};

  AD::StartPreacc();
  AD::SetPreaccIn(Normal, nDim);
  AD::SetPreaccIn(V_i, nDim+5); AD::SetPreaccIn(V_j, nDim+5);
  AD::SetPreaccIn(Sensor_i);    AD::SetPreaccIn(Sensor_j);
  AD::SetPreaccIn(Lambda_i);    AD::SetPreaccIn(Lambda_j);
  AD::SetPreaccIn(Und_Lapl_i, nVar); AD::SetPreaccIn(Und_Lapl_j, nVar);

  /*--- Pressure, density, enthalpy, energy, and velocity at points i and j ---*/

  Pressure_i = V_i[nDim+1];                       Pressure_j = V_j[nDim+1];
  Density_i = V_i[nDim+2];                        Density_j = V_j[nDim+2];
  Enthalpy_i = V_i[nDim+3];                       Enthalpy_j = V_j[nDim+3];
  SoundSpeed_i = V_i[nDim+4];                     SoundSpeed_j = V_j[nDim+4];
  Energy_i = Enthalpy_i - Pressure_i/Density_i;   Energy_j = Enthalpy_j - Pressure_j/Density_j;

  sq_vel_i = 0.0; sq_vel_j = 0.0;
  for (iDim = 0; iDim < nDim; iDim++) {
    Velocity_i[iDim] = V_i[iDim+1];
    Velocity_j[iDim] = V_j[iDim+1];
    sq_vel_i += 0.5*Velocity_i[iDim]*Velocity_i[iDim];
    sq_vel_j += 0.5*Velocity_j[iDim]*Velocity_j[iDim];
  }

  /*--- Recompute conservative variables ---*/

  U_i[0] = Density_i; U_j[0] = Density_j;
  for (iDim = 0; iDim < nDim; iDim++) {
    U_i[iDim+1] = Density_i*Velocity_i[iDim]; U_j[iDim+1] = Density_j*Velocity_j[iDim];
  }
  U_i[nDim+1] = Density_i*Energy_i; U_j[nDim+1] = Density_j*Energy_j;

  /*--- Compute mean values of the variables ---*/

  MeanDensity = 0.5*(Density_i+Density_j);
  MeanPressure = 0.5*(Pressure_i+Pressure_j);
  MeanEnthalpy = 0.5*(Enthalpy_i+Enthalpy_j);
  for (iDim = 0; iDim < nDim; iDim++)
    MeanVelocity[iDim] =  0.5*(Velocity_i[iDim]+Velocity_j[iDim]);
  MeanEnergy = 0.5*(Energy_i+Energy_j);

  /*--- Get projected flux tensor ---*/

  GetInviscidProjFlux(&MeanDensity, MeanVelocity, &MeanPressure, &MeanEnthalpy, Normal, ProjFlux);

  /*--- Residual of the inviscid flux ---*/

  for (iVar = 0; iVar < nVar; iVar++)
    val_residual[iVar] = ProjFlux[iVar];

  /*--- Jacobians of the inviscid flux, scale = 0.5 because val_residual ~ 0.5*(fc_i+fc_j)*Normal ---*/

  if (implicit) {
    GetInviscidProjJac(MeanVelocity, &MeanEnergy, Normal, 0.5, val_Jacobian_i);
    for (iVar = 0; iVar < nVar; iVar++)
      for (jVar = 0; jVar < nVar; jVar++)
        val_Jacobian_j[iVar][jVar] = val_Jacobian_i[iVar][jVar];
  }

  /*--- Adjustment due to grid motion ---*/

  if (grid_movement) {
    ProjVelocity = 0.0;
    for (iDim = 0; iDim < nDim; iDim++)
      ProjVelocity += 0.5*(GridVel_i[iDim]+GridVel_j[iDim])*Normal[iDim];
    for (iVar = 0; iVar < nVar; iVar++) {
      val_residual[iVar] -= ProjVelocity * 0.5*(U_i[iVar]+U_j[iVar]);
      if (implicit) {
        val_Jacobian_i[iVar][iVar] -= 0.5*ProjVelocity;
        val_Jacobian_j[iVar][iVar] -= 0.5*ProjVelocity;
      }
    }
  }

  /*--- Computes differences btw. Laplacians and conservative variables,
   with a correction for the enthalpy ---*/

  for (iVar = 0; iVar < nVar; iVar++) {
    Diff_U[iVar] = U_i[iVar]-U_j[iVar];
  }
  Diff_U[nVar-1] = Density_i*Enthalpy_i-Density_j*Enthalpy_j;

  /*--- Compute the local spectral radius and the stretching factor ---*/

  ProjVelocity_i = 0.0; ProjVelocity_j = 0.0; Area = 0.0;
  for (iDim = 0; iDim < nDim; iDim++) {
    ProjVelocity_i += Velocity_i[iDim]*Normal[iDim];
    ProjVelocity_j += Velocity_j[iDim]*Normal[iDim];
    Area += Normal[iDim]*Normal[iDim];
  }
  Area = sqrt(Area);

  /*--- Adjustment due to mesh motion ---*/

  if (grid_movement) {
    ProjGridVel = 0.0;
    for (iDim = 0; iDim < nDim; iDim++)
      ProjGridVel += 0.5*(GridVel_i[iDim]+GridVel_j[iDim])*Normal[iDim];
    ProjVelocity_i -= ProjGridVel;
    ProjVelocity_j -= ProjGridVel;
  }

  Local_Lambda_i = (fabs(ProjVelocity_i)+SoundSpeed_i*Area);
  Local_Lambda_j = (fabs(ProjVelocity_j)+SoundSpeed_j*Area);
  MeanLambda = 0.5*(Local_Lambda_i+Local_Lambda_j);

  Phi_i = pow(Lambda_i/(4.0*MeanLambda), Param_p);
  Phi_j = pow(Lambda_j/(4.0*MeanLambda), Param_p);
  StretchingFactor = 4.0*Phi_i*Phi_j/(Phi_i+Phi_j);

  sc2 = 3.0*(su2double(Neighbor_i)+su2double(Neighbor_j))/(su2double(Neighbor_i)*su2double(Neighbor_j));
  sc4 = sc2*sc2/4.0;

  Epsilon_2 = Param_Kappa_2*0.5*(Sensor_i+Sensor_j)*sc2;

  /*--- Compute viscous part of the residual ---*/

  for (iVar = 0; iVar < nVar; iVar++)
      val_residual[iVar] += Epsilon_2*(Diff_U[iVar])*StretchingFactor*MeanLambda;

  /*--- Jacobian computation ---*/

  if (implicit) {

    cte_0 = Epsilon_2*StretchingFactor*MeanLambda;

    for (iVar = 0; iVar < (nVar-1); iVar++) {
      val_Jacobian_i[iVar][iVar] += cte_0;
      val_Jacobian_j[iVar][iVar] -= cte_0;
    }

    /*--- Last row of Jacobian_i ---*/

    val_Jacobian_i[nVar-1][0] += cte_0*Gamma_Minus_One*sq_vel_i;
    for (iDim = 0; iDim < nDim; iDim++)
      val_Jacobian_i[nVar-1][iDim+1] -= cte_0*Gamma_Minus_One*Velocity_i[iDim];
    val_Jacobian_i[nVar-1][nVar-1] += cte_0*Gamma;

    /*--- Last row of Jacobian_j ---*/

    val_Jacobian_j[nVar-1][0] -= cte_1*Gamma_Minus_One*sq_vel_j;
    for (iDim = 0; iDim < nDim; iDim++)
      val_Jacobian_j[nVar-1][iDim+1] += cte_1*Gamma_Minus_One*Velocity_j[iDim];
    val_Jacobian_j[nVar-1][nVar-1] -= cte_1*Gamma;

  }

  AD::SetPreaccOut(val_residual, nVar);
  AD::EndPreacc();

}


CCentLax_Flow::CCentLax_Flow(unsigned short val_nDim, unsigned short val_nVar, CConfig *config) : CNumerics(val_nDim, val_nVar, config) {
  
  Gamma = config->GetGamma();
  Gamma_Minus_One = Gamma - 1.0;
  
  implicit = (config->GetKind_TimeIntScheme_Flow() == EULER_IMPLICIT);
  grid_movement = config->GetGrid_Movement();
  
  /*--- Artifical dissipation part ---*/
  Param_p = 0.3;
  Param_Kappa_0 = config->GetKappa_1st_Flow();
  
  /*--- Allocate some structures ---*/
  Diff_U = new su2double [nVar];
  Velocity_i = new su2double [nDim];
  Velocity_j = new su2double [nDim];
  MeanVelocity = new su2double [nDim];
  ProjFlux = new su2double [nVar];
  
}

CCentLax_Flow::~CCentLax_Flow(void) {
  delete [] Diff_U;
  delete [] Velocity_i;
  delete [] Velocity_j;
  delete [] MeanVelocity;
  delete [] ProjFlux;
  
}

void CCentLax_Flow::ComputeResidual(su2double *val_residual, su2double **val_Jacobian_i, su2double **val_Jacobian_j,
                                    CConfig *config) {
  
  su2double U_i[5] = {0.0,0.0,0.0,0.0,0.0}, U_j[5] = {0.0,0.0,0.0,0.0,0.0};

  /*--- Pressure, density, enthalpy, energy, and velocity at points i and j ---*/
  
  Pressure_i = V_i[nDim+1];                       Pressure_j = V_j[nDim+1];
  Density_i = V_i[nDim+2];                        Density_j = V_j[nDim+2];
  Enthalpy_i = V_i[nDim+3];                       Enthalpy_j = V_j[nDim+3];
  SoundSpeed_i = V_i[nDim+4];                     SoundSpeed_j = V_j[nDim+4];
  Energy_i = Enthalpy_i - Pressure_i/Density_i;   Energy_j = Enthalpy_j - Pressure_j/Density_j;
  
  sq_vel_i = 0.0; sq_vel_j = 0.0;
  for (iDim = 0; iDim < nDim; iDim++) {
    Velocity_i[iDim] = V_i[iDim+1];
    Velocity_j[iDim] = V_j[iDim+1];
    sq_vel_i += 0.5*Velocity_i[iDim]*Velocity_i[iDim];
    sq_vel_j += 0.5*Velocity_j[iDim]*Velocity_j[iDim];
  }
  
  /*--- Recompute conservative variables ---*/
  
  U_i[0] = Density_i; U_j[0] = Density_j;
  for (iDim = 0; iDim < nDim; iDim++) {
    U_i[iDim+1] = Density_i*Velocity_i[iDim]; U_j[iDim+1] = Density_j*Velocity_j[iDim];
  }
  U_i[nDim+1] = Density_i*Energy_i; U_j[nDim+1] = Density_j*Energy_j;
  
  /*--- Compute mean values of the variables ---*/
  
  MeanDensity = 0.5*(Density_i+Density_j);
  MeanPressure = 0.5*(Pressure_i+Pressure_j);
  MeanEnthalpy = 0.5*(Enthalpy_i+Enthalpy_j);
  for (iDim = 0; iDim < nDim; iDim++)
    MeanVelocity[iDim] =  0.5*(Velocity_i[iDim]+Velocity_j[iDim]);
  MeanEnergy = 0.5*(Energy_i+Energy_j);
  
  /*--- Get projected flux tensor ---*/
  
  GetInviscidProjFlux(&MeanDensity, MeanVelocity, &MeanPressure, &MeanEnthalpy, Normal, ProjFlux);
  
  /*--- Residual of the inviscid flux ---*/
  
  for (iVar = 0; iVar < nVar; iVar++)
    val_residual[iVar] = ProjFlux[iVar];
  
  /*--- Jacobians of the inviscid flux, scale = 0.5 because val_residual ~ 0.5*(fc_i+fc_j)*Normal ---*/
  
  if (implicit) {
    GetInviscidProjJac(MeanVelocity, &MeanEnergy, Normal, 0.5, val_Jacobian_i);
    for (iVar = 0; iVar < nVar; iVar++)
      for (jVar = 0; jVar < nVar; jVar++)
        val_Jacobian_j[iVar][jVar] = val_Jacobian_i[iVar][jVar];
  }
  
  /*--- Adjustment due to grid motion ---*/
  
  if (grid_movement) {
    ProjVelocity = 0.0;
    for (iDim = 0; iDim < nDim; iDim++)
      ProjVelocity += 0.5*(GridVel_i[iDim]+GridVel_j[iDim])*Normal[iDim];
    for (iVar = 0; iVar < nVar; iVar++) {
      val_residual[iVar] -= ProjVelocity * 0.5*(U_i[iVar]+U_j[iVar]);
      if (implicit) {
        val_Jacobian_i[iVar][iVar] -= 0.5*ProjVelocity;
        val_Jacobian_j[iVar][iVar] -= 0.5*ProjVelocity;
      }
    }
  }
  
  /*--- Computes differences btw. conservative variables,
   with a correction for the enthalpy ---*/
  
  for (iVar = 0; iVar < nDim+1; iVar++)
    Diff_U[iVar] = U_i[iVar]-U_j[iVar];
  Diff_U[nDim+1] = Density_i*Enthalpy_i-Density_j*Enthalpy_j;
  
  /*--- Compute the local spectral radius and the stretching factor ---*/
  
  ProjVelocity_i = 0.0; ProjVelocity_j = 0.0; Area = 0.0;
  for (iDim = 0; iDim < nDim; iDim++) {
    ProjVelocity_i += Velocity_i[iDim]*Normal[iDim];
    ProjVelocity_j += Velocity_j[iDim]*Normal[iDim];
    Area += Normal[iDim]*Normal[iDim];
  }
  Area = sqrt(Area);
  
  /*--- Adjustment due to grid motion ---*/
  if (grid_movement) {
    ProjGridVel = 0.0;
    for (iDim = 0; iDim < nDim; iDim++)
      ProjGridVel += 0.5*(GridVel_i[iDim]+GridVel_j[iDim])*Normal[iDim];
    ProjVelocity_i -= ProjGridVel;
    ProjVelocity_j -= ProjGridVel;
  }
  
  Local_Lambda_i = (fabs(ProjVelocity_i)+SoundSpeed_i*Area);
  Local_Lambda_j = (fabs(ProjVelocity_j)+SoundSpeed_j*Area);
  MeanLambda = 0.5*(Local_Lambda_i+Local_Lambda_j);
  
  Phi_i = pow(Lambda_i/(4.0*MeanLambda), Param_p);
  Phi_j = pow(Lambda_j/(4.0*MeanLambda), Param_p);
  StretchingFactor = 4.0*Phi_i*Phi_j/(Phi_i+Phi_j);
  
  sc0 = 3.0*(su2double(Neighbor_i)+su2double(Neighbor_j))/(su2double(Neighbor_i)*su2double(Neighbor_j));
  Epsilon_0 = Param_Kappa_0*sc0*su2double(nDim)/3.0;
  
  /*--- Compute viscous part of the residual ---*/
  
  for (iVar = 0; iVar < nVar; iVar++)
    val_residual[iVar] += Epsilon_0*Diff_U[iVar]*StretchingFactor*MeanLambda;
  
  /*--- Jacobian computation ---*/

  if (implicit) {
    cte = Epsilon_0*StretchingFactor*MeanLambda;
    for (iVar = 0; iVar < (nVar-1); iVar++) {
      val_Jacobian_i[iVar][iVar] += cte;
      val_Jacobian_j[iVar][iVar] -= cte;
    }
    
    /*--- Last row of Jacobian_i ---*/
    
    val_Jacobian_i[nVar-1][0] += cte*Gamma_Minus_One*sq_vel_i;
    for (iDim = 0; iDim < nDim; iDim++)
      val_Jacobian_i[nVar-1][iDim+1] -= cte*Gamma_Minus_One*Velocity_i[iDim];
    val_Jacobian_i[nVar-1][nVar-1] += cte*Gamma;
    
    /*--- Last row of Jacobian_j ---*/
    
    val_Jacobian_j[nVar-1][0] -= cte*Gamma_Minus_One*sq_vel_j;
    for (iDim = 0; iDim < nDim; iDim++)
      val_Jacobian_j[nVar-1][iDim+1] += cte*Gamma_Minus_One*Velocity_j[iDim];
    val_Jacobian_j[nVar-1][nVar-1] -= cte*Gamma;
    
  }
  
}

CUpwCUSP_Flow::CUpwCUSP_Flow(unsigned short val_nDim, unsigned short val_nVar, CConfig *config) : CNumerics(val_nDim, val_nVar, config) {
  
  implicit = (config->GetKind_TimeIntScheme_Flow() == EULER_IMPLICIT);
  
  Gamma = config->GetGamma();
  Gamma_Minus_One = Gamma - 1.0;
  
  grid_movement = config->GetGrid_Movement();
  
  /*--- Allocate some structures ---*/
  Diff_U = new su2double [nVar];
  Diff_Flux = new su2double [nVar];
  Velocity_i = new su2double [nDim];
  Velocity_j = new su2double [nDim];
  MeanVelocity = new su2double [nDim];
  ProjFlux = new su2double [nVar];
  ProjFlux_i = new su2double [nVar];
  ProjFlux_j = new su2double [nVar];
  Jacobian = new su2double* [nVar];
  for (iVar = 0; iVar < nVar; iVar++) {
    Jacobian[iVar] = new su2double [nVar];
  }
}

CUpwCUSP_Flow::~CUpwCUSP_Flow(void) {
  delete [] Diff_U;
  delete [] Diff_Flux;
  delete [] Velocity_i;
  delete [] Velocity_j;
  delete [] MeanVelocity;
  delete [] ProjFlux;
  delete [] ProjFlux_i;
  delete [] ProjFlux_j;
  for (iVar = 0; iVar < nVar; iVar++) {
    delete [] Jacobian[iVar];
  }
}

void CUpwCUSP_Flow::ComputeResidual(su2double *val_residual, su2double **val_Jacobian_i, su2double **val_Jacobian_j,
                                     CConfig *config) {
  
  /*--- Pressure, density, enthalpy, energy, and velocity at points i and j ---*/
  
  Pressure_i = V_i[nDim+1];                       Pressure_j = V_j[nDim+1];
  Density_i = V_i[nDim+2];                        Density_j = V_j[nDim+2];
  Enthalpy_i = V_i[nDim+3];                       Enthalpy_j = V_j[nDim+3];
  Energy_i = Enthalpy_i - Pressure_i/Density_i;   Energy_j = Enthalpy_j - Pressure_j/Density_j;

  sq_vel_i = 0.0; sq_vel_j = 0.0;
  for (iDim = 0; iDim < nDim; iDim++) {
    Velocity_i[iDim] = V_i[iDim+1];
    Velocity_j[iDim] = V_j[iDim+1];
    sq_vel_i += 0.5*Velocity_i[iDim]*Velocity_i[iDim];
    sq_vel_j += 0.5*Velocity_j[iDim]*Velocity_j[iDim];
  }
  
  SoundSpeed_i = sqrt(Gamma*Gamma_Minus_One*(Energy_i-0.5*sq_vel_i));
  SoundSpeed_j = sqrt(Gamma*Gamma_Minus_One*(Energy_j-0.5*sq_vel_j));

  /*-- Face area ---*/
  
  Area = 0.0;
  for (iDim = 0; iDim < nDim; iDim++)
    Area += Normal[iDim]*Normal[iDim];
  Area = sqrt(Area);
  
  /*-- Unit normal ---*/
  
  for (iDim = 0; iDim < nDim; iDim++)
    UnitNormal[iDim] = Normal[iDim]/Area;
  
  /*--- Recompute conservative variables ---*/
  
  U_i[0] = Density_i; U_j[0] = Density_j;
  for (iDim = 0; iDim < nDim; iDim++) {
    U_i[iDim+1] = Density_i*Velocity_i[iDim]; U_j[iDim+1] = Density_j*Velocity_j[iDim];
  }
  U_i[nDim+1] = Density_i*Energy_i; U_j[nDim+1] = Density_j*Energy_j;
  
  /*--- Compute mean values of the variables ---*/
  
  MeanDensity = 0.5*(Density_i+Density_j);
  MeanPressure = 0.5*(Pressure_i+Pressure_j);
  MeanEnthalpy = 0.5*(Enthalpy_i+Enthalpy_j);
  ProjVelocity = 0.0;
  for (iDim = 0; iDim < nDim; iDim++) {
    MeanVelocity[iDim] =  0.5*(Velocity_i[iDim]+Velocity_j[iDim]);
    ProjVelocity +=  MeanVelocity[iDim]*UnitNormal[iDim];
  }
  MeanSoundSpeed = 0.5*(SoundSpeed_i+SoundSpeed_j);
  MeanEnergy = 0.5*(Energy_i+Energy_j);
  
  /*--- Get projected flux tensor ---*/
  
  GetInviscidProjFlux(&MeanDensity, MeanVelocity, &MeanPressure, &MeanEnthalpy, Normal, ProjFlux);
  
  /*--- Residual of the inviscid flux ---*/
  
  for (iVar = 0; iVar < nVar; iVar++)
    val_residual[iVar] = ProjFlux[iVar];
  
  /*--- Jacobians of the inviscid flux, scale = 0.5 because val_residual ~ 0.5*(fc_i+fc_j)*Normal ---*/

  if (implicit) {
    GetInviscidProjJac(MeanVelocity, &MeanEnergy, Normal, 0.5, val_Jacobian_i);
    for (iVar = 0; iVar < nVar; iVar++)
      for (jVar = 0; jVar < nVar; jVar++)
        val_Jacobian_j[iVar][jVar] = val_Jacobian_i[iVar][jVar];
  }
  
  /*--- Computes differences conservative variables,
   with a correction for the enthalpy ---*/
  
  for (iVar = 0; iVar < nVar; iVar++)
    Diff_U[iVar] = U_i[iVar]-U_j[iVar];
  Diff_U[nVar-1] = Density_i*Enthalpy_i-Density_j*Enthalpy_j;
  
  /*--- Computes differences projected fluxes,
   with a correction for the enthalpy ---*/
  
  GetInviscidProjFlux(&Density_i, Velocity_i, &Pressure_i, &Enthalpy_i, UnitNormal, ProjFlux_i);
  GetInviscidProjFlux(&Density_j, Velocity_j, &Pressure_j, &Enthalpy_j, UnitNormal, ProjFlux_j);
  
  for (iVar = 0; iVar < nVar; iVar++)
    Diff_Flux[iVar] = ProjFlux_i[iVar]-ProjFlux_j[iVar];
  
  /*--- Compute dissipation parameters ---*/
  
  Mach = ProjVelocity / MeanSoundSpeed;
  
  LamdaNeg = ProjVelocity - MeanSoundSpeed;
  LamdaPos = ProjVelocity + MeanSoundSpeed;
  
  if ((0.0 <= Mach) && (Mach < 1.0)) Beta = + max(0.0, (ProjVelocity + LamdaNeg)/(ProjVelocity - LamdaNeg));
  if ((-1.0 <= Mach) && (Mach < 0.0)) Beta = - max(0.0, (ProjVelocity + LamdaPos)/(ProjVelocity - LamdaPos));
  if (fabs(Mach) >= 1.0) Beta = Mach/fabs(Mach);
  
  if (Beta == 0.0) Nu_c = fabs(ProjVelocity);
  if ((Beta > 0.0) && ((0.0 < Mach) && (Mach < 1.0))) Nu_c = - (1.0-Beta)*LamdaNeg;
  if ((Beta < 0.0) && ((-1.0 < Mach) && (Mach < 0.0))) Nu_c = (1.0-Beta)*LamdaPos;
  if (fabs(Mach) >= 1) Nu_c = 0.0;
  
  /*--- Compute viscous part of the residual ---*/
  
  for (iVar = 0; iVar < nVar; iVar++)
    val_residual[iVar] += (0.5*Nu_c*Diff_U[iVar] + 0.5*Beta*Diff_Flux[iVar])*Area;

  /*--- Jacobian computation ---*/

  if (implicit) {
    
    cte_0 = 0.5*Nu_c*Area;
    cte_1 = 0.5*Beta*Area;
    
    for (iVar = 0; iVar < (nVar-1); iVar++) {
      val_Jacobian_i[iVar][iVar] += cte_0;
      val_Jacobian_j[iVar][iVar] -= cte_0;
    }
    
    /*--- Last row of Jacobian_i (solution difference contribution) ---*/
    
    val_Jacobian_i[nVar-1][0] += cte_0*Gamma_Minus_One*sq_vel_i;
    for (iDim = 0; iDim < nDim; iDim++)
      val_Jacobian_i[nVar-1][iDim+1] -= cte_0*Gamma_Minus_One*Velocity_i[iDim];
    val_Jacobian_i[nVar-1][nVar-1] += cte_0*Gamma;
    
    /*--- Last row of Jacobian_j (solution difference contribution) ---*/
    
    val_Jacobian_j[nVar-1][0] -= cte_0*Gamma_Minus_One*sq_vel_j;
    for (iDim = 0; iDim < nDim; iDim++)
      val_Jacobian_j[nVar-1][iDim+1] += cte_0*Gamma_Minus_One*Velocity_j[iDim];
    val_Jacobian_j[nVar-1][nVar-1] -= cte_0*Gamma;
    
    /*--- Flux difference contribution ---*/
    
    GetInviscidProjJac(Velocity_i, &Energy_i, Normal, 1.0, Jacobian);
    for (iVar = 0; iVar < nVar; iVar++)
      for (jVar = 0; jVar < nVar; jVar++)
        val_Jacobian_i[iVar][jVar] += cte_1*Jacobian[iVar][jVar];
    
    GetInviscidProjJac(Velocity_j, &Energy_j, Normal, 1.0, Jacobian);
    for (iVar = 0; iVar < nVar; iVar++)
      for (jVar = 0; jVar < nVar; jVar++)
        val_Jacobian_j[iVar][jVar] -= cte_1*Jacobian[iVar][jVar];
    
  }
  
}

CUpwAUSM_Flow::CUpwAUSM_Flow(unsigned short val_nDim, unsigned short val_nVar, CConfig *config) : CNumerics(val_nDim, val_nVar, config) {
  
  implicit = (config->GetKind_TimeIntScheme_Flow() == EULER_IMPLICIT);
  
  Gamma = config->GetGamma();
  Gamma_Minus_One = Gamma - 1.0;
  
  Diff_U = new su2double [nVar];
  Velocity_i = new su2double [nDim];
  Velocity_j = new su2double [nDim];
  RoeVelocity = new su2double [nDim];
  delta_vel  = new su2double [nDim];
  delta_wave = new su2double [nVar];
  ProjFlux_i = new su2double [nVar];
  ProjFlux_j = new su2double [nVar];
  Lambda = new su2double [nVar];
  Epsilon = new su2double [nVar];
  P_Tensor = new su2double* [nVar];
  invP_Tensor = new su2double* [nVar];
  for (iVar = 0; iVar < nVar; iVar++) {
    P_Tensor[iVar] = new su2double [nVar];
    invP_Tensor[iVar] = new su2double [nVar];
  }
}

CUpwAUSM_Flow::~CUpwAUSM_Flow(void) {
  
  delete [] Diff_U;
  delete [] Velocity_i;
  delete [] Velocity_j;
  delete [] RoeVelocity;
  delete [] delta_vel;
  delete [] delta_wave;
  delete [] ProjFlux_i;
  delete [] ProjFlux_j;
  delete [] Lambda;
  delete [] Epsilon;
  for (iVar = 0; iVar < nVar; iVar++) {
    delete [] P_Tensor[iVar];
    delete [] invP_Tensor[iVar];
  }
  delete [] P_Tensor;
  delete [] invP_Tensor;
  
}

void CUpwAUSM_Flow::ComputeResidual(su2double *val_residual, su2double **val_Jacobian_i, su2double **val_Jacobian_j, CConfig *config) {
  
  /*--- Face area (norm or the normal vector) ---*/
  Area = 0.0;
  for (iDim = 0; iDim < nDim; iDim++)
    Area += Normal[iDim]*Normal[iDim];
  Area = sqrt(Area);
  
  /*-- Unit Normal ---*/
  for (iDim = 0; iDim < nDim; iDim++)
    UnitNormal[iDim] = Normal[iDim]/Area;
  
  /*--- Primitive variables at point i ---*/
  sq_vel = 0.0;
  for (iDim = 0; iDim < nDim; iDim++) {
    Velocity_i[iDim] = V_i[iDim+1];
    sq_vel += Velocity_i[iDim]*Velocity_i[iDim];
  }
  Pressure_i = V_i[nDim+1];
  Density_i = V_i[nDim+2];
  Enthalpy_i = V_i[nDim+3];
  Energy_i = Enthalpy_i - Pressure_i/Density_i;
  SoundSpeed_i = sqrt(fabs(Gamma*Gamma_Minus_One*(Energy_i-0.5*sq_vel)));
  
  /*--- Primitive variables at point j ---*/
  sq_vel = 0.0;
  for (iDim = 0; iDim < nDim; iDim++) {
    Velocity_j[iDim] = V_j[iDim+1];
    sq_vel += Velocity_j[iDim]*Velocity_j[iDim];
  }
  Pressure_j = V_j[nDim+1];
  Density_j = V_j[nDim+2];
  Enthalpy_j = V_j[nDim+3];
  Energy_j = Enthalpy_j - Pressure_j/Density_j;
  SoundSpeed_j = sqrt(fabs(Gamma*Gamma_Minus_One*(Energy_j-0.5*sq_vel)));
  
  /*--- Projected velocities ---*/
  ProjVelocity_i = 0.0; ProjVelocity_j = 0.0;
  for (iDim = 0; iDim < nDim; iDim++) {
    ProjVelocity_i += Velocity_i[iDim]*UnitNormal[iDim];
    ProjVelocity_j += Velocity_j[iDim]*UnitNormal[iDim];
  }
  
  mL  = ProjVelocity_i/SoundSpeed_i;
  mR  = ProjVelocity_j/SoundSpeed_j;
  
  if (fabs(mL) <= 1.0) mLP = 0.25*(mL+1.0)*(mL+1.0);
  else mLP = 0.5*(mL+fabs(mL));
  
  if (fabs(mR) <= 1.0) mRM = -0.25*(mR-1.0)*(mR-1.0);
  else mRM = 0.5*(mR-fabs(mR));
  
  mF = mLP + mRM;
  
  if (fabs(mL) <= 1.0) pLP = 0.25*Pressure_i*(mL+1.0)*(mL+1.0)*(2.0-mL);
  else pLP = 0.5*Pressure_i*(mL+fabs(mL))/mL;
  
  if (fabs(mR) <= 1.0) pRM = 0.25*Pressure_j*(mR-1.0)*(mR-1.0)*(2.0+mR);
  else pRM = 0.5*Pressure_j*(mR-fabs(mR))/mR;
  
  pF = pLP + pRM;
  Phi = fabs(mF);
  
  val_residual[0] = 0.5*(mF*((Density_i*SoundSpeed_i)+(Density_j*SoundSpeed_j))-Phi*((Density_j*SoundSpeed_j)-(Density_i*SoundSpeed_i)));
  for (iDim = 0; iDim < nDim; iDim++)
    val_residual[iDim+1] = 0.5*(mF*((Density_i*SoundSpeed_i*Velocity_i[iDim])+(Density_j*SoundSpeed_j*Velocity_j[iDim]))
                                -Phi*((Density_j*SoundSpeed_j*Velocity_j[iDim])-(Density_i*SoundSpeed_i*Velocity_i[iDim])))+UnitNormal[iDim]*pF;
  val_residual[nVar-1] = 0.5*(mF*((Density_i*SoundSpeed_i*Enthalpy_i)+(Density_j*SoundSpeed_j*Enthalpy_j))-Phi*((Density_j*SoundSpeed_j*Enthalpy_j)-(Density_i*SoundSpeed_i*Enthalpy_i)));

  for (iVar = 0; iVar < nVar; iVar++)
    val_residual[iVar] *= Area;
  
  /*--- Roe's Jacobian for AUSM (this must be fixed) ---*/
  if (implicit) {
    
    /*--- Mean Roe variables iPoint and jPoint ---*/
    R = sqrt(fabs(Density_j/Density_i));
    RoeDensity = R*Density_i;
    sq_vel = 0.0;
    for (iDim = 0; iDim < nDim; iDim++) {
      RoeVelocity[iDim] = (R*Velocity_j[iDim]+Velocity_i[iDim])/(R+1);
      sq_vel += RoeVelocity[iDim]*RoeVelocity[iDim];
    }
    RoeEnthalpy = (R*Enthalpy_j+Enthalpy_i)/(R+1);
    RoeSoundSpeed = sqrt(fabs((Gamma-1)*(RoeEnthalpy-0.5*sq_vel)));
    
    /*--- Compute P and Lambda (do it with the Normal) ---*/
    GetPMatrix(&RoeDensity, RoeVelocity, &RoeSoundSpeed, UnitNormal, P_Tensor);
    
    ProjVelocity = 0.0; ProjVelocity_i = 0.0; ProjVelocity_j = 0.0;
    for (iDim = 0; iDim < nDim; iDim++) {
      ProjVelocity   += RoeVelocity[iDim]*UnitNormal[iDim];
      ProjVelocity_i += Velocity_i[iDim]*UnitNormal[iDim];
      ProjVelocity_j += Velocity_j[iDim]*UnitNormal[iDim];
    }
    
    /*--- Flow eigenvalues and Entropy correctors ---*/
    for (iDim = 0; iDim < nDim; iDim++)
      Lambda[iDim] = ProjVelocity;
    Lambda[nVar-2]  = ProjVelocity + RoeSoundSpeed;
    Lambda[nVar-1] = ProjVelocity - RoeSoundSpeed;
    
    /*--- Compute inverse P ---*/
    GetPMatrix_inv(&RoeDensity, RoeVelocity, &RoeSoundSpeed, UnitNormal, invP_Tensor);
    
    /*--- Jacobias of the inviscid flux, scale = 0.5 because val_residual ~ 0.5*(fc_i+fc_j)*Normal ---*/
    GetInviscidProjJac(Velocity_i, &Energy_i, Normal, 0.5, val_Jacobian_i);
    GetInviscidProjJac(Velocity_j, &Energy_j, Normal, 0.5, val_Jacobian_j);
    
    /*--- Roe's Flux approximation ---*/
    for (iVar = 0; iVar < nVar; iVar++) {
      for (jVar = 0; jVar < nVar; jVar++) {
        Proj_ModJac_Tensor_ij = 0.0;
        /*--- Compute |Proj_ModJac_Tensor| = P x |Lambda| x inverse P ---*/
        for (kVar = 0; kVar < nVar; kVar++)
          Proj_ModJac_Tensor_ij += P_Tensor[iVar][kVar]*fabs(Lambda[kVar])*invP_Tensor[kVar][jVar];
        val_Jacobian_i[iVar][jVar] += 0.5*Proj_ModJac_Tensor_ij*Area;
        val_Jacobian_j[iVar][jVar] -= 0.5*Proj_ModJac_Tensor_ij*Area;
      }
    }
  }
}

CUpwSLAU_Flow::CUpwSLAU_Flow(unsigned short val_nDim, unsigned short val_nVar, CConfig *config, bool val_low_dissipation) : CNumerics(val_nDim, val_nVar, config) {
  
  implicit = (config->GetKind_TimeIntScheme_Flow() == EULER_IMPLICIT);
  
  Gamma = config->GetGamma();
  Gamma_Minus_One = Gamma - 1.0;
  
  slau_low_diss = val_low_dissipation;
  
  Diff_U = new su2double [nVar];
  Velocity_i = new su2double [nDim];
  Velocity_j = new su2double [nDim];
  RoeVelocity = new su2double [nDim];
  delta_vel  = new su2double [nDim];
  delta_wave = new su2double [nVar];
  ProjFlux_i = new su2double [nVar];
  ProjFlux_j = new su2double [nVar];
  Lambda = new su2double [nVar];
  Epsilon = new su2double [nVar];
  P_Tensor = new su2double* [nVar];
  invP_Tensor = new su2double* [nVar];
  for (iVar = 0; iVar < nVar; iVar++) {
    P_Tensor[iVar] = new su2double [nVar];
    invP_Tensor[iVar] = new su2double [nVar];
  }
}

CUpwSLAU_Flow::~CUpwSLAU_Flow(void) {
  
  delete [] Diff_U;
  delete [] Velocity_i;
  delete [] Velocity_j;
  delete [] RoeVelocity;
  delete [] delta_vel;
  delete [] delta_wave;
  delete [] ProjFlux_i;
  delete [] ProjFlux_j;
  delete [] Lambda;
  delete [] Epsilon;
  for (iVar = 0; iVar < nVar; iVar++) {
    delete [] P_Tensor[iVar];
    delete [] invP_Tensor[iVar];
  }
  delete [] P_Tensor;
  delete [] invP_Tensor;
  
}

void CUpwSLAU_Flow::ComputeResidual(su2double *val_residual, su2double **val_Jacobian_i, su2double **val_Jacobian_j, CConfig *config) {
   
  /*--- Face area (norm or the normal vector) ---*/
  Area = 0.0;
  for (iDim = 0; iDim < nDim; iDim++)
    Area += Normal[iDim]*Normal[iDim];
  Area = sqrt(Area);
  
  /*-- Unit Normal ---*/
  for (iDim = 0; iDim < nDim; iDim++)
    UnitNormal[iDim] = Normal[iDim]/Area;
  
  /*--- Primitive variables at point i ---*/
  sq_vel = 0.0;
  for (iDim = 0; iDim < nDim; iDim++) {
    Velocity_i[iDim] = V_i[iDim+1];
    sq_vel += Velocity_i[iDim]*Velocity_i[iDim];
  }
  Pressure_i = V_i[nDim+1];
  Density_i = V_i[nDim+2];
  Enthalpy_i = V_i[nDim+3];
  Energy_i = Enthalpy_i - Pressure_i/Density_i;
  SoundSpeed_i = sqrt(fabs(Gamma*Gamma_Minus_One*(Energy_i-0.5*sq_vel)));
  
  /*--- Primitive variables at point j ---*/
  sq_vel = 0.0;
  for (iDim = 0; iDim < nDim; iDim++) {
    Velocity_j[iDim] = V_j[iDim+1];
    sq_vel += Velocity_j[iDim]*Velocity_j[iDim];
  }
  Pressure_j = V_j[nDim+1];
  Density_j = V_j[nDim+2];
  Enthalpy_j = V_j[nDim+3];
  Energy_j = Enthalpy_j - Pressure_j/Density_j;
  SoundSpeed_j = sqrt(fabs(Gamma*Gamma_Minus_One*(Energy_j-0.5*sq_vel)));
  
  /*--- Projected velocities ---*/
  ProjVelocity_i = 0.0; ProjVelocity_j = 0.0;
  for (iDim = 0; iDim < nDim; iDim++) {
    ProjVelocity_i += Velocity_i[iDim]*UnitNormal[iDim];
    ProjVelocity_j += Velocity_j[iDim]*UnitNormal[iDim];
  }
    
  aF = 0.5 * (SoundSpeed_i + SoundSpeed_j);
  
  mL  = ProjVelocity_i/aF;
  mR  = ProjVelocity_j/aF;
 
  /*--- Smooth function of the local Mach number---*/
  aux_slau = 0.0;
  for (iDim = 0; iDim < nDim; iDim++) {
    aux_slau += Velocity_i[iDim]*Velocity_i[iDim];
    aux_slau += Velocity_j[iDim]*Velocity_j[iDim];
  }
  Mach_tilde = min(1.0, (1.0/aF) * sqrt(aux_slau/2.0));  
  Chi = pow((1.0 - Mach_tilde),2.0);
  f_rho = -max(min(mL,0.0),-1.0) * min(max(mR,0.0),1.0);

  /*--- Mean normal velocity with density weighting ---*/
  Vn_Mag = (Density_i*fabs(ProjVelocity_i) + Density_j*fabs(ProjVelocity_j)) / (Density_i + Density_j);
  Vn_MagL= (1.0 - f_rho)*Vn_Mag + f_rho*fabs(ProjVelocity_i);
  Vn_MagR= (1.0 - f_rho)*Vn_Mag + f_rho*fabs(ProjVelocity_j);  
  
  /*--- Mass flux function ---*/

  mF = 0.5 * (Density_i * (ProjVelocity_i + Vn_MagL) + Density_j * (ProjVelocity_j - Vn_MagR) - (Chi/aF)*(Pressure_j-Pressure_i));
  
  /*--- Pressure function ---*/

  if (fabs(mL) < 1.0) BetaL = 0.25*(2.0-mL)*pow((mL+1.0),2.0);
  else {
      if (mL >= 0) BetaL = 1.0;
      else BetaL = 0.0;
  }
    
  if (fabs(mR) < 1.0) BetaR = 0.25*(2.0+mR)*pow((mR-1.0),2.0);
  else {
      if (mR >= 0 ) BetaR = 0.0;
      else BetaR = 1.0;
  }
    
  if (slau_low_diss){
    SetRoe_Dissipation(Coord_i, Coord_j, Dissipation_i, Dissipation_j, Sensor_i, Sensor_j, Dissipation_ij, config);
  }
  
  pF = 0.5 * (Pressure_i + Pressure_j) + 0.5 * (BetaL - BetaR) * (Pressure_i - Pressure_j) + Dissipation_ij*(1.0 - Chi) * (BetaL + BetaR - 1.0) *  0.5 * (Pressure_i + Pressure_j);
  
  val_residual[0] = 0.5*(mF+fabs(mF)) + 0.5*(mF-fabs(mF));
  
  for (iDim = 0; iDim < nDim; iDim++) {
    val_residual[iDim+1] = 0.5*(mF+fabs(mF)) * Velocity_i[iDim];
    val_residual[iDim+1]+= 0.5*(mF-fabs(mF)) * Velocity_j[iDim] ;
    val_residual[iDim+1]+= pF*UnitNormal[iDim];
  }

  val_residual[nVar-1] = 0.5*(mF+fabs(mF))*(Enthalpy_i) + 0.5*(mF-fabs(mF))*(Enthalpy_j);

  for (iVar = 0; iVar < nVar; iVar++)
    val_residual[iVar] *= Area;
  
  /*--- Roe's Jacobian for AUSM (this must be fixed) ---*/
  if (implicit) {
    
    /*--- Mean Roe variables iPoint and jPoint ---*/
    R = sqrt(fabs(Density_j/Density_i));
    RoeDensity = R*Density_i;
    sq_vel = 0.0;
    for (iDim = 0; iDim < nDim; iDim++) {
      RoeVelocity[iDim] = (R*Velocity_j[iDim]+Velocity_i[iDim])/(R+1);
      sq_vel += RoeVelocity[iDim]*RoeVelocity[iDim];
    }
    RoeEnthalpy = (R*Enthalpy_j+Enthalpy_i)/(R+1);
    RoeSoundSpeed = sqrt(fabs((Gamma-1)*(RoeEnthalpy-0.5*sq_vel)));
    
    /*--- Compute P and Lambda (do it with the Normal) ---*/
    GetPMatrix(&RoeDensity, RoeVelocity, &RoeSoundSpeed, UnitNormal, P_Tensor);
    
    ProjVelocity = 0.0; ProjVelocity_i = 0.0; ProjVelocity_j = 0.0;
    for (iDim = 0; iDim < nDim; iDim++) {
      ProjVelocity   += RoeVelocity[iDim]*UnitNormal[iDim];
      ProjVelocity_i += Velocity_i[iDim]*UnitNormal[iDim];
      ProjVelocity_j += Velocity_j[iDim]*UnitNormal[iDim];
    }
    
    /*--- Flow eigenvalues and Entropy correctors ---*/
    for (iDim = 0; iDim < nDim; iDim++)
      Lambda[iDim] = ProjVelocity;
    Lambda[nVar-2]  = ProjVelocity + RoeSoundSpeed;
    Lambda[nVar-1] = ProjVelocity - RoeSoundSpeed;
    
    /*--- Compute inverse P ---*/
    GetPMatrix_inv(&RoeDensity, RoeVelocity, &RoeSoundSpeed, UnitNormal, invP_Tensor);
    
    /*--- Jacobias of the inviscid flux, scale = 0.5 because val_residual ~ 0.5*(fc_i+fc_j)*Normal ---*/
    GetInviscidProjJac(Velocity_i, &Energy_i, Normal, 0.5, val_Jacobian_i);
    GetInviscidProjJac(Velocity_j, &Energy_j, Normal, 0.5, val_Jacobian_j);
    
    /*--- Roe's Flux approximation ---*/
    for (iVar = 0; iVar < nVar; iVar++) {
      for (jVar = 0; jVar < nVar; jVar++) {
        Proj_ModJac_Tensor_ij = 0.0;
        /*--- Compute |Proj_ModJac_Tensor| = P x |Lambda| x inverse P ---*/
        for (kVar = 0; kVar < nVar; kVar++)
          Proj_ModJac_Tensor_ij += P_Tensor[iVar][kVar]*fabs(Lambda[kVar])*invP_Tensor[kVar][jVar];
        val_Jacobian_i[iVar][jVar] += 0.5*Proj_ModJac_Tensor_ij*Area;
        val_Jacobian_j[iVar][jVar] -= 0.5*Proj_ModJac_Tensor_ij*Area;
      }
    }
  }
}

CUpwSLAU2_Flow::CUpwSLAU2_Flow(unsigned short val_nDim, unsigned short val_nVar, CConfig *config, bool val_low_dissipation) : CNumerics(val_nDim, val_nVar, config) {
  
  implicit = (config->GetKind_TimeIntScheme_Flow() == EULER_IMPLICIT);
  
  Gamma = config->GetGamma();
  Gamma_Minus_One = Gamma - 1.0;
  
  slau_low_dissipation = val_low_dissipation;
  
  Diff_U = new su2double [nVar];
  Velocity_i = new su2double [nDim];
  Velocity_j = new su2double [nDim];
  RoeVelocity = new su2double [nDim];
  delta_vel  = new su2double [nDim];
  delta_wave = new su2double [nVar];
  ProjFlux_i = new su2double [nVar];
  ProjFlux_j = new su2double [nVar];
  Lambda = new su2double [nVar];
  Epsilon = new su2double [nVar];
  P_Tensor = new su2double* [nVar];
  invP_Tensor = new su2double* [nVar];
  for (iVar = 0; iVar < nVar; iVar++) {
    P_Tensor[iVar] = new su2double [nVar];
    invP_Tensor[iVar] = new su2double [nVar];
  }
}

CUpwSLAU2_Flow::~CUpwSLAU2_Flow(void) {
  
  delete [] Diff_U;
  delete [] Velocity_i;
  delete [] Velocity_j;
  delete [] RoeVelocity;
  delete [] delta_vel;
  delete [] delta_wave;
  delete [] ProjFlux_i;
  delete [] ProjFlux_j;
  delete [] Lambda;
  delete [] Epsilon;
  for (iVar = 0; iVar < nVar; iVar++) {
    delete [] P_Tensor[iVar];
    delete [] invP_Tensor[iVar];
  }
  delete [] P_Tensor;
  delete [] invP_Tensor;
  
}

void CUpwSLAU2_Flow::ComputeResidual(su2double *val_residual, su2double **val_Jacobian_i, su2double **val_Jacobian_j, CConfig *config) {
   
  /*--- Face area (norm or the normal vector) ---*/
  Area = 0.0;
  for (iDim = 0; iDim < nDim; iDim++)
    Area += Normal[iDim]*Normal[iDim];
  Area = sqrt(Area);
  
  /*-- Unit Normal ---*/
  for (iDim = 0; iDim < nDim; iDim++)
    UnitNormal[iDim] = Normal[iDim]/Area;
  
  /*--- Primitive variables at point i ---*/
  sq_vel = 0.0;
  for (iDim = 0; iDim < nDim; iDim++) {
    Velocity_i[iDim] = V_i[iDim+1];
    sq_vel += Velocity_i[iDim]*Velocity_i[iDim];
  }
  Pressure_i = V_i[nDim+1];
  Density_i = V_i[nDim+2];
  Enthalpy_i = V_i[nDim+3];
  Energy_i = Enthalpy_i - Pressure_i/Density_i;
  SoundSpeed_i = sqrt(fabs(Gamma*Gamma_Minus_One*(Energy_i-0.5*sq_vel)));
  
  /*--- Primitive variables at point j ---*/
  sq_vel = 0.0;
  for (iDim = 0; iDim < nDim; iDim++) {
    Velocity_j[iDim] = V_j[iDim+1];
    sq_vel += Velocity_j[iDim]*Velocity_j[iDim];
  }
  Pressure_j = V_j[nDim+1];
  Density_j = V_j[nDim+2];
  Enthalpy_j = V_j[nDim+3];
  Energy_j = Enthalpy_j - Pressure_j/Density_j;
  SoundSpeed_j = sqrt(fabs(Gamma*Gamma_Minus_One*(Energy_j-0.5*sq_vel)));
  
  /*--- Projected velocities ---*/
  ProjVelocity_i = 0.0; ProjVelocity_j = 0.0;
  for (iDim = 0; iDim < nDim; iDim++) {
    ProjVelocity_i += Velocity_i[iDim]*UnitNormal[iDim];
    ProjVelocity_j += Velocity_j[iDim]*UnitNormal[iDim];
  }
    
  aF = 0.5 * (SoundSpeed_i + SoundSpeed_j);
  
  mL  = ProjVelocity_i/aF;
  mR  = ProjVelocity_j/aF;
 
  /*--- Smooth function of the local Mach number---*/
  aux_slau = 0.0;
  for (iDim = 0; iDim < nDim; iDim++) {
    aux_slau += Velocity_i[iDim]*Velocity_i[iDim];
    aux_slau += Velocity_j[iDim]*Velocity_j[iDim];
  }
  Mach_tilde = min(1.0, (1.0/aF) * sqrt(aux_slau/2.0));  
  Chi = pow((1.0 - Mach_tilde),2.0);
  f_rho = -max(min(mL,0.0),-1.0) * min(max(mR,0.0),1.0);

  /*--- Mean normal velocity with density weighting ---*/
  Vn_Mag = (Density_i*fabs(ProjVelocity_i) + Density_j*fabs(ProjVelocity_j)) / (Density_i + Density_j);
  Vn_MagL= (1.0 - f_rho)*Vn_Mag + f_rho*fabs(ProjVelocity_i);
  Vn_MagR= (1.0 - f_rho)*Vn_Mag + f_rho*fabs(ProjVelocity_j);  
  
  /*--- Mass flux function ---*/
  mF = 0.5 * (Density_i * (ProjVelocity_i + Vn_MagL) + Density_j * (ProjVelocity_j - Vn_MagR) - (Chi/aF)*(Pressure_j-Pressure_i));
  
  /*--- Pressure function ---*/
  if (fabs(mL) < 1.0) BetaL = 0.25*(2.0-mL)*pow((mL+1.0),2.0);
  else {
    if (mL >= 0) BetaL = 1.0;
    else BetaL = 0.0;
  }
    
  if (fabs(mR) < 1.0) BetaR = 0.25*(2.0+mR)*pow((mR-1.0),2.0);
  else {
    if (mR >= 0 ) BetaR = 0.0;
    else BetaR = 1.0;
  }
  
  if (slau_low_dissipation){
    SetRoe_Dissipation(Coord_i, Coord_j, Dissipation_i, Dissipation_j, Sensor_i, Sensor_j, Dissipation_ij, config);
  }
  
  /*--- Pressure Flux ---*/
  
  pF = 0.5 * (Pressure_i + Pressure_j) + 0.5 * (BetaL - BetaR) * (Pressure_i - Pressure_j) + Dissipation_ij * sqrt(aux_slau/2.0) * (BetaL + BetaR - 1.0) * aF * 0.5 * (Density_i + Density_j);
  
  val_residual[0] = 0.5*(mF+fabs(mF)) + 0.5*(mF-fabs(mF));
  
  for (iDim = 0; iDim < nDim; iDim++) {
    val_residual[iDim+1] = 0.5*(mF+fabs(mF)) * Velocity_i[iDim];
    val_residual[iDim+1]+= 0.5*(mF-fabs(mF)) * Velocity_j[iDim] ;
    val_residual[iDim+1]+= pF*UnitNormal[iDim];
  }

  val_residual[nVar-1] = 0.5*(mF+fabs(mF))*(Enthalpy_i) + 0.5*(mF-fabs(mF))*(Enthalpy_j);

  for (iVar = 0; iVar < nVar; iVar++)
    val_residual[iVar] *= Area;
  
  /*--- Roe's Jacobian for AUSM (this must be fixed) ---*/
  if (implicit) {
    
    /*--- Mean Roe variables iPoint and jPoint ---*/
    R = sqrt(fabs(Density_j/Density_i));
    RoeDensity = R*Density_i;
    sq_vel = 0.0;
    for (iDim = 0; iDim < nDim; iDim++) {
      RoeVelocity[iDim] = (R*Velocity_j[iDim]+Velocity_i[iDim])/(R+1);
      sq_vel += RoeVelocity[iDim]*RoeVelocity[iDim];
    }
    RoeEnthalpy = (R*Enthalpy_j+Enthalpy_i)/(R+1);
    RoeSoundSpeed = sqrt(fabs((Gamma-1)*(RoeEnthalpy-0.5*sq_vel)));
    
    /*--- Compute P and Lambda (do it with the Normal) ---*/
    GetPMatrix(&RoeDensity, RoeVelocity, &RoeSoundSpeed, UnitNormal, P_Tensor);
    
    ProjVelocity = 0.0; ProjVelocity_i = 0.0; ProjVelocity_j = 0.0;
    for (iDim = 0; iDim < nDim; iDim++) {
      ProjVelocity   += RoeVelocity[iDim]*UnitNormal[iDim];
      ProjVelocity_i += Velocity_i[iDim]*UnitNormal[iDim];
      ProjVelocity_j += Velocity_j[iDim]*UnitNormal[iDim];
    }
    
    /*--- Flow eigenvalues and Entropy correctors ---*/
    for (iDim = 0; iDim < nDim; iDim++)
      Lambda[iDim] = ProjVelocity;
    Lambda[nVar-2]  = ProjVelocity + RoeSoundSpeed;
    Lambda[nVar-1] = ProjVelocity - RoeSoundSpeed;
    
    /*--- Compute inverse P ---*/
    GetPMatrix_inv(&RoeDensity, RoeVelocity, &RoeSoundSpeed, UnitNormal, invP_Tensor);
    
    /*--- Jacobias of the inviscid flux, scale = 0.5 because val_residual ~ 0.5*(fc_i+fc_j)*Normal ---*/
    GetInviscidProjJac(Velocity_i, &Energy_i, Normal, 0.5, val_Jacobian_i);
    GetInviscidProjJac(Velocity_j, &Energy_j, Normal, 0.5, val_Jacobian_j);
    
    /*--- Roe's Flux approximation ---*/
    for (iVar = 0; iVar < nVar; iVar++) {
      for (jVar = 0; jVar < nVar; jVar++) {
        Proj_ModJac_Tensor_ij = 0.0;
        /*--- Compute |Proj_ModJac_Tensor| = P x |Lambda| x inverse P ---*/
        for (kVar = 0; kVar < nVar; kVar++)
          Proj_ModJac_Tensor_ij += P_Tensor[iVar][kVar]*fabs(Lambda[kVar])*invP_Tensor[kVar][jVar];
        val_Jacobian_i[iVar][jVar] += 0.5*Proj_ModJac_Tensor_ij*Area;
        val_Jacobian_j[iVar][jVar] -= 0.5*Proj_ModJac_Tensor_ij*Area;
      }
    }
  }
}

CUpwHLLC_Flow::CUpwHLLC_Flow(unsigned short val_nDim, unsigned short val_nVar, CConfig *config) : CNumerics(val_nDim, val_nVar, config) {
  
  implicit = (config->GetKind_TimeIntScheme_Flow() == EULER_IMPLICIT);
  kappa = config->GetRoe_Kappa();
  grid_movement = config->GetGrid_Movement();
  
  Gamma = config->GetGamma();

  Gamma_Minus_One = Gamma - 1.0;
  
  IntermediateState = new su2double [nVar];
  dSm_dU            = new su2double [nVar];
  dPI_dU            = new su2double [nVar];
  drhoStar_dU       = new su2double [nVar];
  dpStar_dU         = new su2double [nVar];
  dEStar_dU         = new su2double [nVar];

  Velocity_i        = new su2double [nDim];
  Velocity_j        = new su2double [nDim];
  RoeVelocity       = new su2double [nDim];  
  
}

CUpwHLLC_Flow::~CUpwHLLC_Flow(void) {
  
  delete [] IntermediateState;
  delete [] dSm_dU;
  delete [] dPI_dU;
  delete [] drhoStar_dU;
  delete [] dpStar_dU;
  delete [] dEStar_dU;

  delete [] Velocity_i;
  delete [] Velocity_j;
  delete [] RoeVelocity;
  
}

void CUpwHLLC_Flow::ComputeResidual(su2double *val_residual, su2double **val_Jacobian_i, su2double **val_Jacobian_j, CConfig *config) {
  
  /*--- Face area (norm or the normal vector) ---*/
  
  Area = 0.0;
  for (iDim = 0; iDim < nDim; iDim++)
    Area += Normal[iDim] * Normal[iDim];

  Area = sqrt(Area);
  
  /*-- Unit Normal ---*/
  
  for (iDim = 0; iDim < nDim; iDim++)
    UnitNormal[iDim] = Normal[iDim] / Area;

  /*-- Fluid velocity at node i,j ---*/  

  for (iDim = 0; iDim < nDim; iDim++) {
    Velocity_i[iDim]  = V_i[iDim+1];
    Velocity_j[iDim]  = V_j[iDim+1];
  }

  /*--- Primitive variables at point i ---*/

  Pressure_i = V_i[nDim+1];
  Density_i  = V_i[nDim+2];
  Enthalpy_i = V_i[nDim+3];

  /*--- Primitive variables at point j ---*/
  
  Pressure_j = V_j[nDim+1];
  Density_j  = V_j[nDim+2];
  Enthalpy_j = V_j[nDim+3];


  sq_vel_i = 0.0;
  sq_vel_j = 0.0;

  for (iDim = 0; iDim < nDim; iDim++) {
    sq_vel_i += Velocity_i[iDim] * Velocity_i[iDim];
    sq_vel_j += Velocity_j[iDim] * Velocity_j[iDim];
  }

  Energy_i = Enthalpy_i - Pressure_i / Density_i;
  Energy_j = Enthalpy_j - Pressure_j / Density_j;

  SoundSpeed_i = sqrt( (Enthalpy_i - 0.5 * sq_vel_i) * Gamma_Minus_One );
  SoundSpeed_j = sqrt( (Enthalpy_j - 0.5 * sq_vel_j) * Gamma_Minus_One );
   
  /*--- Projected velocities ---*/
  
  ProjVelocity_i = 0; 
  ProjVelocity_j = 0;

  for (iDim = 0; iDim < nDim; iDim++) {
    ProjVelocity_i += Velocity_i[iDim] * UnitNormal[iDim];
    ProjVelocity_j += Velocity_j[iDim] * UnitNormal[iDim];
  }

  /*--- Projected Grid Velocity ---*/

  ProjInterfaceVel = 0;

  if (grid_movement) {

  for (iDim = 0; iDim < nDim; iDim++)
    ProjInterfaceVel += 0.5 * ( GridVel_i[iDim] + GridVel_j[iDim] )*UnitNormal[iDim];

  SoundSpeed_i -= ProjInterfaceVel;
    SoundSpeed_j += ProjInterfaceVel;

        ProjVelocity_i -= ProjInterfaceVel; 
        ProjVelocity_j -= ProjInterfaceVel;
  }  
  
  /*--- Roe's averaging ---*/

  Rrho = ( sqrt(Density_i) + sqrt(Density_j) );

  sq_velRoe        = 0.0;
  RoeProjVelocity  = - ProjInterfaceVel;

  for (iDim = 0; iDim < nDim; iDim++) {
    RoeVelocity[iDim] = ( Velocity_i[iDim] * sqrt(Density_i) + Velocity_j[iDim] * sqrt(Density_j) ) / Rrho;
    sq_velRoe        +=  RoeVelocity[iDim] * RoeVelocity[iDim];
    RoeProjVelocity  +=  RoeVelocity[iDim] * UnitNormal[iDim];
  } 

  /*--- Mean Roe variables iPoint and jPoint ---*/
    
  RoeDensity = sqrt( Density_i * Density_j );
  RoeEnthalpy = ( sqrt(Density_j) * Enthalpy_j + sqrt(Density_i) * Enthalpy_i) / Rrho;

  /*--- Roe-averaged speed of sound ---*/

  //RoeSoundSpeed2 = Gamma_Minus_One * ( RoeEnthalpy - 0.5 * sq_velRoe );
  RoeSoundSpeed  = sqrt( Gamma_Minus_One * ( RoeEnthalpy - 0.5 * sq_velRoe  ) ) - ProjInterfaceVel;


  /*--- Speed of sound at L and R ---*/
  
  sL = min( RoeProjVelocity - RoeSoundSpeed, ProjVelocity_i - SoundSpeed_i);
  sR = max( RoeProjVelocity + RoeSoundSpeed, ProjVelocity_j + SoundSpeed_j);
  
  /*--- speed of contact surface ---*/

  RHO = Density_j * (sR - ProjVelocity_j) - Density_i * (sL - ProjVelocity_i);
  sM = ( Pressure_i - Pressure_j - Density_i * ProjVelocity_i * ( sL - ProjVelocity_i ) + Density_j * ProjVelocity_j * ( sR - ProjVelocity_j ) ) / RHO;
  
  /*--- Pressure at right and left (Pressure_j=Pressure_i) side of contact surface ---*/
  
  pStar = Density_j * ( ProjVelocity_j - sR ) * ( ProjVelocity_j - sM ) + Pressure_j;


if (sM > 0.0) {

  if (sL > 0.0) {

    /*--- Compute Left Flux ---*/

    val_residual[0] = Density_i * ProjVelocity_i;
    for (iDim = 0; iDim < nDim; iDim++)
      val_residual[iDim+1] = Density_i * Velocity_i[iDim] * ProjVelocity_i + Pressure_i * UnitNormal[iDim];
    val_residual[nVar-1] = Enthalpy_i * Density_i * ProjVelocity_i;
  }
  else {

    /*--- Compute Flux Left Star from Left Star State ---*/

                rhoSL = ( sL - ProjVelocity_i ) / ( sL - sM );

    IntermediateState[0] = rhoSL * Density_i;
    for (iDim = 0; iDim < nDim; iDim++)
      IntermediateState[iDim+1] = rhoSL * ( Density_i * Velocity_i[iDim] + ( pStar - Pressure_i ) / ( sL - ProjVelocity_i ) * UnitNormal[iDim] ) ;
    IntermediateState[nVar-1] = rhoSL * ( Density_i * Energy_i - ( Pressure_i * ProjVelocity_i - pStar * sM) / ( sL - ProjVelocity_i ) );


    val_residual[0] = sM * IntermediateState[0];
    for (iDim = 0; iDim < nDim; iDim++)
      val_residual[iDim+1] = sM * IntermediateState[iDim+1] + pStar * UnitNormal[iDim];
    val_residual[nVar-1] = sM * ( IntermediateState[nVar-1] + pStar ) + pStar * ProjInterfaceVel;
  }
  }
  else {

  if (sR < 0.0) {

    /*--- Compute Right Flux ---*/

    val_residual[0] = Density_j * ProjVelocity_j;  
    for (iDim = 0; iDim < nDim; iDim++)
      val_residual[iDim+1] = Density_j * Velocity_j[iDim] * ProjVelocity_j + Pressure_j * UnitNormal[iDim];
    val_residual[nVar-1] = Enthalpy_j * Density_j * ProjVelocity_j;
  }
  else {

    /*--- Compute Flux Right Star from Right Star State ---*/

                rhoSR = ( sR - ProjVelocity_j ) / ( sR - sM );

    IntermediateState[0] = rhoSR * Density_j;
    for (iDim = 0; iDim < nDim; iDim++)
      IntermediateState[iDim+1] = rhoSR * ( Density_j * Velocity_j[iDim] + ( pStar - Pressure_j ) / ( sR - ProjVelocity_j ) * UnitNormal[iDim] ) ;
    IntermediateState[nVar-1] = rhoSR * ( Density_j * Energy_j - ( Pressure_j * ProjVelocity_j - pStar * sM ) / ( sR - ProjVelocity_j ) );


    val_residual[0] = sM * IntermediateState[0];
    for (iDim = 0; iDim < nDim; iDim++)
      val_residual[iDim+1] = sM * IntermediateState[iDim+1] + pStar * UnitNormal[iDim];
    val_residual[nVar-1] = sM * (IntermediateState[nVar-1] + pStar ) + pStar * ProjInterfaceVel;
  }
  }


  for (iVar = 0; iVar < nVar; iVar++)
    val_residual[iVar] *= Area;


  if (implicit) {

  if (sM > 0.0) {

    if (sL > 0.0) {

      /*--- Compute Jacobian based on Left State ---*/
  
      for (iVar = 0; iVar < nVar; iVar++) 
        for (jVar = 0; jVar < nVar; jVar++) 
          val_Jacobian_j[iVar][jVar] = 0;

      GetInviscidProjJac(Velocity_i, &Energy_i, UnitNormal, 1.0, val_Jacobian_i);

    }
    else {
      /*--- Compute Jacobian based on Left Star State ---*/

      EStar = IntermediateState[nVar-1];
      Omega = 1/(sL-sM);
      OmegaSM = Omega * sM;


      /*--------- Left Jacobian ---------*/


      /*--- Computing pressure derivatives d/dU_L (PI) ---*/

      dPI_dU[0] = 0.5 * Gamma_Minus_One * sq_vel_i;
      for (iDim = 0; iDim < nDim; iDim++)      
        dPI_dU[iDim+1] = - Gamma_Minus_One * Velocity_i[iDim];
      dPI_dU[nVar-1] = Gamma_Minus_One;
      

      /*--- Computing d/dU_L (Sm) ---*/

      dSm_dU[0] = ( - ProjVelocity_i * ProjVelocity_i + sM * sL + dPI_dU[0] ) / RHO;
      for (iDim = 0; iDim < nDim; iDim++)
        dSm_dU[iDim+1] = ( UnitNormal[iDim] * ( 2 * ProjVelocity_i - sL - sM ) + dPI_dU[iDim+1] ) / RHO;
      dSm_dU[nVar-1] = dPI_dU[nVar-1] / RHO;

      
      /*--- Computing d/dU_L (rhoStar) ---*/

      drhoStar_dU[0] = Omega * ( sL + IntermediateState[0] * dSm_dU[0] );
      for (iDim = 0; iDim < nDim; iDim++)
        drhoStar_dU[iDim+1] = Omega * ( - UnitNormal[iDim] + IntermediateState[0] * dSm_dU[iDim+1] );
      drhoStar_dU[nVar-1] = Omega * IntermediateState[0] * dSm_dU[nVar-1];
      

      /*--- Computing d/dU_L (pStar) ---*/

      for (iVar = 0; iVar < nVar; iVar++)
        dpStar_dU[iVar] = Density_i * (sR - ProjVelocity_j) * dSm_dU[iVar];


      /*--- Computing d/dU_L (EStar) ---*/

      for (iVar = 0; iVar < nVar; iVar++)
        dEStar_dU[iVar] = Omega * ( sM * dpStar_dU[iVar] + ( EStar + pStar ) * dSm_dU[iVar] );
      
      dEStar_dU[0] += Omega * ProjVelocity_i * ( Enthalpy_i - dPI_dU[0] );
      for (iDim = 0; iDim < nDim; iDim++)
        dEStar_dU[iDim+1] += Omega * ( - UnitNormal[iDim] * Enthalpy_i - ProjVelocity_i * dPI_dU[iDim+1] );
      dEStar_dU[nVar-1] += Omega * ( sL - ProjVelocity_i - ProjVelocity_i * dPI_dU[nVar-1] );



      /*--- Jacobian First Row ---*/
            
      for (iVar = 0; iVar < nVar; iVar++)
        val_Jacobian_i[0][iVar] = sM * drhoStar_dU[iVar] + IntermediateState[0] * dSm_dU[iVar];

      /*--- Jacobian Middle Rows ---*/

      for (jDim = 0; jDim < nDim; jDim++) {
        for (iVar = 0; iVar < nVar; iVar++)
          val_Jacobian_i[jDim+1][iVar] = ( OmegaSM + 1 ) * ( UnitNormal[jDim] * dpStar_dU[iVar] + IntermediateState[jDim+1] * dSm_dU[iVar] );

        val_Jacobian_i[jDim+1][0] += OmegaSM * Velocity_i[jDim] * ProjVelocity_i;

        val_Jacobian_i[jDim+1][jDim+1] += OmegaSM * (sL - ProjVelocity_i);
        
        for (iDim = 0; iDim < nDim; iDim++)
          val_Jacobian_i[jDim+1][iDim+1] -= OmegaSM * Velocity_i[jDim] * UnitNormal[iDim];

        for (iVar = 0; iVar < nVar; iVar++)
          val_Jacobian_i[jDim+1][iVar] -= OmegaSM * dPI_dU[iVar] * UnitNormal[jDim];
      }

      /*--- Jacobian Last Row ---*/
      
      for (iVar = 0; iVar < nVar; iVar++)
        val_Jacobian_i[nVar-1][iVar] = sM * ( dEStar_dU[iVar] + dpStar_dU[iVar] ) + ( EStar + pStar ) * dSm_dU[iVar];




      /*--------- Right Jacobian ---------*/


      /*--- Computing d/dU_R (Sm) ---*/
      
      dSm_dU[0] = ( ProjVelocity_j * ProjVelocity_j - sM * sR - 0.5 * Gamma_Minus_One * sq_vel_j ) / RHO;
      for (iDim = 0; iDim < nDim; iDim++)
        dSm_dU[iDim+1] = - ( UnitNormal[iDim] * ( 2 * ProjVelocity_j - sR - sM) - Gamma_Minus_One * Velocity_j[iDim] ) / RHO;
      dSm_dU[nVar-1]  = - Gamma_Minus_One / RHO;
      
      
      /*--- Computing d/dU_R (pStar) ---*/

      for (iVar = 0; iVar < nVar; iVar++)
        dpStar_dU[iVar] = Density_j * (sL - ProjVelocity_i) * dSm_dU[iVar];


      /*--- Computing d/dU_R (EStar) ---*/

      for (iVar = 0; iVar < nVar; iVar++)
        dEStar_dU[iVar] = Omega * ( sM * dpStar_dU[iVar] + ( EStar + pStar ) * dSm_dU[iVar] );
      


      /*--- Jacobian First Row ---*/

      for (iVar = 0; iVar < nVar; iVar++)
        val_Jacobian_j[0][iVar] = IntermediateState[0] * ( OmegaSM + 1 ) * dSm_dU[iVar];

      /*--- Jacobian Middle Rows ---*/

      for (iDim = 0; iDim < nDim; iDim++) {
        for (iVar = 0; iVar < nVar; iVar++)
          val_Jacobian_j[iDim+1][iVar] = ( OmegaSM + 1 ) * ( IntermediateState[iDim+1] * dSm_dU[iVar] + UnitNormal[iDim] * dpStar_dU[iVar] );
      }

      /*--- Jacobian Last Row ---*/

      for (iVar = 0; iVar < nVar; iVar++)
        val_Jacobian_j[nVar-1][iVar] = sM * (dEStar_dU[iVar] + dpStar_dU[iVar]) + (EStar + pStar) * dSm_dU[iVar];
    }
  }
  else {
    if (sR < 0.0) {

      /*--- Compute Jacobian based on Right State ---*/
  
      for (iVar = 0; iVar < nVar; iVar++) 
        for (jVar = 0; jVar < nVar; jVar++) 
          val_Jacobian_i[iVar][jVar] = 0;

      GetInviscidProjJac(Velocity_j, &Energy_j, UnitNormal, 1.0, val_Jacobian_j);
    
    }
    else {
      /*--- Compute Jacobian based on Right Star State ---*/

      EStar = IntermediateState[nVar-1];
      Omega = 1/(sR-sM);
      OmegaSM = Omega * sM;


      /*--------- Left Jacobian ---------*/


      /*--- Computing d/dU_L (Sm) ---*/

      dSm_dU[0] = ( - ProjVelocity_i * ProjVelocity_i + sM * sL + 0.5 * Gamma_Minus_One * sq_vel_i ) / RHO;
      for (iDim = 0; iDim < nDim; iDim++)
        dSm_dU[iDim+1] = ( UnitNormal[iDim] * ( 2 * ProjVelocity_i - sL - sM ) - Gamma_Minus_One * Velocity_i[iDim] ) / RHO;
      dSm_dU[nVar-1] = Gamma_Minus_One / RHO;
      

      /*--- Computing d/dU_L (pStar) ---*/

      for (iVar = 0; iVar < nVar; iVar++)
        dpStar_dU[iVar] = Density_i * (sR - ProjVelocity_j) * dSm_dU[iVar];


      /*--- Computing d/dU_L (EStar) ---*/

      for (iVar = 0; iVar < nVar; iVar++)
        dEStar_dU[iVar] = Omega * ( sM * dpStar_dU[iVar] + ( EStar + pStar ) * dSm_dU[iVar] );
      


      /*--- Jacobian First Row ---*/

      for (iVar = 0; iVar < nVar; iVar++)
        val_Jacobian_i[0][iVar] = IntermediateState[0] * ( OmegaSM + 1 ) * dSm_dU[iVar];

      /*--- Jacobian Middle Rows ---*/

      for (iDim = 0; iDim < nDim; iDim++) {
        for (iVar = 0; iVar < nVar; iVar++)
          val_Jacobian_i[iDim+1][iVar] = (OmegaSM + 1) * ( IntermediateState[iDim+1] * dSm_dU[iVar] + UnitNormal[iDim] * dpStar_dU[iVar] );
      }

      /*--- Jacobian Last Row ---*/

      for (iVar = 0; iVar < nVar; iVar++)
        val_Jacobian_i[nVar-1][iVar] = sM * (dEStar_dU[iVar] + dpStar_dU[iVar]) + (EStar + pStar) * dSm_dU[iVar];



      /*--------- Right Jacobian ---------*/
      
      
      /*--- Computing pressure derivatives d/dU_R (PI) ---*/

      dPI_dU[0] = 0.5 * Gamma_Minus_One * sq_vel_j;
      for (iDim = 0; iDim < nDim; iDim++)      
        dPI_dU[iDim+1] = - Gamma_Minus_One * Velocity_j[iDim];
      dPI_dU[nVar-1] = Gamma_Minus_One;



      /*--- Computing d/dU_R (Sm) ---*/
      
      dSm_dU[0] = - ( - ProjVelocity_j * ProjVelocity_j + sM * sR + dPI_dU[0] ) / RHO;
      for (iDim = 0; iDim < nDim; iDim++)
        dSm_dU[iDim+1] = - ( UnitNormal[iDim] * ( 2 * ProjVelocity_j - sR - sM) + dPI_dU[iDim+1] ) / RHO;
      dSm_dU[nVar-1]  = - dPI_dU[nVar-1] / RHO;
      

      /*--- Computing d/dU_R (pStar) ---*/

      for (iVar = 0; iVar < nVar; iVar++)
        dpStar_dU[iVar] = Density_j * (sL - ProjVelocity_i) * dSm_dU[iVar];
      

      /*--- Computing d/dU_R (rhoStar) ---*/

      drhoStar_dU[0] = Omega * ( sR + IntermediateState[0] * dSm_dU[0] );
      for (iDim = 0; iDim < nDim; iDim++)
        drhoStar_dU[iDim+1] = Omega * ( - UnitNormal[iDim] + IntermediateState[0] * dSm_dU[iDim+1] );
      drhoStar_dU[nVar-1] = Omega * IntermediateState[0] * dSm_dU[nVar-1];


      /*--- Computing d/dU_R (EStar) ---*/

      for (iVar = 0; iVar < nVar; iVar++)
        dEStar_dU[iVar] = Omega * ( sM * dpStar_dU[iVar] + ( EStar + pStar ) * dSm_dU[iVar] );
      
      dEStar_dU[0] += Omega * ProjVelocity_j * ( Enthalpy_j - dPI_dU[0] );
      for (iDim = 0; iDim < nDim; iDim++)
        dEStar_dU[iDim+1] += Omega * ( - UnitNormal[iDim] * Enthalpy_j - ProjVelocity_j * dPI_dU[iDim+1] );
      dEStar_dU[nVar-1] += Omega * ( sR - ProjVelocity_j - ProjVelocity_j * dPI_dU[nVar-1] );



      /*--- Jacobian First Row ---*/
            
      for (iVar = 0; iVar < nVar; iVar++)
        val_Jacobian_j[0][iVar] = sM * drhoStar_dU[iVar] + IntermediateState[0] * dSm_dU[iVar];

      /*--- Jacobian Middle Rows ---*/

      for (jDim = 0; jDim < nDim; jDim++) {
        for (iVar = 0; iVar < nVar; iVar++)
          val_Jacobian_j[jDim+1][iVar] = ( OmegaSM + 1 ) * ( UnitNormal[jDim] * dpStar_dU[iVar] + IntermediateState[jDim+1] * dSm_dU[iVar] );

        val_Jacobian_j[jDim+1][0] += OmegaSM * Velocity_j[jDim] * ProjVelocity_j;

        val_Jacobian_j[jDim+1][jDim+1] += OmegaSM * (sR - ProjVelocity_j);
        
        for (iDim = 0; iDim < nDim; iDim++)
          val_Jacobian_j[jDim+1][iDim+1] -= OmegaSM * Velocity_j[jDim] * UnitNormal[iDim];

        for (iVar = 0; iVar < nVar; iVar++)
          val_Jacobian_j[jDim+1][iVar] -= OmegaSM * dPI_dU[iVar] * UnitNormal[jDim];
      }

      /*--- Jacobian Last Row ---*/
      
      for (iVar = 0; iVar < nVar; iVar++)
        val_Jacobian_j[nVar-1][iVar] = sM * ( dEStar_dU[iVar] + dpStar_dU[iVar] ) + ( EStar + pStar ) * dSm_dU[iVar];
  
    }
  }


  /*--- Jacobians of the inviscid flux, scale = k because val_residual ~ 0.5*(fc_i+fc_j)*Normal ---*/
  
  Area *= kappa;  

  for (iVar = 0; iVar < nVar; iVar++) {
    for (jVar = 0; jVar < nVar; jVar++) {
      val_Jacobian_i[iVar][jVar] *=   Area;
      val_Jacobian_j[iVar][jVar] *=   Area;
    }
  }
}

}

CUpwGeneralHLLC_Flow::CUpwGeneralHLLC_Flow(unsigned short val_nDim, unsigned short val_nVar, CConfig *config) : CNumerics(val_nDim, val_nVar, config) {
  
  implicit = (config->GetKind_TimeIntScheme_Flow() == EULER_IMPLICIT);
  kappa = config->GetRoe_Kappa();
  grid_movement = config->GetGrid_Movement();
  
  Gamma = config->GetGamma();
  
  IntermediateState = new su2double [nVar];
  dSm_dU            = new su2double [nVar];
  dPI_dU            = new su2double [nVar];
  drhoStar_dU       = new su2double [nVar];
  dpStar_dU         = new su2double [nVar];
  dEStar_dU         = new su2double [nVar];

  Velocity_i        = new su2double [nDim];
  Velocity_j        = new su2double [nDim];
  RoeVelocity       = new su2double [nDim];

}

CUpwGeneralHLLC_Flow::~CUpwGeneralHLLC_Flow(void) {
  
  delete [] IntermediateState;
  delete [] dSm_dU;
  delete [] dPI_dU;
  delete [] drhoStar_dU;
  delete [] dpStar_dU;
  delete [] dEStar_dU;

  delete [] Velocity_i;
  delete [] Velocity_j;
  delete [] RoeVelocity;

}

void CUpwGeneralHLLC_Flow::ComputeResidual(su2double *val_residual, su2double **val_Jacobian_i, su2double **val_Jacobian_j, CConfig *config) {

  /*--- Face area (norm or the normal vector) ---*/
  
  Area = 0.0;
  for (iDim = 0; iDim < nDim; iDim++)
    Area += Normal[iDim] * Normal[iDim];

  Area = sqrt(Area);
  
  /*-- Unit Normal ---*/
  
  for (iDim = 0; iDim < nDim; iDim++)
    UnitNormal[iDim] = Normal[iDim] / Area;

  /*-- Fluid velocity at node i,j ---*/

  for (iDim = 0; iDim < nDim; iDim++) {
    Velocity_i[iDim]  = V_i[iDim+1];
    Velocity_j[iDim]  = V_j[iDim+1];
  }

  /*--- Primitive variables at point i ---*/

  Pressure_i = V_i[nDim+1];
  Density_i  = V_i[nDim+2];
  Enthalpy_i = V_i[nDim+3];

  /*--- Primitive variables at point j ---*/
  
  Pressure_j = V_j[nDim+1];
  Density_j  = V_j[nDim+2];
  Enthalpy_j = V_j[nDim+3];


  sq_vel_i = 0.0;
  sq_vel_j = 0.0;

  for (iDim = 0; iDim < nDim; iDim++) {
    sq_vel_i += Velocity_i[iDim] * Velocity_i[iDim];
    sq_vel_j += Velocity_j[iDim] * Velocity_j[iDim];
  }

  Energy_i         = Enthalpy_i - Pressure_i / Density_i;
  StaticEnthalpy_i = Enthalpy_i - 0.5 * sq_vel_i;
  StaticEnergy_i   = Energy_i - 0.5 * sq_vel_i;
  
  Kappa_i = S_i[1] / Density_i;
  Chi_i   = S_i[0] - Kappa_i * StaticEnergy_i;
  SoundSpeed_i = sqrt(Chi_i + StaticEnthalpy_i * Kappa_i);
  

  Energy_j         = Enthalpy_j - Pressure_j / Density_j;
  StaticEnthalpy_j = Enthalpy_j - 0.5 * sq_vel_j;
  StaticEnergy_j   = Energy_j - 0.5 * sq_vel_j;

  Kappa_j = S_j[1] / Density_j;
  Chi_j   = S_j[0] - Kappa_j * StaticEnergy_j;
  SoundSpeed_j = sqrt(Chi_j + StaticEnthalpy_j * Kappa_j);
   
  /*--- Projected velocities ---*/
  
  ProjVelocity_i = 0.0; 
  ProjVelocity_j = 0.0;

  for (iDim = 0; iDim < nDim; iDim++) {
    ProjVelocity_i += Velocity_i[iDim] * UnitNormal[iDim];
    ProjVelocity_j += Velocity_j[iDim] * UnitNormal[iDim];
  }
  

  /*--- Projected Grid Velocity ---*/

  ProjInterfaceVel = 0;

  if (grid_movement) {

  for (iDim = 0; iDim < nDim; iDim++)
    ProjInterfaceVel += 0.5 * ( GridVel_i[iDim] + GridVel_j[iDim] )*UnitNormal[iDim];

  SoundSpeed_i -= ProjInterfaceVel;
    SoundSpeed_j += ProjInterfaceVel;

        ProjVelocity_i -= ProjInterfaceVel; 
        ProjVelocity_j -= ProjInterfaceVel;
  }  

  /*--- Roe's averaging ---*/

  Rrho = ( sqrt(Density_i) + sqrt(Density_j) );

  sq_velRoe        = 0.0;
  RoeProjVelocity  = - ProjInterfaceVel;

  for (iDim = 0; iDim < nDim; iDim++) {
    RoeVelocity[iDim] = ( Velocity_i[iDim] * sqrt(Density_i) + Velocity_j[iDim] * sqrt(Density_j) ) / Rrho;
    sq_velRoe        +=  RoeVelocity[iDim] * RoeVelocity[iDim];
    RoeProjVelocity  +=  RoeVelocity[iDim] * UnitNormal[iDim];
  } 

  /*--- Mean Roe variables iPoint and jPoint ---*/
    
  RoeKappa = 0.5 * ( Kappa_i + Kappa_j );
  RoeChi   = 0.5 * ( Chi_i + Chi_j );
  RoeDensity = sqrt( Density_i * Density_j );
  RoeEnthalpy = ( sqrt(Density_j) * Enthalpy_j + sqrt(Density_i) * Enthalpy_i) / Rrho;

  VinokurMontagne();

  /*--- Roe-averaged speed of sound ---*/

  //RoeSoundSpeed2 = RoeChi + RoeKappa * ( RoeEnthalpy - 0.5 * sq_velRoe );
  RoeSoundSpeed  = sqrt( RoeChi + RoeKappa * ( RoeEnthalpy - 0.5 * sq_velRoe ) ) - ProjInterfaceVel;

  /*--- Speed of sound at L and R ---*/
  
  sL = min( RoeProjVelocity - RoeSoundSpeed, ProjVelocity_i - SoundSpeed_i );
  sR = max( RoeProjVelocity + RoeSoundSpeed, ProjVelocity_j + SoundSpeed_j );
  
  /*--- speed of contact surface ---*/

  RHO = Density_j * (sR - ProjVelocity_j) - Density_i * (sL - ProjVelocity_i);
  sM = ( Pressure_i - Pressure_j - Density_i * ProjVelocity_i * ( sL - ProjVelocity_i ) + Density_j * ProjVelocity_j * ( sR - ProjVelocity_j ) ) / RHO;
  
  /*--- Pressure at right and left (Pressure_j=Pressure_i) side of contact surface ---*/
  
  pStar = Density_j * ( ProjVelocity_j - sR ) * ( ProjVelocity_j - sM ) + Pressure_j;


if (sM > 0.0) {

  if (sL > 0.0) {

    /*--- Compute Left Flux ---*/

    val_residual[0] = Density_i * ProjVelocity_i;
    for (iDim = 0; iDim < nDim; iDim++)
      val_residual[iDim+1] = Density_i * Velocity_i[iDim] * ProjVelocity_i + Pressure_i * UnitNormal[iDim];
    val_residual[nVar-1] = Enthalpy_i * Density_i * ProjVelocity_i;
  }
  else {

    /*--- Compute Flux Left Star from Left Star State ---*/

                rhoSL = ( sL - ProjVelocity_i ) / ( sL - sM );

    IntermediateState[0] = rhoSL * Density_i;
    for (iDim = 0; iDim < nDim; iDim++)
      IntermediateState[iDim+1] = rhoSL * ( Density_i * Velocity_i[iDim] + ( pStar - Pressure_i ) / ( sL - ProjVelocity_i ) * UnitNormal[iDim] ) ;
    IntermediateState[nVar-1] = rhoSL * ( Density_i * Energy_i - ( Pressure_i * ProjVelocity_i - pStar * sM) / ( sL - ProjVelocity_i ) );


    val_residual[0] = sM * IntermediateState[0];
    for (iDim = 0; iDim < nDim; iDim++)
      val_residual[iDim+1] = sM * IntermediateState[iDim+1] + pStar * UnitNormal[iDim];
    val_residual[nVar-1] = sM * ( IntermediateState[nVar-1] + pStar )  + pStar * ProjInterfaceVel;
  }
  }
  else {

  if (sR < 0.0) {

    /*--- Compute Right Flux ---*/

    val_residual[0] = Density_j * ProjVelocity_j;
    for (iDim = 0; iDim < nDim; iDim++)
      val_residual[iDim+1] = Density_j * Velocity_j[iDim] * ProjVelocity_j + Pressure_j * UnitNormal[iDim];
    val_residual[nVar-1] = Enthalpy_j * Density_j * ProjVelocity_j;
  }
  else {

    /*--- Compute Flux Right Star from Right Star State ---*/

                rhoSR = ( sR - ProjVelocity_j ) / ( sR - sM );

    IntermediateState[0] = rhoSR * Density_j;
    for (iDim = 0; iDim < nDim; iDim++)
      IntermediateState[iDim+1] = rhoSR * ( Density_j * Velocity_j[iDim] + ( pStar - Pressure_j ) / ( sR - ProjVelocity_j ) * UnitNormal[iDim] ) ;
    IntermediateState[nVar-1] = rhoSR * ( Density_j * Energy_j - ( Pressure_j * ProjVelocity_j - pStar * sM ) / ( sR - ProjVelocity_j ) );


    val_residual[0] = sM * IntermediateState[0];
    for (iDim = 0; iDim < nDim; iDim++)
      val_residual[iDim+1] = sM * IntermediateState[iDim+1] + pStar * UnitNormal[iDim];
    val_residual[nVar-1] = sM * (IntermediateState[nVar-1] + pStar )  + pStar * ProjInterfaceVel;
  }
  }

  for (iVar = 0; iVar < nVar; iVar++)
    val_residual[iVar] *= Area;


  if (implicit) {

  if (sM > 0.0) {

    if (sL > 0.0) {

      /*--- Compute Jacobian based on Left State ---*/
  
      for (iVar = 0; iVar < nVar; iVar++) 
        for (jVar = 0; jVar < nVar; jVar++) 
          val_Jacobian_j[iVar][jVar] = 0;


      GetInviscidProjJac(Velocity_i, &Enthalpy_i, &Chi_i, &Kappa_i, UnitNormal, 1.0, val_Jacobian_i);

    }
    else {
      /*--- Compute Jacobian based on Left Star State ---*/

      EStar = IntermediateState[nVar-1];
      Omega = 1/(sL-sM);
      OmegaSM = Omega * sM;


      /*--------- Left Jacobian ---------*/


      /*--- Computing pressure derivatives d/dU_L (PI) ---*/

      dPI_dU[0] = Chi_i - 0.5 * Kappa_i * sq_vel_i;
      for (iDim = 0; iDim < nDim; iDim++)      
        dPI_dU[iDim+1] = - Kappa_i * Velocity_i[iDim];
      dPI_dU[nVar-1] = Kappa_i;

      
      /*--- Computing d/dU_L (Sm) ---*/

      dSm_dU[0] = ( - ProjVelocity_i * ProjVelocity_i + sM * sL + dPI_dU[0] ) / RHO;
      for (iDim = 0; iDim < nDim; iDim++)
        dSm_dU[iDim+1] = ( UnitNormal[iDim] * ( 2 * ProjVelocity_i - sL - sM ) + dPI_dU[iDim+1] ) / RHO;
      dSm_dU[nVar-1] = dPI_dU[nVar-1] / RHO;


      /*--- Computing d/dU_L (rhoStar) ---*/

      drhoStar_dU[0] = Omega * ( sL + IntermediateState[0] * dSm_dU[0] );
      for (iDim = 0; iDim < nDim; iDim++)
        drhoStar_dU[iDim+1] = Omega * ( - UnitNormal[iDim] + IntermediateState[0] * dSm_dU[iDim+1] );
      drhoStar_dU[nVar-1] = Omega * IntermediateState[0] * dSm_dU[nVar-1];

      
      /*--- Computing d/dU_L (pStar) ---*/

      for (iVar = 0; iVar < nVar; iVar++)
        dpStar_dU[iVar] = Density_i * (sR - ProjVelocity_j) * dSm_dU[iVar];


      /*--- Computing d/dU_L (EStar) ---*/

      for (iVar = 0; iVar < nVar; iVar++)
        dEStar_dU[iVar] = Omega * ( sM * dpStar_dU[iVar] + ( EStar + pStar ) * dSm_dU[iVar] );
      
      dEStar_dU[0] += Omega * ProjVelocity_i * ( Enthalpy_i - dPI_dU[0] );
      for (iDim = 0; iDim < nDim; iDim++)
        dEStar_dU[iDim+1] += Omega * ( - UnitNormal[iDim] * Enthalpy_i - ProjVelocity_i * dPI_dU[iDim+1] );
      dEStar_dU[nVar-1] += Omega * ( sL - ProjVelocity_i - ProjVelocity_i * dPI_dU[nVar-1] );



      /*--- Jacobian First Row ---*/
            
      for (iVar = 0; iVar < nVar; iVar++)
        val_Jacobian_i[0][iVar] = sM * drhoStar_dU[iVar] + IntermediateState[0] * dSm_dU[iVar];

      /*--- Jacobian Middle Rows ---*/

      for (jDim = 0; jDim < nDim; jDim++) {

        for (iVar = 0; iVar < nVar; iVar++)
          val_Jacobian_i[jDim+1][iVar] = ( OmegaSM + 1 ) * ( UnitNormal[jDim] * dpStar_dU[iVar] + IntermediateState[jDim+1] * dSm_dU[iVar] );

        val_Jacobian_i[jDim+1][0] += OmegaSM * Velocity_i[jDim] * ProjVelocity_i;

        val_Jacobian_i[jDim+1][jDim+1] += OmegaSM * (sL - ProjVelocity_i);
        
        for (iDim = 0; iDim < nDim; iDim++)
          val_Jacobian_i[jDim+1][iDim+1] -= OmegaSM * Velocity_i[jDim] * UnitNormal[iDim];

        for (iVar = 0; iVar < nVar; iVar++)
          val_Jacobian_i[jDim+1][iVar] -= OmegaSM * dPI_dU[iVar] * UnitNormal[jDim];
      }

      /*--- Jacobian Last Row ---*/
      
      for (iVar = 0; iVar < nVar; iVar++)
        val_Jacobian_i[nVar-1][iVar] = sM * ( dEStar_dU[iVar] + dpStar_dU[iVar] ) + ( EStar + pStar ) * dSm_dU[iVar];




      /*--------- Right Jacobian ---------*/

      
      /*--- Computing pressure derivatives d/dU_R (PI) ---*/

      dPI_dU[0] = Chi_j - 0.5 * Kappa_j * sq_vel_j;
      for (iDim = 0; iDim < nDim; iDim++)      
        dPI_dU[iDim+1] = - Kappa_j * Velocity_j[iDim];
      dPI_dU[nVar-1] = Kappa_j;


      /*--- Computing d/dU_R (Sm) ---*/
      
      dSm_dU[0] = ( ProjVelocity_j * ProjVelocity_j - sM * sR - dPI_dU[0] ) / RHO;
      for (iDim = 0; iDim < nDim; iDim++)
        dSm_dU[iDim+1] = - ( UnitNormal[iDim] * ( 2 * ProjVelocity_j - sR - sM) + dPI_dU[iDim+1] ) / RHO;
      dSm_dU[nVar-1]  = - dPI_dU[nVar-1] / RHO;
      

      /*--- Computing d/dU_R (pStar) ---*/

      for (iVar = 0; iVar < nVar; iVar++)
        dpStar_dU[iVar] = Density_j * (sL - ProjVelocity_i) * dSm_dU[iVar];


      /*--- Computing d/dU_R (EStar) ---*/

      for (iVar = 0; iVar < nVar; iVar++)
        dEStar_dU[iVar] = Omega * ( sM * dpStar_dU[iVar] + ( EStar + pStar ) * dSm_dU[iVar] );
      


      /*--- Jacobian First Row ---*/

      for (iVar = 0; iVar < nVar; iVar++)
        val_Jacobian_j[0][iVar] = IntermediateState[0] * ( OmegaSM + 1 ) * dSm_dU[iVar];

      /*--- Jacobian Middle Rows ---*/

      for (iDim = 0; iDim < nDim; iDim++) {
        for (iVar = 0; iVar < nVar; iVar++)
          val_Jacobian_j[iDim+1][iVar] = ( OmegaSM + 1 ) * ( IntermediateState[iDim+1] * dSm_dU[iVar] + UnitNormal[iDim] * dpStar_dU[iVar] );
      }

      /*--- Jacobian Last Row ---*/

      for (iVar = 0; iVar < nVar; iVar++)
        val_Jacobian_j[nVar-1][iVar] = sM * (dEStar_dU[iVar] + dpStar_dU[iVar]) + (EStar + pStar) * dSm_dU[iVar];
    }
  }
  else {
    if (sR < 0.0) {

      /*--- Compute Jacobian based on Right State ---*/
  
      for (iVar = 0; iVar < nVar; iVar++) 
        for (jVar = 0; jVar < nVar; jVar++) 
          val_Jacobian_i[iVar][jVar] = 0;

      GetInviscidProjJac(Velocity_j, &Enthalpy_j, &Chi_j, &Kappa_j, UnitNormal, 1.0, val_Jacobian_j);
    
    }
    else {
      /*--- Compute Jacobian based on Right Star State ---*/

      EStar = IntermediateState[nVar-1];
      Omega = 1/(sR-sM);
      OmegaSM = Omega * sM;


      /*--------- Left Jacobian ---------*/


      /*--- Computing pressure derivatives d/dU_L (PI) ---*/

      dPI_dU[0] = Chi_i - 0.5 * Kappa_i * sq_vel_i;
      for (iDim = 0; iDim < nDim; iDim++)      
        dPI_dU[iDim+1] = - Kappa_i * Velocity_i[iDim];
      dPI_dU[nVar-1] = Kappa_i;


      /*--- Computing d/dU_L (Sm) ---*/

      dSm_dU[0] = ( - ProjVelocity_i * ProjVelocity_i + sM * sL + dPI_dU[0] ) / RHO;
      for (iDim = 0; iDim < nDim; iDim++)
        dSm_dU[iDim+1] = ( UnitNormal[iDim] * ( 2 * ProjVelocity_i - sL - sM ) + dPI_dU[iDim+1] ) / RHO;
      dSm_dU[nVar-1] = dPI_dU[nVar-1] / RHO;
      
      
      /*--- Computing d/dU_L (pStar) ---*/

      for (iVar = 0; iVar < nVar; iVar++)
        dpStar_dU[iVar] = Density_i * (sR - ProjVelocity_j) * dSm_dU[iVar];


      /*--- Computing d/dU_L (EStar) ---*/

      for (iVar = 0; iVar < nVar; iVar++)
        dEStar_dU[iVar] = Omega * ( sM * dpStar_dU[iVar] + ( EStar + pStar ) * dSm_dU[iVar] );
      


      /*--- Jacobian First Row ---*/

      for (iVar = 0; iVar < nVar; iVar++)
        val_Jacobian_i[0][iVar] = IntermediateState[0] * ( OmegaSM + 1 ) * dSm_dU[iVar];

      /*--- Jacobian Middle Rows ---*/

      for (iDim = 0; iDim < nDim; iDim++) {
        for (iVar = 0; iVar < nVar; iVar++)
          val_Jacobian_i[iDim+1][iVar] = (OmegaSM + 1) * ( IntermediateState[iDim+1] * dSm_dU[iVar] + UnitNormal[iDim] * dpStar_dU[iVar] );
      }

      /*--- Jacobian Last Row ---*/

      for (iVar = 0; iVar < nVar; iVar++)
        val_Jacobian_i[nVar-1][iVar] = sM * (dEStar_dU[iVar] + dpStar_dU[iVar]) + (EStar + pStar) * dSm_dU[iVar];



      /*--------- Right Jacobian ---------*/

      
      /*--- Computing pressure derivatives d/dU_R (PI) ---*/

      dPI_dU[0] = Chi_j - 0.5 * Kappa_j * sq_vel_j;
      for (iDim = 0; iDim < nDim; iDim++)      
        dPI_dU[iDim+1] = - Kappa_j * Velocity_j[iDim];
      dPI_dU[nVar-1] = Kappa_j;


      /*--- Computing d/dU_R (Sm) ---*/
      
      dSm_dU[0] = - ( - ProjVelocity_j * ProjVelocity_j + sM * sR + dPI_dU[0] ) / RHO;
      for (iDim = 0; iDim < nDim; iDim++)
        dSm_dU[iDim+1] = - ( UnitNormal[iDim] * ( 2 * ProjVelocity_j - sR - sM) + dPI_dU[iDim+1] ) / RHO;
      dSm_dU[nVar-1]  = - dPI_dU[nVar-1] / RHO;


      /*--- Computing d/dU_R (pStar) ---*/

      for (iVar = 0; iVar < nVar; iVar++)
        dpStar_dU[iVar] = Density_j * (sL - ProjVelocity_i) * dSm_dU[iVar];

      
      /*--- Computing d/dU_R (rhoStar) ---*/

      drhoStar_dU[0] = Omega * ( sR + IntermediateState[0] * dSm_dU[0] );
      for (iDim = 0; iDim < nDim; iDim++)
        drhoStar_dU[iDim+1] = Omega * ( - UnitNormal[iDim] + IntermediateState[0] * dSm_dU[iDim+1] );
      drhoStar_dU[nVar-1] = Omega * IntermediateState[0] * dSm_dU[nVar-1];


      /*--- Computing d/dU_R (EStar) ---*/

      for (iVar = 0; iVar < nVar; iVar++)
        dEStar_dU[iVar] = Omega * ( sM * dpStar_dU[iVar] + ( EStar + pStar ) * dSm_dU[iVar] );
      
      dEStar_dU[0] += Omega * ProjVelocity_j * ( Enthalpy_j - dPI_dU[0] );
      for (iDim = 0; iDim < nDim; iDim++)
        dEStar_dU[iDim+1] += Omega * ( - UnitNormal[iDim] * Enthalpy_j - ProjVelocity_j * dPI_dU[iDim+1] );
      dEStar_dU[nVar-1] += Omega * ( sR - ProjVelocity_j - ProjVelocity_j * dPI_dU[nVar-1] );



      /*--- Jacobian First Row ---*/
            
      for (iVar = 0; iVar < nVar; iVar++)
        val_Jacobian_j[0][iVar] = sM * drhoStar_dU[iVar] + IntermediateState[0] * dSm_dU[iVar];

      /*--- Jacobian Middle Rows ---*/

      for (jDim = 0; jDim < nDim; jDim++) {
        for (iVar = 0; iVar < nVar; iVar++)
          val_Jacobian_j[jDim+1][iVar] = ( OmegaSM + 1 ) * ( UnitNormal[jDim] * dpStar_dU[iVar] + IntermediateState[jDim+1] * dSm_dU[iVar] );

        val_Jacobian_j[jDim+1][0] += OmegaSM * Velocity_j[jDim] * ProjVelocity_j;

        val_Jacobian_j[jDim+1][jDim+1] += OmegaSM * (sR - ProjVelocity_j);
        
        for (iDim = 0; iDim < nDim; iDim++)
          val_Jacobian_j[jDim+1][iDim+1] -= OmegaSM * Velocity_j[jDim] * UnitNormal[iDim];

        for (iVar = 0; iVar < nVar; iVar++)
          val_Jacobian_j[jDim+1][iVar] -= OmegaSM * dPI_dU[iVar] * UnitNormal[jDim];
      }
      
      /*--- Jacobian Last Row ---*/
      
      for (iVar = 0; iVar < nVar; iVar++)
        val_Jacobian_j[nVar-1][iVar] = sM * ( dEStar_dU[iVar] + dpStar_dU[iVar] ) + ( EStar + pStar ) * dSm_dU[iVar];  
    }
  }


  /*--- Jacobians of the inviscid flux, scale = kappa because val_residual ~ 0.5*(fc_i+fc_j)*Normal ---*/

  Area *= kappa;
  
  for (iVar = 0; iVar < nVar; iVar++) {
    for (jVar = 0; jVar < nVar; jVar++) {
      val_Jacobian_i[iVar][jVar] *= Area;
      val_Jacobian_j[iVar][jVar] *= Area;
    }
  }

  }

}

void CUpwGeneralHLLC_Flow::VinokurMontagne() {

  su2double delta_rhoStaticEnergy, delta_rho, delta_p, err_P, s, D;

  delta_rho = Density_j - Density_i;
  delta_p   = Pressure_j - Pressure_i;

  RoeKappaStaticEnthalpy = 0.5 * ( StaticEnthalpy_i * Kappa_i + StaticEnthalpy_j * Kappa_j );

  s = RoeChi + RoeKappaStaticEnthalpy;

  D = s*s * delta_rho * delta_rho + delta_p * delta_p;

  delta_rhoStaticEnergy = Density_j * StaticEnergy_j - Density_i * StaticEnergy_i;

  err_P = delta_p - RoeChi * delta_rho - RoeKappa * delta_rhoStaticEnergy;

  if (abs((D - delta_p*err_P)/Density_i) > 1e-3 && abs(delta_rho/Density_i) > 1e-3 && s/Density_i > 1e-3) {

    RoeKappa = ( D * RoeKappa ) / ( D - delta_p * err_P );
    RoeChi   = ( D * RoeChi+ s*s * delta_rho * err_P ) / ( D - delta_p * err_P );

  }
}

#ifdef CHECK

int UgpWithCvCompFlow::calcEulerFluxMatrices_HLLC(su2double (*val_Jacobian_i)[5], su2double (*val_Jacobian_j)[5], su2double (*val_Jacobian_i_Scal)[6], su2double (*val_Jacobian_j_Scal)[6],
                                                  const su2double Density_i, const su2double *uL, const su2double pL, const su2double TL, const su2double h0, const su2double RL, const su2double gammaL, const su2double *scalL, const su2double kL,
                                                  const su2double Density_j, const su2double *uR, const su2double pR, const su2double TR, const su2double h1, const su2double RR, const su2double gammaR, const su2double *scalR, const su2double kR,
                                                  const su2double area, const su2double *nVec, const int nScal, const su2double surfVeloc)
{

  su2double unL  = vecDotVec3d(uL, nVec);
  su2double uLuL = vecDotVec3d(uL, uL);
  su2double cL   = sqrt(gammaL*pL/Density_i);
  su2double hL   = gammaL/(gammaL-1.0)*pL/Density_i + 0.5*uLuL + kL;
  //  su2double hL   = h0 + 0.5*uLuL + kL;
  su2double eL   = hL*Density_i-pL;
  
  su2double unR  = vecDotVec3d(uR, nVec);
  su2double uRuR = vecDotVec3d(uR, uR);
  su2double cR   = sqrt(gammaR*pR/Density_j);
  su2double hR   = gammaR/(gammaR-1.0)*pR/Density_j + 0.5*uRuR + kR;
  //  su2double hR   = h1 + 0.5*uRuR + kR;
  su2double eR   = hR*Density_j-pR;
  
  
  // Roe's aveaging
  su2double Rrho = sqrt(Density_j/Density_i);
  su2double tmp = 1.0/(1.0+Rrho);
  su2double velRoe[3];
  for (int i=0; i<3; i++)
    velRoe[i] = tmp*(uL[i] + uR[i]*Rrho);
  su2double uRoe  = vecDotVec3d(velRoe, nVec);
  su2double hRoe = tmp*(hL + hR*Rrho);
  
  //  su2double cRoe  = sqrt((gammaL-1.0)*(hRoe- 0.5*vecDotVec3d(velRoe, velRoe)));
  su2double gamPdivRho = tmp*((gammaL*pL/Density_i+0.5*(gammaL-1.0)*uLuL) + (gammaR*pR/Density_j+0.5*(gammaR-1.0)*uRuR)*Rrho);
  su2double cRoe  = sqrt(gamPdivRho - ((gammaL+gammaR)*0.5-1.0)*0.5*vecDotVec3d(velRoe, velRoe));
  
  // speed of sound at L and R
  su2double sL = min(uRoe-cRoe, unL-cL);
  su2double sR = max(uRoe+cRoe, unR+cR);
  
  // speed of contact surface
  su2double sM = (pL-pR-Density_i*unL*(sL-unL)+Density_j*unR*(sR-unR))/(Density_j*(sR-unR)-Density_i*(sL-unL));
  
  // pressure at right and left (pR=pL) side of contact surface
  su2double pStar = Density_j*(unR-sR)*(unR-sM)+pR;
  
  if (sM >= 0.0) {
    
    if (sL > 0.0) {
      
      su2double nVecArea[3];
      for (int i=0; i<3; i++) nVecArea[i] = nVec[i]*area;
      
      calcJacobianA(val_Jacobian_i, uL, pL, Density_i, nVecArea, 0.5*(gammaL+gammaR), 0.0);
      
      for (iVar = 0; iVar < nVar; iVar++)
        for (jVar = 0; jVar < nVar; jVar++)
          val_Jacobian_j[i][j] = 0.0;
      
    }
    else {
      
      su2double invSLmSs = 1.0/(sL-sM);
      su2double sLmuL = sL-unL;
      su2double rhoSL = Density_i*sLmuL*invSLmSs;
      su2double rhouSL[3];
      
      for (int i=0; i<3; i++)
        rhouSL[i] = (Density_i*uL[i]*sLmuL+(pStar-pL)*nVec[i])*invSLmSs;
      
      su2double eSL = (sLmuL*eL-pL*unL+pStar*sM)*invSLmSs;
      su2double gammaLM1 = (gammaL-1.0);
      su2double gammaRM1 = (gammaR-1.0);
      su2double invrhotld = 1.0/(Density_j*(sR-unR)-Density_i*(sL-unL));
      
      su2double dSMdUL[5], dSMdUR[5];
      su2double dpsdUL[5], dpsdUR[5];
      
      dSMdUL[0] = -unL*unL + uLuL*gammaLM1/2.0 + sM*sL;
      dSMdUL[1] =  nVec[0]*(2.0*unL-sL-sM) - gammaLM1*uL[0];
      dSMdUL[2] =  nVec[1]*(2.0*unL-sL-sM) - gammaLM1*uL[1];
      dSMdUL[3] =  nVec[2]*(2.0*unL-sL-sM) - gammaLM1*uL[2];
      dSMdUL[4] =  gammaLM1;
      
      for (iVar = 0; iVar < nVar; iVar++)
      {
        dSMdUL[i] *= invrhotld;
        dpsdUL[i] = Density_j*(sR-unR)*dSMdUL[i];
      }
      
      dSMdUR[0] =  unR*unR - uRuR*gammaRM1/2.0 - sM*sR;
      dSMdUR[1] = -nVec[0]*(2.0*unR-sR-sM) + gammaRM1*uR[0];
      dSMdUR[2] = -nVec[1]*(2.0*unR-sR-sM) + gammaRM1*uR[1];
      dSMdUR[3] = -nVec[2]*(2.0*unR-sR-sM) + gammaRM1*uR[2];
      dSMdUR[4] = -gammaRM1;
      
      for (iVar = 0; iVar < nVar; iVar++)
      {
        dSMdUR[i] *= invrhotld;
        dpsdUR[i] = Density_i*(sL-unL)*dSMdUR[i];
      }
      
      calcSubSonicJacobeanHLLC(val_Jacobian_i, val_Jacobian_j,
                               Density_i, uL, pL, eL, unL, uLuL, sL,
                               rhoSL, rhouSL, eSL, dSMdUL,
                               dSMdUR, dpsdUL, dpsdUR, sM, pStar, 0.5*(gammaL+gammaR), nVec);
      
      for (iVar = 0; iVar < nVar; iVar++)  val_Jacobian_i[0][i] =  val_Jacobian_i[0][i]*sM + dSMdUL[i]*rhoSL;
      for (iVar = 0; iVar < nVar; iVar++)  val_Jacobian_i[1][i] =  val_Jacobian_i[1][i]*sM + dSMdUL[i]*rhouSL[0] + dpsdUL[i]*nVec[0];
      for (iVar = 0; iVar < nVar; iVar++)  val_Jacobian_i[2][i] =  val_Jacobian_i[2][i]*sM + dSMdUL[i]*rhouSL[1] + dpsdUL[i]*nVec[1];
      for (iVar = 0; iVar < nVar; iVar++)  val_Jacobian_i[3][i] =  val_Jacobian_i[3][i]*sM + dSMdUL[i]*rhouSL[2] + dpsdUL[i]*nVec[2];
      for (iVar = 0; iVar < nVar; iVar++)  val_Jacobian_i[4][i] = (val_Jacobian_i[4][i]+dpsdUL[i])*sM + (eSL+pStar)*dSMdUL[i];
      
      for (iVar = 0; iVar < nVar; iVar++)
        for (jVar = 0; jVar < nVar; jVar++)
          val_Jacobian_i[i][j] *= area;
      
      for (iVar = 0; iVar < nVar; iVar++)  val_Jacobian_j[0][i] =  val_Jacobian_j[0][i]*sM + dSMdUR[i]*rhoSL;
      for (iVar = 0; iVar < nVar; iVar++)  val_Jacobian_j[1][i] =  val_Jacobian_j[1][i]*sM + dSMdUR[i]*rhouSL[0] + dpsdUR[i]*nVec[0];
      for (iVar = 0; iVar < nVar; iVar++)  val_Jacobian_j[2][i] =  val_Jacobian_j[2][i]*sM + dSMdUR[i]*rhouSL[1] + dpsdUR[i]*nVec[1];
      for (iVar = 0; iVar < nVar; iVar++)  val_Jacobian_j[3][i] =  val_Jacobian_j[3][i]*sM + dSMdUR[i]*rhouSL[2] + dpsdUR[i]*nVec[2];
      for (iVar = 0; iVar < nVar; iVar++)  val_Jacobian_j[4][i] = (val_Jacobian_j[4][i]+dpsdUR[i])*sM + (eSL+pStar)*dSMdUR[i];
      
      for (iVar = 0; iVar < nVar; iVar++)
        for (jVar = 0; jVar < nVar; jVar++)
          val_Jacobian_j[i][j] *= area;
      
    }
  }
  
  else {
    
    if (sR >= 0.0) {
      
      su2double invSRmSs = 1.0/(sR-sM);
      su2double sRmuR = sR-unR;
      su2double rhoSR = Density_j*sRmuR*invSRmSs;
      su2double rhouSR[3];
      for (int i=0; i<3; i++)
        rhouSR[i] = (Density_j*uR[i]*sRmuR+(pStar-pR)*nVec[i])*invSRmSs;
      su2double eSR = (sRmuR*eR-pR*unR+pStar*sM)*invSRmSs;
      su2double gammaLM1 = (gammaL-1.0);
      su2double gammaRM1 = (gammaR-1.0);
      su2double invrhotld = 1.0/(Density_j*(sR-unR)-Density_i*(sL-unL));
      
      su2double dSMdUL[5], dSMdUR[5];
      su2double dpsdUL[5], dpsdUR[5];
      
      dSMdUL[0] = -unL*unL + uLuL*gammaLM1/2.0 + sM*sL;
      dSMdUL[1] =  nVec[0]*(2.0*unL-sL-sM) - gammaLM1*uL[0];
      dSMdUL[2] =  nVec[1]*(2.0*unL-sL-sM) - gammaLM1*uL[1];
      dSMdUL[3] =  nVec[2]*(2.0*unL-sL-sM) - gammaLM1*uL[2];
      dSMdUL[4] =  gammaLM1;
      
      for (iVar = 0; iVar < nVar; iVar++) {
        dSMdUL[i] *= invrhotld;
        dpsdUL[i] = Density_j*(sR-unR)*dSMdUL[i];
      }
      
      dSMdUR[0] =  unR*unR - uRuR*gammaRM1/2.0 - sM*sR;
      dSMdUR[1] = -nVec[0]*(2.0*unR-sR-sM) + gammaRM1*uR[0];
      dSMdUR[2] = -nVec[1]*(2.0*unR-sR-sM) + gammaRM1*uR[1];
      dSMdUR[3] = -nVec[2]*(2.0*unR-sR-sM) + gammaRM1*uR[2];
      dSMdUR[4] = -gammaRM1;
      
      for (iVar = 0; iVar < nVar; iVar++) {
        dSMdUR[i] *= invrhotld;
        dpsdUR[i] = Density_i*(sL-unL)*dSMdUR[i];
      }
      
      calcSubSonicJacobeanHLLC(val_Jacobian_j, val_Jacobian_i,
                               Density_j, uR, pR, eR, unR, uRuR, sR,
                               rhoSR, rhouSR, eSR,
                               dSMdUR, dSMdUL, dpsdUR, dpsdUL, sM, pStar, 0.5*(gammaL+gammaR), nVec);
      
      for (iVar = 0; iVar < nVar; iVar++)  val_Jacobian_i[0][i] =  val_Jacobian_i[0][i]*sM + dSMdUL[i]*rhoSR;
      for (iVar = 0; iVar < nVar; iVar++)  val_Jacobian_i[1][i] =  val_Jacobian_i[1][i]*sM + dSMdUL[i]*rhouSR[0] + dpsdUL[i]*nVec[0];
      for (iVar = 0; iVar < nVar; iVar++)  val_Jacobian_i[2][i] =  val_Jacobian_i[2][i]*sM + dSMdUL[i]*rhouSR[1] + dpsdUL[i]*nVec[1];
      for (iVar = 0; iVar < nVar; iVar++)  val_Jacobian_i[3][i] =  val_Jacobian_i[3][i]*sM + dSMdUL[i]*rhouSR[2] + dpsdUL[i]*nVec[2];
      for (iVar = 0; iVar < nVar; iVar++)  val_Jacobian_i[4][i] = (val_Jacobian_i[4][i]+dpsdUL[i])*sM + (eSR+pStar)*dSMdUL[i];
      
      for (iVar = 0; iVar < nVar; iVar++)
        for (jVar = 0; jVar < nVar; jVar++)
          val_Jacobian_i[i][j] *= area;
      
      for (iVar = 0; iVar < nVar; iVar++)  val_Jacobian_j[0][i] =  val_Jacobian_j[0][i]*sM + dSMdUR[i]*rhoSR;
      for (iVar = 0; iVar < nVar; iVar++)  val_Jacobian_j[1][i] =  val_Jacobian_j[1][i]*sM + dSMdUR[i]*rhouSR[0] + dpsdUR[i]*nVec[0];
      for (iVar = 0; iVar < nVar; iVar++)  val_Jacobian_j[2][i] =  val_Jacobian_j[2][i]*sM + dSMdUR[i]*rhouSR[1] + dpsdUR[i]*nVec[1];
      for (iVar = 0; iVar < nVar; iVar++)  val_Jacobian_j[3][i] =  val_Jacobian_j[3][i]*sM + dSMdUR[i]*rhouSR[2] + dpsdUR[i]*nVec[2];
      for (iVar = 0; iVar < nVar; iVar++)  val_Jacobian_j[4][i] = (val_Jacobian_j[4][i]+dpsdUR[i])*sM + (eSR+pStar)*dSMdUR[i];
      
      for (iVar = 0; iVar < nVar; iVar++)
        for (jVar = 0; jVar < nVar; jVar++)
          val_Jacobian_j[i][j] *= area;
      
    }
    
    else {
      
      su2double nVecArea[3];
      for (int i=0; i<3; i++)        nVecArea[i] = nVec[i]*area;
      calcJacobianA(val_Jacobian_j, uR, pR, Density_j, nVecArea, 0.5*(gammaL+gammaR), 0.0);
      
      for (iVar = 0; iVar < nVar; iVar++)
        for (jVar = 0; jVar < nVar; jVar++)
          val_Jacobian_i[i][j] = 0.0;
      
    }
    
  }
  
}

void UgpWithCvCompFlow::calcSubSonicJacobeanHLLC(su2double (*AL)[5], su2double (*AR)[5],
                                                 su2double Density_i, const su2double *uL, su2double pL, su2double eL, su2double qL, su2double psiL, su2double SL,
                                                 su2double rhoSL, su2double *rhouSL, su2double eSL,
                                                 su2double *dSMdUL, su2double *dSMdUR, su2double *dpsdUL, su2double *dpsdUR, su2double SM, su2double pS,
                                                 su2double gamma, const su2double *nV) // nV is not normalized
{
  
  su2double gammaMinus1 = (gamma-1.0);
  su2double omL = 1.0/(SL-SM);
  
  AL[0][0] =  SL    + rhoSL*dSMdUL[0];
  AL[0][1] = -nV[0] + rhoSL*dSMdUL[1];
  AL[0][2] = -nV[1] + rhoSL*dSMdUL[2];
  AL[0][3] = -nV[2] + rhoSL*dSMdUL[3];
  AL[0][4] =        + rhoSL*dSMdUL[4];
  
  AL[1][0] =    qL*uL[0]       - nV[0]*psiL*gammaMinus1/2.0   + nV[0]*dpsdUL[0] + rhouSL[0]*dSMdUL[0];
  AL[1][1] =  SL - qL          + nV[0]*(gamma-2.0)*uL[0]      + nV[0]*dpsdUL[1] + rhouSL[0]*dSMdUL[1];
  AL[1][2] =     - uL[0]*nV[1] + nV[0]*gammaMinus1*uL[1]      + nV[0]*dpsdUL[2] + rhouSL[0]*dSMdUL[2];
  AL[1][3] =     - uL[0]*nV[2] + nV[0]*gammaMinus1*uL[2]      + nV[0]*dpsdUL[3] + rhouSL[0]*dSMdUL[3];
  AL[1][4] = -gammaMinus1*nV[0]                               + nV[0]*dpsdUL[4] + rhouSL[0]*dSMdUL[4];
  
  AL[2][0] =    qL*uL[1]       - nV[1]*psiL*gammaMinus1/2.0   + nV[1]*dpsdUL[0] + rhouSL[1]*dSMdUL[0];
  AL[2][1] =     - uL[1]*nV[0] + nV[1]*gammaMinus1*uL[0]      + nV[1]*dpsdUL[1] + rhouSL[1]*dSMdUL[1];
  AL[2][2] =  SL - qL          + nV[1]*(gamma-2.0)*uL[1]      + nV[1]*dpsdUL[2] + rhouSL[1]*dSMdUL[2];
  AL[2][3] =     - uL[1]*nV[2] + nV[1]*gammaMinus1*uL[2]      + nV[1]*dpsdUL[3] + rhouSL[1]*dSMdUL[3];
  AL[2][4] = -gammaMinus1*nV[1]                               + nV[1]*dpsdUL[4] + rhouSL[1]*dSMdUL[4];
  
  AL[3][0] =    qL*uL[2]       - nV[2]*psiL*gammaMinus1/2.0   + nV[2]*dpsdUL[0] + rhouSL[2]*dSMdUL[0];
  AL[3][1] =     - uL[2]*nV[0] + nV[2]*gammaMinus1*uL[0]      + nV[2]*dpsdUL[1] + rhouSL[2]*dSMdUL[1];
  AL[3][2] =     - uL[2]*nV[1] + nV[2]*gammaMinus1*uL[1]      + nV[2]*dpsdUL[2] + rhouSL[2]*dSMdUL[2];
  AL[3][3] =  SL - qL          + nV[2]*(gamma-2.0)*uL[2]      + nV[2]*dpsdUL[3] + rhouSL[2]*dSMdUL[3];
  AL[3][4] = -gammaMinus1*nV[2]                               + nV[2]*dpsdUL[4] + rhouSL[2]*dSMdUL[4];
  
  AL[4][0] =      qL*(eL+pL)/Density_i - qL*psiL*(gamma-1.0)/2.0   + SM*dpsdUL[0] + (pS+eSL)*dSMdUL[0];
  AL[4][1] = - nV[0]*(eL+pL)/Density_i + gammaMinus1*uL[0]*qL      + SM*dpsdUL[1] + (pS+eSL)*dSMdUL[1];
  AL[4][2] = - nV[1]*(eL+pL)/Density_i + gammaMinus1*uL[1]*qL      + SM*dpsdUL[2] + (pS+eSL)*dSMdUL[2];
  AL[4][3] = - nV[2]*(eL+pL)/Density_i + gammaMinus1*uL[2]*qL      + SM*dpsdUL[3] + (pS+eSL)*dSMdUL[3];
  AL[4][4] =   SL-qL*gamma                                    + SM*dpsdUL[4] + (pS+eSL)*dSMdUL[4];
  
  for (iVar = 0; iVar < nVar; iVar++)
    for (jVar = 0; jVar < nVar; jVar++)
      AL[i][j] *= omL;
  
  for (iVar = 0; iVar < nVar; iVar++)    AR[0][i] = omL*rhoSL*dSMdUR[i];
  for (iVar = 0; iVar < nVar; iVar++)    AR[1][i] = omL*(nV[0]*dpsdUR[i]+rhouSL[0]*dSMdUR[i]);
  for (iVar = 0; iVar < nVar; iVar++)    AR[2][i] = omL*(nV[1]*dpsdUR[i]+rhouSL[1]*dSMdUR[i]);
  for (iVar = 0; iVar < nVar; iVar++)    AR[3][i] = omL*(nV[2]*dpsdUR[i]+rhouSL[2]*dSMdUR[i]);
  for (iVar = 0; iVar < nVar; iVar++)    AR[4][i] = omL*(dpsdUR[i]*SM+(pS+eSL)*dSMdUR[i]);
  
}

void UgpWithCvCompFlow::calcJacobianA(su2double (*A)[5], const su2double *vel, su2double pp, su2double rrho, const su2double *nV, su2double gamma, su2double surfVeloc) // nV is not normalized
{
 
  su2double kapm1 = (gamma - 1.0);
  
  su2double nVel[3];
  nVel[0] = vel[0]*nV[0];
  nVel[1] = vel[1]*nV[1];
  nVel[2] = vel[2]*nV[2];
  su2double U_k = nVel[0]+nVel[1]+nVel[2];
  su2double vSquHlf = 0.5*vecDotVec3d(vel, vel);
  su2double c = sqrt(gamma*pp/rrho);
  su2double inv_kap_m1 = 1.0/kapm1;
  
  A[0][0] =-surfVeloc;
  A[0][1] = nV[0];
  A[0][2] = nV[1];
  A[0][3] = nV[2];
  A[0][4] = 0.0;
  
  A[1][0] = -vel[0]*(nVel[1]+nVel[2])+nV[0]*(kapm1*vSquHlf-vel[0]*vel[0]);
  A[1][1] = (2.-gamma)*nVel[0]+U_k-surfVeloc;
  A[1][2] = vel[0]*nV[1]-kapm1*vel[1]*nV[0];
  A[1][3] = vel[0]*nV[2]-kapm1*vel[2]*nV[0];
  A[1][4] = kapm1*nV[0];
  
  A[2][0] = -vel[1]*(nVel[0]+nVel[2])+nV[1]*(kapm1*vSquHlf-vel[1]*vel[1]);
  A[2][1] = -kapm1*vel[0]*nV[1]+ vel[1]*nV[0];
  A[2][2] = (2.-gamma)*nVel[1]+U_k-surfVeloc;
  A[2][3] = vel[1]*nV[2]-kapm1*vel[2]*nV[1];
  A[2][4] = kapm1*nV[1];
  
  A[3][0] = -vel[2]*(nVel[0]+nVel[1])+nV[2]*(kapm1*vSquHlf-vel[2]*vel[2]);
  A[3][1] = -kapm1*vel[0]*nV[2]+vel[2]*nV[0];
  A[3][2] = -kapm1*vel[1]*nV[2]+vel[2]*nV[1];
  A[3][3] = (2.-gamma)*nVel[2]+U_k-surfVeloc;
  A[3][4] = kapm1*nV[2];
  
  A[4][0] = U_k*((gamma-2.)*vSquHlf-c*c*inv_kap_m1);
  A[4][1] = c*c*inv_kap_m1*nV[0]-kapm1*vel[0]*(nVel[1]+nVel[2])-(kapm1*vel[0]*vel[0]-vSquHlf)*nV[0];
  A[4][2] = c*c*inv_kap_m1*nV[1]-kapm1*vel[1]*(nVel[0]+nVel[2])-(kapm1*vel[1]*vel[1]-vSquHlf)*nV[1];
  A[4][3] = c*c*inv_kap_m1*nV[2]-kapm1*vel[2]*(nVel[0]+nVel[1])-(kapm1*vel[2]*vel[2]-vSquHlf)*nV[2];
  A[4][4] = gamma*U_k-surfVeloc;
  
}


#endif


CUpwRoe_Flow::CUpwRoe_Flow(unsigned short val_nDim, unsigned short val_nVar, CConfig *config, bool val_low_dissipation) :
                             CNumerics(val_nDim, val_nVar, config) {
  
  implicit = (config->GetKind_TimeIntScheme_Flow() == EULER_IMPLICIT);
  grid_movement = config->GetGrid_Movement();
  kappa = config->GetRoe_Kappa(); // 1 is unstable

  Gamma = config->GetGamma();
  Gamma_Minus_One = Gamma - 1.0;
  
  roe_low_dissipation = val_low_dissipation;
  
  Diff_U = new su2double [nVar];
  Velocity_i = new su2double [nDim];
  Velocity_j = new su2double [nDim];
  RoeVelocity = new su2double [nDim];
  delta_vel  = new su2double [nDim];
  delta_wave = new su2double [nVar];
  ProjFlux_i = new su2double [nVar];
  ProjFlux_j = new su2double [nVar];
  Lambda = new su2double [nVar];
  Epsilon = new su2double [nVar];
  P_Tensor = new su2double* [nVar];
  invP_Tensor = new su2double* [nVar];
  for (iVar = 0; iVar < nVar; iVar++) {
    P_Tensor[iVar] = new su2double [nVar];
    invP_Tensor[iVar] = new su2double [nVar];
  }
}

CUpwRoe_Flow::~CUpwRoe_Flow(void) {
  
  delete [] Diff_U;
  delete [] Velocity_i;
  delete [] Velocity_j;
  delete [] RoeVelocity;
  delete [] delta_vel;
  delete [] delta_wave;
  delete [] ProjFlux_i;
  delete [] ProjFlux_j;
  delete [] Lambda;
  delete [] Epsilon;
  for (iVar = 0; iVar < nVar; iVar++) {
    delete [] P_Tensor[iVar];
    delete [] invP_Tensor[iVar];
  }
  delete [] P_Tensor;
  delete [] invP_Tensor;
  
}

void CUpwRoe_Flow::ComputeResidual(su2double *val_residual, su2double **val_Jacobian_i, su2double **val_Jacobian_j, CConfig *config) {
  
  su2double U_i[5] = {0.0,0.0,0.0,0.0,0.0}, U_j[5] = {0.0,0.0,0.0,0.0,0.0};
  su2double ProjGridVel = 0.0;

  AD::StartPreacc();
  AD::SetPreaccIn(V_i, nDim+4); AD::SetPreaccIn(V_j, nDim+4); AD::SetPreaccIn(Normal, nDim);
  if (grid_movement) {
    AD::SetPreaccIn(GridVel_i, nDim); AD::SetPreaccIn(GridVel_j, nDim);
  }
  if (roe_low_dissipation){
    AD::SetPreaccIn(Sensor_i); AD::SetPreaccIn(Sensor_j);
    AD::SetPreaccIn(Dissipation_i); AD::SetPreaccIn(Dissipation_j);
    AD::SetPreaccIn(Coord_i, nDim); AD::SetPreaccIn(Coord_j, nDim);
  }
  
  /*--- Face area (norm or the normal vector) ---*/

  Area = 0.0;
  for (iDim = 0; iDim < nDim; iDim++)
    Area += Normal[iDim]*Normal[iDim];
  Area = sqrt(Area);
  
  /*-- Unit Normal ---*/
  
  for (iDim = 0; iDim < nDim; iDim++)
    UnitNormal[iDim] = Normal[iDim]/Area;
  
  /*--- Primitive variables at point i ---*/
  
  for (iDim = 0; iDim < nDim; iDim++)
    Velocity_i[iDim] = V_i[iDim+1];
  Pressure_i = V_i[nDim+1];
  Density_i = V_i[nDim+2];
  Enthalpy_i = V_i[nDim+3];
  Energy_i = Enthalpy_i - Pressure_i/Density_i;
  SoundSpeed_i = sqrt(fabs(Pressure_i*Gamma/Density_i));
 
  /*--- Primitive variables at point j ---*/
  
  for (iDim = 0; iDim < nDim; iDim++)
    Velocity_j[iDim] = V_j[iDim+1];
  Pressure_j = V_j[nDim+1];
  Density_j = V_j[nDim+2];
  Enthalpy_j = V_j[nDim+3];
  Energy_j = Enthalpy_j - Pressure_j/Density_j;
  SoundSpeed_j = sqrt(fabs(Pressure_j*Gamma/Density_j));

  /*--- Recompute conservative variables ---*/
  
  U_i[0] = Density_i; U_j[0] = Density_j;
  for (iDim = 0; iDim < nDim; iDim++) {
    U_i[iDim+1] = Density_i*Velocity_i[iDim]; U_j[iDim+1] = Density_j*Velocity_j[iDim];
  }
  U_i[nDim+1] = Density_i*Energy_i; U_j[nDim+1] = Density_j*Energy_j;
  
  /*--- Roe-averaged variables at interface between i & j ---*/
  
  R = sqrt(fabs(Density_j/Density_i));
  RoeDensity = R*Density_i;
  sq_vel = 0.0;
  for (iDim = 0; iDim < nDim; iDim++) {
    RoeVelocity[iDim] = (R*Velocity_j[iDim]+Velocity_i[iDim])/(R+1);
    sq_vel += RoeVelocity[iDim]*RoeVelocity[iDim];
  }
  RoeEnthalpy = (R*Enthalpy_j+Enthalpy_i)/(R+1);
  
  RoeSoundSpeed2 = (Gamma-1)*(RoeEnthalpy-0.5*sq_vel);
  
  /*--- Negative RoeSoundSpeed2, the jump
   variables is too large, exit the subrotuine
   without computing the fluxes ---*/
  
  if (RoeSoundSpeed2 <= 0.0) {
    for (iVar = 0; iVar < nVar; iVar++) {
      val_residual[iVar] = 0.0;
      for (jVar = 0; jVar < nVar; jVar++) {
        val_Jacobian_i[iVar][iVar] = 0.0;
        val_Jacobian_j[iVar][iVar] = 0.0;
      }
    }
    AD::SetPreaccOut(val_residual, nVar);
    AD::EndPreacc();
    return;
  }
  
  RoeSoundSpeed = sqrt(RoeSoundSpeed2);
  
  /*--- Compute ProjFlux_i ---*/
  
  GetInviscidProjFlux(&Density_i, Velocity_i, &Pressure_i, &Enthalpy_i, Normal, ProjFlux_i);
  
  /*--- Compute ProjFlux_j ---*/
  
  GetInviscidProjFlux(&Density_j, Velocity_j, &Pressure_j, &Enthalpy_j, Normal, ProjFlux_j);
  
  /*--- Compute P and Lambda (do it with the Normal) ---*/
  
  GetPMatrix(&RoeDensity, RoeVelocity, &RoeSoundSpeed, UnitNormal, P_Tensor);
  
  ProjVelocity = 0.0; ProjVelocity_i = 0.0; ProjVelocity_j = 0.0;
  for (iDim = 0; iDim < nDim; iDim++) {
    ProjVelocity   += RoeVelocity[iDim]*UnitNormal[iDim];
    ProjVelocity_i += Velocity_i[iDim]*UnitNormal[iDim];
    ProjVelocity_j += Velocity_j[iDim]*UnitNormal[iDim];
  }
  
  /*--- Projected velocity adjustment due to mesh motion ---*/
  
  if (grid_movement) {
    ProjGridVel = 0.0;
    for (iDim = 0; iDim < nDim; iDim++) {
      ProjGridVel   += 0.5*(GridVel_i[iDim]+GridVel_j[iDim])*UnitNormal[iDim];
    }
    ProjVelocity   -= ProjGridVel;
    ProjVelocity_i -= ProjGridVel;
    ProjVelocity_j -= ProjGridVel;
  }
  
  /*--- Flow eigenvalues and entropy correctors ---*/
  
  for (iDim = 0; iDim < nDim; iDim++)
    Lambda[iDim] = ProjVelocity;
  
  Lambda[nVar-2] = ProjVelocity + RoeSoundSpeed;
  Lambda[nVar-1] = ProjVelocity - RoeSoundSpeed;
  
  /*--- Compute absolute value with Mavriplis' entropy correction ---*/
  
  MaxLambda = fabs(ProjVelocity) + RoeSoundSpeed;
  Delta = config->GetEntropyFix_Coeff();
  
  for (iVar = 0; iVar < nVar; iVar++) {
    Lambda[iVar] = max(fabs(Lambda[iVar]), Delta*MaxLambda);
  }
  
  /*--- Compute inverse P ---*/
  
  GetPMatrix_inv(&RoeDensity, RoeVelocity, &RoeSoundSpeed, UnitNormal, invP_Tensor);
  
  /*--- Jacobians of the inviscid flux, scaled by
   kappa because val_resconv ~ kappa*(fc_i+fc_j)*Normal ---*/
  if (implicit) {
    GetInviscidProjJac(Velocity_i, &Energy_i, Normal, kappa, val_Jacobian_i);
    GetInviscidProjJac(Velocity_j, &Energy_j, Normal, kappa, val_Jacobian_j);
  }
  
  /*--- Diference variables iPoint and jPoint ---*/
  
  for (iVar = 0; iVar < nVar; iVar++)
    Diff_U[iVar] = U_j[iVar]-U_i[iVar];
  
  if (roe_low_dissipation)
    SetRoe_Dissipation(Coord_i, Coord_j, Dissipation_i, Dissipation_j, Sensor_i, Sensor_j, Dissipation_ij, config);
  
  /*--- Roe's Flux approximation ---*/
  
  for (iVar = 0; iVar < nVar; iVar++) {
    
    val_residual[iVar] = kappa*(ProjFlux_i[iVar]+ProjFlux_j[iVar]);
    for (jVar = 0; jVar < nVar; jVar++) {
      Proj_ModJac_Tensor_ij = 0.0;
      
        /*--- Compute |Proj_ModJac_Tensor| = P x |Lambda| x inverse P ---*/
        
        for (kVar = 0; kVar < nVar; kVar++)
          Proj_ModJac_Tensor_ij += P_Tensor[iVar][kVar]*Lambda[kVar]*invP_Tensor[kVar][jVar];

        val_residual[iVar] -= (1.0-kappa)*Proj_ModJac_Tensor_ij*Diff_U[jVar]*Area*Dissipation_ij;
        if(implicit){
          val_Jacobian_i[iVar][jVar] += (1.0-kappa)*Proj_ModJac_Tensor_ij*Area;
          val_Jacobian_j[iVar][jVar] -= (1.0-kappa)*Proj_ModJac_Tensor_ij*Area;
        }
    }
  }
  
  /*--- Jacobian contributions due to grid motion ---*/
  
  if (grid_movement) {
    ProjVelocity = 0.0;
    for (iDim = 0; iDim < nDim; iDim++)
      ProjVelocity += 0.5*(GridVel_i[iDim]+GridVel_j[iDim])*Normal[iDim];
    for (iVar = 0; iVar < nVar; iVar++) {
      val_residual[iVar] -= ProjVelocity * 0.5*(U_i[iVar]+U_j[iVar]);
      
      /*--- Implicit terms ---*/
      if (implicit) {
        val_Jacobian_i[iVar][iVar] -= 0.5*ProjVelocity;
        val_Jacobian_j[iVar][iVar] -= 0.5*ProjVelocity;
      }
    }
  }
  
  AD::SetPreaccOut(val_residual, nVar);
  AD::EndPreacc();
  
}

CUpwGeneralRoe_Flow::CUpwGeneralRoe_Flow(unsigned short val_nDim, unsigned short val_nVar, CConfig *config) : CNumerics(val_nDim, val_nVar, config) {

  implicit = (config->GetKind_TimeIntScheme_Flow() == EULER_IMPLICIT);
  grid_movement = config->GetGrid_Movement();
  kappa = config->GetRoe_Kappa(); // 1 is unstable


  Diff_U = new su2double [nVar];
  Velocity_i = new su2double [nDim];
  Velocity_j = new su2double [nDim];
  RoeVelocity = new su2double [nDim];
  delta_vel  = new su2double [nDim];
  delta_wave = new su2double [nVar];
  ProjFlux_i = new su2double [nVar];
  ProjFlux_j = new su2double [nVar];
  Lambda = new su2double [nVar];
  Epsilon = new su2double [nVar];
  P_Tensor = new su2double* [nVar];
  invP_Tensor = new su2double* [nVar];

  for (iVar = 0; iVar < nVar; iVar++) {
    P_Tensor[iVar] = new su2double [nVar];
    invP_Tensor[iVar] = new su2double [nVar];
  }
}

CUpwGeneralRoe_Flow::~CUpwGeneralRoe_Flow(void) {

  delete [] Diff_U;
  delete [] Velocity_i;
  delete [] Velocity_j;
  delete [] RoeVelocity;
  delete [] delta_vel;
  delete [] delta_wave;
  delete [] ProjFlux_i;
  delete [] ProjFlux_j;
  delete [] Lambda;
  delete [] Epsilon;
  for (iVar = 0; iVar < nVar; iVar++) {
    delete [] P_Tensor[iVar];
    delete [] invP_Tensor[iVar];
  }
  delete [] P_Tensor;
  delete [] invP_Tensor;

}

void CUpwGeneralRoe_Flow::ComputeResidual(su2double *val_residual, su2double **val_Jacobian_i, su2double **val_Jacobian_j, CConfig *config) {

  AD::StartPreacc();
  AD::SetPreaccIn(V_i, nDim+4); AD::SetPreaccIn(V_j, nDim+4); AD::SetPreaccIn(Normal, nDim);
  AD::SetPreaccIn(S_i, 2); AD::SetPreaccIn(S_j, 2);
  if (grid_movement) {
    AD::SetPreaccIn(GridVel_i, nDim); AD::SetPreaccIn(GridVel_j, nDim);
  }
  su2double U_i[5] = {0.0,0.0,0.0,0.0,0.0}, U_j[5] = {0.0,0.0,0.0,0.0,0.0};

  /*--- Face area (norm or the normal vector) ---*/

  Area = 0.0;
  for (iDim = 0; iDim < nDim; iDim++)
  Area += Normal[iDim]*Normal[iDim];
  Area = sqrt(Area);

  /*-- Unit Normal ---*/

  for (iDim = 0; iDim < nDim; iDim++)
    UnitNormal[iDim] = Normal[iDim]/Area;

  /*--- Primitive variables at point i ---*/

  Velocity2_i = 0.0;
  for (iDim = 0; iDim < nDim; iDim++) {
    Velocity_i[iDim] = V_i[iDim+1];
    Velocity2_i += Velocity_i[iDim]*Velocity_i[iDim];
  }

  Pressure_i = V_i[nDim+1];
  Density_i = V_i[nDim+2];
  Enthalpy_i = V_i[nDim+3];
  Energy_i = Enthalpy_i - Pressure_i/Density_i;
  StaticEnthalpy_i = Enthalpy_i - 0.5*Velocity2_i;
  StaticEnergy_i = StaticEnthalpy_i - Pressure_i/Density_i;

  Kappa_i = S_i[1]/Density_i;
  Chi_i = S_i[0] - Kappa_i*StaticEnergy_i;
  SoundSpeed_i = sqrt(Chi_i + StaticEnthalpy_i*Kappa_i);

  /*--- Primitive variables at point j ---*/


  Velocity2_j = 0.0;
  for (iDim = 0; iDim < nDim; iDim++) {
    Velocity_j[iDim] = V_j[iDim+1];
    Velocity2_j += Velocity_j[iDim]*Velocity_j[iDim];
  }

  Pressure_j = V_j[nDim+1];
  Density_j = V_j[nDim+2];
  Enthalpy_j = V_j[nDim+3];
  Energy_j = Enthalpy_j - Pressure_j/Density_j;

  StaticEnthalpy_j = Enthalpy_j - 0.5*Velocity2_j;
  StaticEnergy_j = StaticEnthalpy_j - Pressure_j/Density_j;

  Kappa_j = S_j[1]/Density_j;
  Chi_j = S_j[0] - Kappa_j*StaticEnergy_j;
  SoundSpeed_j = sqrt(Chi_j + StaticEnthalpy_j*Kappa_j);

  /*--- Recompute conservative variables ---*/

  U_i[0] = Density_i; U_j[0] = Density_j;
  for (iDim = 0; iDim < nDim; iDim++) {
    U_i[iDim+1] = Density_i*Velocity_i[iDim]; U_j[iDim+1] = Density_j*Velocity_j[iDim];
  }
  U_i[nDim+1] = Density_i*Energy_i; U_j[nDim+1] = Density_j*Energy_j;

//  /*--- Roe-averaged variables at interface between i & j ---*/

    ComputeRoeAverage();

    if (RoeSoundSpeed2 <= 0.0) {
    for (iVar = 0; iVar < nVar; iVar++) {
      val_residual[iVar] = 0.0;
      for (jVar = 0; jVar < nVar; jVar++) {
      val_Jacobian_i[iVar][iVar] = 0.0;
      val_Jacobian_j[iVar][iVar] = 0.0;
      }
    }
      return;
    }

    RoeSoundSpeed = sqrt(RoeSoundSpeed2);

  /*--- Compute ProjFlux_i ---*/
  GetInviscidProjFlux(&Density_i, Velocity_i, &Pressure_i, &Enthalpy_i, Normal, ProjFlux_i);

  /*--- Compute ProjFlux_j ---*/
  GetInviscidProjFlux(&Density_j, Velocity_j, &Pressure_j, &Enthalpy_j, Normal, ProjFlux_j);

  /*--- Compute P and Lambda (do it with the Normal) ---*/

  GetPMatrix(&RoeDensity, RoeVelocity, &RoeSoundSpeed, &RoeEnthalpy, &RoeChi, &RoeKappa, UnitNormal, P_Tensor);

  ProjVelocity = 0.0; ProjVelocity_i = 0.0; ProjVelocity_j = 0.0;
  for (iDim = 0; iDim < nDim; iDim++) {
    ProjVelocity   += RoeVelocity[iDim]*UnitNormal[iDim];
    ProjVelocity_i += Velocity_i[iDim]*UnitNormal[iDim];
    ProjVelocity_j += Velocity_j[iDim]*UnitNormal[iDim];
  }

  /*--- Projected velocity adjustment due to mesh motion ---*/
  if (grid_movement) {
    su2double ProjGridVel = 0.0;
    for (iDim = 0; iDim < nDim; iDim++) {
      ProjGridVel   += 0.5*(GridVel_i[iDim]+GridVel_j[iDim])*UnitNormal[iDim];
    }
    ProjVelocity   -= ProjGridVel;
    ProjVelocity_i -= ProjGridVel;
    ProjVelocity_j -= ProjGridVel;
  }

  /*--- Flow eigenvalues and entropy correctors ---*/
  for (iDim = 0; iDim < nDim; iDim++)
    Lambda[iDim] = ProjVelocity;

  Lambda[nVar-2] = ProjVelocity + RoeSoundSpeed;
  Lambda[nVar-1] = ProjVelocity - RoeSoundSpeed;

  /*--- Compute absolute value with Mavriplis' entropy correction ---*/

  MaxLambda = fabs(ProjVelocity) + RoeSoundSpeed;
  Delta = config->GetEntropyFix_Coeff();

  for (iVar = 0; iVar < nVar; iVar++) {
    Lambda[iVar] = max(fabs(Lambda[iVar]), Delta*MaxLambda);
   }

//  /*--- Harten and Hyman (1983) entropy correction ---*/
//  for (iDim = 0; iDim < nDim; iDim++)
//    Epsilon[iDim] = 4.0*max(0.0, max(Lambda[iDim]-ProjVelocity_i, ProjVelocity_j-Lambda[iDim]));
//
//  Epsilon[nVar-2] = 4.0*max(0.0, max(Lambda[nVar-2]-(ProjVelocity_i+SoundSpeed_i),(ProjVelocity_j+SoundSpeed_j)-Lambda[nVar-2]));
//  Epsilon[nVar-1] = 4.0*max(0.0, max(Lambda[nVar-1]-(ProjVelocity_i-SoundSpeed_i),(ProjVelocity_j-SoundSpeed_j)-Lambda[nVar-1]));
//
//  for (iVar = 0; iVar < nVar; iVar++)
//    if ( fabs(Lambda[iVar]) < Epsilon[iVar] )
//      Lambda[iVar] = (Lambda[iVar]*Lambda[iVar] + Epsilon[iVar]*Epsilon[iVar])/(2.0*Epsilon[iVar]);
//    else
//      Lambda[iVar] = fabs(Lambda[iVar]);

//  for (iVar = 0; iVar < nVar; iVar++)
//    Lambda[iVar] = fabs(Lambda[iVar]);

  if (!implicit) {

    /*--- Compute wave amplitudes (characteristics) ---*/
    proj_delta_vel = 0.0;
    for (iDim = 0; iDim < nDim; iDim++) {
      delta_vel[iDim] = Velocity_j[iDim] - Velocity_i[iDim];
      proj_delta_vel += delta_vel[iDim]*Normal[iDim];
    }
    delta_p = Pressure_j - Pressure_i;
    delta_rho = Density_j - Density_i;
    proj_delta_vel = proj_delta_vel/Area;

    if (nDim == 2) {
      delta_wave[0] = delta_rho - delta_p/(RoeSoundSpeed*RoeSoundSpeed);
      delta_wave[1] = UnitNormal[1]*delta_vel[0]-UnitNormal[0]*delta_vel[1];
      delta_wave[2] = proj_delta_vel + delta_p/(RoeDensity*RoeSoundSpeed);
      delta_wave[3] = -proj_delta_vel + delta_p/(RoeDensity*RoeSoundSpeed);
    } else {
      delta_wave[0] = delta_rho - delta_p/(RoeSoundSpeed*RoeSoundSpeed);
      delta_wave[1] = UnitNormal[0]*delta_vel[2]-UnitNormal[2]*delta_vel[0];
      delta_wave[2] = UnitNormal[1]*delta_vel[0]-UnitNormal[0]*delta_vel[1];
      delta_wave[3] = proj_delta_vel + delta_p/(RoeDensity*RoeSoundSpeed);
      delta_wave[4] = -proj_delta_vel + delta_p/(RoeDensity*RoeSoundSpeed);
    }

    /*--- Roe's Flux approximation ---*/
    for (iVar = 0; iVar < nVar; iVar++) {
      val_residual[iVar] = 0.5*(ProjFlux_i[iVar]+ProjFlux_j[iVar]);
      for (jVar = 0; jVar < nVar; jVar++)
        val_residual[iVar] -= 0.5*Lambda[jVar]*delta_wave[jVar]*P_Tensor[iVar][jVar]*Area;
    }

    /*--- Flux contribution due to grid motion ---*/
    if (grid_movement) {
      ProjVelocity = 0.0;
      for (iDim = 0; iDim < nDim; iDim++)
        ProjVelocity += 0.5*(GridVel_i[iDim]+GridVel_j[iDim])*Normal[iDim];
      for (iVar = 0; iVar < nVar; iVar++) {
        val_residual[iVar] -= ProjVelocity * 0.5*(U_i[iVar]+U_j[iVar]);
      }
    }
  }
  else {

    /*--- Compute inverse P ---*/

    GetPMatrix_inv(invP_Tensor, &RoeDensity, RoeVelocity, &RoeSoundSpeed, &RoeChi , &RoeKappa, UnitNormal);

     /*--- Jacobians of the inviscid flux, scaled by
      kappa because val_resconv ~ kappa*(fc_i+fc_j)*Normal ---*/

    GetInviscidProjJac(Velocity_i, &Enthalpy_i, &Chi_i, &Kappa_i, Normal, kappa, val_Jacobian_i);

    GetInviscidProjJac(Velocity_j, &Enthalpy_j, &Chi_j, &Kappa_j, Normal, kappa, val_Jacobian_j);


    /*--- Diference variables iPoint and jPoint ---*/
    for (iVar = 0; iVar < nVar; iVar++)
      Diff_U[iVar] = U_j[iVar]-U_i[iVar];

    /*--- Roe's Flux approximation ---*/
    for (iVar = 0; iVar < nVar; iVar++) {
      val_residual[iVar] = kappa*(ProjFlux_i[iVar]+ProjFlux_j[iVar]);
      for (jVar = 0; jVar < nVar; jVar++) {
        Proj_ModJac_Tensor_ij = 0.0;

        /*--- Compute |Proj_ModJac_Tensor| = P x |Lambda| x inverse P ---*/

        for (kVar = 0; kVar < nVar; kVar++)
          Proj_ModJac_Tensor_ij += P_Tensor[iVar][kVar]*Lambda[kVar]*invP_Tensor[kVar][jVar];

        val_residual[iVar] -= (1.0-kappa)*Proj_ModJac_Tensor_ij*Diff_U[jVar]*Area;
        val_Jacobian_i[iVar][jVar] += (1.0-kappa)*Proj_ModJac_Tensor_ij*Area;
        val_Jacobian_j[iVar][jVar] -= (1.0-kappa)*Proj_ModJac_Tensor_ij*Area;
      }
    }

    /*--- Jacobian contributions due to grid motion ---*/
    if (grid_movement) {
      ProjVelocity = 0.0;
      for (iDim = 0; iDim < nDim; iDim++)
        ProjVelocity += 0.5*(GridVel_i[iDim]+GridVel_j[iDim])*Normal[iDim];
      for (iVar = 0; iVar < nVar; iVar++) {
        val_residual[iVar] -= ProjVelocity * 0.5*(U_i[iVar]+U_j[iVar]);
        /*--- Implicit terms ---*/
        val_Jacobian_i[iVar][iVar] -= 0.5*ProjVelocity;
        val_Jacobian_j[iVar][iVar] -= 0.5*ProjVelocity;
      }
    }

  }

  AD::SetPreaccOut(val_residual, nVar);
  AD::EndPreacc();
}


void CUpwGeneralRoe_Flow::ComputeRoeAverage() {

  //su2double delta_rhoStaticEnergy, err_P, s, D;
  // su2double tol = 10-6;

  R = sqrt(fabs(Density_j/Density_i));
  RoeDensity = R*Density_i;
  sq_vel = 0;  for (iDim = 0; iDim < nDim; iDim++) {
    RoeVelocity[iDim] = (R*Velocity_j[iDim]+Velocity_i[iDim])/(R+1);
    sq_vel += RoeVelocity[iDim]*RoeVelocity[iDim];
  }

  RoeEnthalpy = (R*Enthalpy_j+Enthalpy_i)/(R+1);
  delta_rho = Density_j - Density_i;
  delta_p = Pressure_j - Pressure_i;
  RoeKappa = 0.5*(Kappa_i + Kappa_j);
  RoeKappa = (Kappa_i + Kappa_j + 4*RoeKappa)/6;
  RoeChi = 0.5*(Chi_i + Chi_j);
  RoeChi = (Chi_i + Chi_j + 4*RoeChi)/6;


//  RoeKappaStaticEnthalpy = 0.5*(StaticEnthalpy_i*Kappa_i + StaticEnthalpy_j*Kappa_j);
//  RoeKappaStaticEnthalpy = (StaticEnthalpy_i*Kappa_i + StaticEnthalpy_j*Kappa_j + 4*RoeKappaStaticEnthalpy)/6;
//  s = RoeChi + RoeKappaStaticEnthalpy;
//  D = s*s*delta_rho*delta_rho + delta_p*delta_p;
//  delta_rhoStaticEnergy = Density_j*StaticEnergy_j - Density_i*StaticEnergy_i;
//  err_P = delta_p - RoeChi*delta_rho - RoeKappa*delta_rhoStaticEnergy;
//
//
//  if (abs((D - delta_p*err_P)/Density_i)>1e-3 && abs(delta_rho/Density_i)>1e-3 && s/Density_i > 1e-3) {
//
//    RoeKappa = (D*RoeKappa)/(D - delta_p*err_P);
//    RoeChi = (D*RoeChi+ s*s*delta_rho*err_P)/(D - delta_p*err_P);
//
//  }

  RoeSoundSpeed2 = RoeChi + RoeKappa*(RoeEnthalpy-0.5*sq_vel);

}

CUpwL2Roe_Flow::CUpwL2Roe_Flow(unsigned short val_nDim, unsigned short val_nVar, CConfig *config) : CNumerics(val_nDim, val_nVar, config) {
    
  implicit = (config->GetKind_TimeIntScheme_Flow() == EULER_IMPLICIT);
  grid_movement = config->GetGrid_Movement();
  kappa = config->GetRoe_Kappa(); // 1 is unstable
  
  Gamma = config->GetGamma();
  Gamma_Minus_One = Gamma - 1.0;
  
  Diff_U = new su2double [nVar];
  Velocity_i = new su2double [nDim];
  Velocity_j = new su2double [nDim];
  RoeVelocity = new su2double [nDim];
  delta_vel  = new su2double [nDim];
  delta_wave = new su2double [nVar];
  ProjFlux_i = new su2double [nVar];
  ProjFlux_j = new su2double [nVar];
  Lambda = new su2double [nVar];
  Epsilon = new su2double [nVar];
  P_Tensor = new su2double* [nVar];
  invP_Tensor = new su2double* [nVar];
  for (iVar = 0; iVar < nVar; iVar++) {
      P_Tensor[iVar] = new su2double [nVar];
      invP_Tensor[iVar] = new su2double [nVar];
  }
}

CUpwL2Roe_Flow::~CUpwL2Roe_Flow(void) {
  
  delete [] Diff_U;
  delete [] Velocity_i;
  delete [] Velocity_j;
  delete [] RoeVelocity;
  delete [] delta_vel;
  delete [] delta_wave;
  delete [] ProjFlux_i;
  delete [] ProjFlux_j;
  delete [] Lambda;
  delete [] Epsilon;
  for (iVar = 0; iVar < nVar; iVar++) {
      delete [] P_Tensor[iVar];
      delete [] invP_Tensor[iVar];
  }
  delete [] P_Tensor;
  delete [] invP_Tensor;
  
}

void CUpwL2Roe_Flow::ComputeResidual(su2double *val_residual, su2double **val_Jacobian_i, su2double **val_Jacobian_j, CConfig *config) {
    
  su2double U_i[5] = {0.0,0.0,0.0,0.0,0.0}, U_j[5] = {0.0,0.0,0.0,0.0,0.0};
  su2double ProjGridVel = 0.0;
  su2double zeta,Mach_i,Mach_j;
  //unsigned short ssw_L=0, ssw_R=0;
  
  AD::StartPreacc();
  AD::SetPreaccIn(V_i, nDim+4); AD::SetPreaccIn(V_j, nDim+4); AD::SetPreaccIn(Normal, nDim);
  
  /*--- Face area (norm or the normal vector) ---*/
  
  Area = 0.0;
  for (iDim = 0; iDim < nDim; iDim++)
    Area += Normal[iDim]*Normal[iDim];
  Area = sqrt(Area);
  
  /*-- Unit Normal ---*/
  
  for (iDim = 0; iDim < nDim; iDim++)
    UnitNormal[iDim] = Normal[iDim]/Area;
  
  /*--- Primitive variables at point i ---*/
  
  Mach_i = 0.0;
  for (iDim = 0; iDim < nDim; iDim++){
    Velocity_i[iDim] = V_i[iDim+1];
    Mach_i += pow(Velocity_i[iDim],2.0);}
  Pressure_i = V_i[nDim+1];
  Density_i = V_i[nDim+2];
  Enthalpy_i = V_i[nDim+3];
  Energy_i = Enthalpy_i - Pressure_i/Density_i;
  SoundSpeed_i = sqrt(fabs(Pressure_i*Gamma/Density_i));
  Mach_i = sqrt(Mach_i)/SoundSpeed_i;
  
  /*--- Primitive variables at point j ---*/
  
  Mach_j = 0.0;
  for (iDim = 0; iDim < nDim; iDim++){
    Velocity_j[iDim] = V_j[iDim+1];
    Mach_j += pow(Velocity_j[iDim],2.0);}
  Pressure_j = V_j[nDim+1];
  Density_j = V_j[nDim+2];
  Enthalpy_j = V_j[nDim+3];
  Energy_j = Enthalpy_j - Pressure_j/Density_j;
  SoundSpeed_j = sqrt(fabs(Pressure_j*Gamma/Density_j));
  Mach_j = sqrt(Mach_j)/SoundSpeed_j;
  
  /*--- L2Roe: a low dissipation version of Roe's approximate Riemann solver for low Mach numbers. IJNMF 2015 ---*/
  
  zeta = min(1.0,max(Mach_i,Mach_j));
  zeta = max(zeta,0.05);
  
  /*--- Recompute conservative variables ---*/
  
  U_i[0] = Density_i; U_j[0] = Density_j;
  for (iDim = 0; iDim < nDim; iDim++) {
    U_i[iDim+1] = Density_i*Velocity_i[iDim]; U_j[iDim+1] = Density_j*Velocity_j[iDim];
  }
  U_i[nDim+1] = Density_i*Energy_i; U_j[nDim+1] = Density_j*Energy_j;
  
  /*--- Roe-averaged variables at interface between i & j ---*/
  
  R = sqrt(fabs(Density_j/Density_i));
  RoeDensity = R*Density_i;
  sq_vel = 0.0;
  for (iDim = 0; iDim < nDim; iDim++) {
    RoeVelocity[iDim] = (R*Velocity_j[iDim]+Velocity_i[iDim])/(R+1);
    sq_vel += RoeVelocity[iDim]*RoeVelocity[iDim];
  }
  RoeEnthalpy = (R*Enthalpy_j+Enthalpy_i)/(R+1);
  
  RoeSoundSpeed2 = (Gamma-1)*(RoeEnthalpy-0.5*sq_vel);
  
  /*--- Negative RoeSoundSpeed2, the jump
   variables is too large, exit the subrotuine
   without computing the fluxes ---*/
  
  if (RoeSoundSpeed2 <= 0.0) {
    for (iVar = 0; iVar < nVar; iVar++) {
      val_residual[iVar] = 0.0;
      for (jVar = 0; jVar < nVar; jVar++) {
        val_Jacobian_i[iVar][iVar] = 0.0;
        val_Jacobian_j[iVar][iVar] = 0.0;
      }
    }
    AD::SetPreaccOut(val_residual, nVar);
    AD::EndPreacc();
    return;
  }
  
  RoeSoundSpeed = sqrt(RoeSoundSpeed2);
  
  /*--- Compute ProjFlux_i ---*/
  
  GetInviscidProjFlux(&Density_i, Velocity_i, &Pressure_i, &Enthalpy_i, Normal, ProjFlux_i);
  
  /*--- Compute ProjFlux_j ---*/
  
  GetInviscidProjFlux(&Density_j, Velocity_j, &Pressure_j, &Enthalpy_j, Normal, ProjFlux_j);
  
  /*--- Compute P and Lambda (do it with the Normal) ---*/
  
  GetPMatrix(&RoeDensity, RoeVelocity, &RoeSoundSpeed, UnitNormal, P_Tensor);
  
  ProjVelocity = 0.0; ProjVelocity_i = 0.0; ProjVelocity_j = 0.0;
  for (iDim = 0; iDim < nDim; iDim++) {
    ProjVelocity   += RoeVelocity[iDim]*UnitNormal[iDim];
    ProjVelocity_i += Velocity_i[iDim]*UnitNormal[iDim];
    ProjVelocity_j += Velocity_j[iDim]*UnitNormal[iDim];
  }
  
  /*--- Projected velocity adjustment due to mesh motion ---*/
  
  if (grid_movement) {
    ProjGridVel = 0.0;
    for (iDim = 0; iDim < nDim; iDim++) {
      ProjGridVel   += 0.5*(GridVel_i[iDim]+GridVel_j[iDim])*UnitNormal[iDim];
    }
    ProjVelocity   -= ProjGridVel;
    ProjVelocity_i -= ProjGridVel;
    ProjVelocity_j -= ProjGridVel;
  }
  
  /*--- Flow eigenvalues and entropy correctors ---*/
  
  for (iDim = 0; iDim < nDim; iDim++)
    Lambda[iDim] = ProjVelocity;
  
  Lambda[nVar-2] = ProjVelocity + RoeSoundSpeed;
  Lambda[nVar-1] = ProjVelocity - RoeSoundSpeed;
  
  /*--- Compute absolute value with Mavriplis' entropy correction ---*/
  
  MaxLambda = fabs(ProjVelocity) + RoeSoundSpeed;
  Delta = config->GetEntropyFix_Coeff();
  
  for (iVar = 0; iVar < nVar; iVar++) {
    Lambda[iVar] = max(fabs(Lambda[iVar]), Delta*MaxLambda);
  }

  /*--- Compute wave amplitudes (characteristics) ---*/
  
  proj_delta_vel = 0.0;
  for (iDim = 0; iDim < nDim; iDim++) {
    delta_vel[iDim] = Velocity_j[iDim] - Velocity_i[iDim];
    proj_delta_vel += delta_vel[iDim]*Normal[iDim];
  }
  delta_p = Pressure_j - Pressure_i;
  delta_rho = Density_j - Density_i;
  proj_delta_vel = (proj_delta_vel/Area)*zeta;
  
  if (nDim == 2) {
    delta_wave[0] = delta_rho - delta_p/(RoeSoundSpeed*RoeSoundSpeed);
    delta_wave[1] = (UnitNormal[1]*delta_vel[0]-UnitNormal[0]*delta_vel[1])*zeta;
    delta_wave[2] = proj_delta_vel + delta_p/(RoeDensity*RoeSoundSpeed);
    delta_wave[3] = -proj_delta_vel + delta_p/(RoeDensity*RoeSoundSpeed);
  } else {
    delta_wave[0] = delta_rho - delta_p/(RoeSoundSpeed*RoeSoundSpeed);
    delta_wave[1] = (UnitNormal[0]*delta_vel[2]-UnitNormal[2]*delta_vel[0])*zeta;
    delta_wave[2] = (UnitNormal[1]*delta_vel[0]-UnitNormal[0]*delta_vel[1])*zeta;
    delta_wave[3] = proj_delta_vel + delta_p/(RoeDensity*RoeSoundSpeed);
    delta_wave[4] = -proj_delta_vel + delta_p/(RoeDensity*RoeSoundSpeed);
  }
  
  if (!implicit) {
    
    /*--- Roe's Flux approximation ---*/
    
    for (iVar = 0; iVar < nVar; iVar++) {
      val_residual[iVar] = 0.5*(ProjFlux_i[iVar]+ProjFlux_j[iVar]);
      for (jVar = 0; jVar < nVar; jVar++)
        val_residual[iVar] -= 0.5*Lambda[jVar]*delta_wave[jVar]*P_Tensor[iVar][jVar]*Area;
    }
    
    /*--- Flux contribution due to grid motion ---*/
    
    if (grid_movement) {
      ProjVelocity = 0.0;
      for (iDim = 0; iDim < nDim; iDim++)
        ProjVelocity += 0.5*(GridVel_i[iDim]+GridVel_j[iDim])*Normal[iDim];
      for (iVar = 0; iVar < nVar; iVar++) {
        val_residual[iVar] -= ProjVelocity * 0.5*(U_i[iVar]+U_j[iVar]);
      }
    }
  }
  
  else {
      
    /*--- Compute inverse P ---*/
    
    GetPMatrix_inv(&RoeDensity, RoeVelocity, &RoeSoundSpeed, UnitNormal, invP_Tensor);
    
    /*--- Jacobians of the inviscid flux, scaled by
     kappa because val_resconv ~ kappa*(fc_i+fc_j)*Normal ---*/
    
    GetInviscidProjJac(Velocity_i, &Energy_i, Normal, kappa, val_Jacobian_i);
    GetInviscidProjJac(Velocity_j, &Energy_j, Normal, kappa, val_Jacobian_j);
    
    /*--- Diference variables iPoint and jPoint ---*/
    
    for (iVar = 0; iVar < nVar; iVar++)
      Diff_U[iVar] = U_j[iVar]-U_i[iVar];
    
    /*--- Roe's Flux approximation ---*/
    
    for (iVar = 0; iVar < nVar; iVar++) {
      
      val_residual[iVar] = kappa*(ProjFlux_i[iVar]+ProjFlux_j[iVar]);
      for (jVar = 0; jVar < nVar; jVar++) {
        Proj_ModJac_Tensor_ij = 0.0;
        
        /*--- Compute |Proj_ModJac_Tensor| = P x |Lambda| x inverse P ---*/
        
        for (kVar = 0; kVar < nVar; kVar++)
          Proj_ModJac_Tensor_ij += P_Tensor[iVar][kVar]*Lambda[kVar]*invP_Tensor[kVar][jVar];
        
        //val_residual[iVar] -= (1.0-kappa)*Proj_ModJac_Tensor_ij*Diff_U[jVar]*Area;
        val_residual[iVar] -= 0.5*Lambda[jVar]*delta_wave[jVar]*P_Tensor[iVar][jVar]*Area;
        val_Jacobian_i[iVar][jVar] += (1.0-kappa)*Proj_ModJac_Tensor_ij*Area;
        val_Jacobian_j[iVar][jVar] -= (1.0-kappa)*Proj_ModJac_Tensor_ij*Area;
      }
      
    }

    /*--- Jacobian contributions due to grid motion ---*/
    
    if (grid_movement) {
      ProjVelocity = 0.0;
      for (iDim = 0; iDim < nDim; iDim++)
        ProjVelocity += 0.5*(GridVel_i[iDim]+GridVel_j[iDim])*Normal[iDim];
      for (iVar = 0; iVar < nVar; iVar++) {
        val_residual[iVar] -= ProjVelocity * 0.5*(U_i[iVar]+U_j[iVar]);
        
        /*--- Implicit terms ---*/
        
        val_Jacobian_i[iVar][iVar] -= 0.5*ProjVelocity;
        val_Jacobian_j[iVar][iVar] -= 0.5*ProjVelocity;
        
      }
    }
  
  }  
  AD::SetPreaccOut(val_residual, nVar);
  AD::EndPreacc();
    
}

CUpwLMRoe_Flow::CUpwLMRoe_Flow(unsigned short val_nDim, unsigned short val_nVar, CConfig *config) : CNumerics(val_nDim, val_nVar, config) {
    
  implicit = (config->GetKind_TimeIntScheme_Flow() == EULER_IMPLICIT);
  grid_movement = config->GetGrid_Movement();
  kappa = config->GetRoe_Kappa(); // 1 is unstable
  
  Gamma = config->GetGamma();
  Gamma_Minus_One = Gamma - 1.0;
  
  Diff_U = new su2double [nVar];
  Velocity_i = new su2double [nDim];
  Velocity_j = new su2double [nDim];
  RoeVelocity = new su2double [nDim];
  delta_vel  = new su2double [nDim];
  delta_wave = new su2double [nVar];
  ProjFlux_i = new su2double [nVar];
  ProjFlux_j = new su2double [nVar];
  Lambda = new su2double [nVar];
  Epsilon = new su2double [nVar];
  P_Tensor = new su2double* [nVar];
  invP_Tensor = new su2double* [nVar];
  for (iVar = 0; iVar < nVar; iVar++) {
    P_Tensor[iVar] = new su2double [nVar];
    invP_Tensor[iVar] = new su2double [nVar];
  }
}

CUpwLMRoe_Flow::~CUpwLMRoe_Flow(void) {
    
  delete [] Diff_U;
  delete [] Velocity_i;
  delete [] Velocity_j;
  delete [] RoeVelocity;
  delete [] delta_vel;
  delete [] delta_wave;
  delete [] ProjFlux_i;
  delete [] ProjFlux_j;
  delete [] Lambda;
  delete [] Epsilon;
  for (iVar = 0; iVar < nVar; iVar++) {
      delete [] P_Tensor[iVar];
      delete [] invP_Tensor[iVar];
  }
  delete [] P_Tensor;
  delete [] invP_Tensor;
    
}

void CUpwLMRoe_Flow::ComputeResidual(su2double *val_residual, su2double **val_Jacobian_i, su2double **val_Jacobian_j, CConfig *config) {
    
  su2double U_i[5] = {0.0,0.0,0.0,0.0,0.0}, U_j[5] = {0.0,0.0,0.0,0.0,0.0};
  su2double ProjGridVel = 0.0;
  su2double zeta,Mach_i,Mach_j;
  
  AD::StartPreacc();
  AD::SetPreaccIn(V_i, nDim+4); AD::SetPreaccIn(V_j, nDim+4); AD::SetPreaccIn(Normal, nDim);
  
  /*--- Face area (norm or the normal vector) ---*/
  
  Area = 0.0;
  for (iDim = 0; iDim < nDim; iDim++)
    Area += Normal[iDim]*Normal[iDim];
  Area = sqrt(Area);
  
  /*-- Unit Normal ---*/
  
  for (iDim = 0; iDim < nDim; iDim++)
    UnitNormal[iDim] = Normal[iDim]/Area;
  
  /*--- Primitive variables at point i ---*/
  
  Mach_i = 0.0;
  for (iDim = 0; iDim < nDim; iDim++){
    Velocity_i[iDim] = V_i[iDim+1];
    Mach_i += pow(Velocity_i[iDim],2.0);}
  Pressure_i = V_i[nDim+1];
  Density_i = V_i[nDim+2];
  Enthalpy_i = V_i[nDim+3];
  Energy_i = Enthalpy_i - Pressure_i/Density_i;
  SoundSpeed_i = sqrt(fabs(Pressure_i*Gamma/Density_i));
  Mach_i = sqrt(Mach_i)/SoundSpeed_i;
  
  /*--- Primitive variables at point j ---*/
  
  Mach_j = 0.0;
  for (iDim = 0; iDim < nDim; iDim++){
    Velocity_j[iDim] = V_j[iDim+1];
    Mach_j += pow(Velocity_j[iDim],2.0);}
  Pressure_j = V_j[nDim+1];
  Density_j = V_j[nDim+2];
  Enthalpy_j = V_j[nDim+3];
  Energy_j = Enthalpy_j - Pressure_j/Density_j;
  SoundSpeed_j = sqrt(fabs(Pressure_j*Gamma/Density_j));
  Mach_j = sqrt(Mach_j)/SoundSpeed_j;
  
  /*--- Rieper, A low-Mach number fix for Roe's approximate Riemman Solver, JCP 2011 ---*/
  
  zeta = min(1.0,max(Mach_i,Mach_j));
  zeta = max(0.05,zeta);

  /*--- Recompute conservative variables ---*/
  
  U_i[0] = Density_i; U_j[0] = Density_j;
  for (iDim = 0; iDim < nDim; iDim++) {
    U_i[iDim+1] = Density_i*Velocity_i[iDim]; U_j[iDim+1] = Density_j*Velocity_j[iDim];
  }
  U_i[nDim+1] = Density_i*Energy_i; U_j[nDim+1] = Density_j*Energy_j;
  
  /*--- Roe-averaged variables at interface between i & j ---*/
  
  R = sqrt(fabs(Density_j/Density_i));
  RoeDensity = R*Density_i;
  sq_vel = 0.0;
  for (iDim = 0; iDim < nDim; iDim++) {
    RoeVelocity[iDim] = (R*Velocity_j[iDim]+Velocity_i[iDim])/(R+1);
    sq_vel += RoeVelocity[iDim]*RoeVelocity[iDim];
  }
  RoeEnthalpy = (R*Enthalpy_j+Enthalpy_i)/(R+1);
  
  RoeSoundSpeed2 = (Gamma-1)*(RoeEnthalpy-0.5*sq_vel);
  
  /*--- Negative RoeSoundSpeed2, the jump
   variables is too large, exit the subrotuine
   without computing the fluxes ---*/
  
  if (RoeSoundSpeed2 <= 0.0) {
    for (iVar = 0; iVar < nVar; iVar++) {
      val_residual[iVar] = 0.0;
      for (jVar = 0; jVar < nVar; jVar++) {
        val_Jacobian_i[iVar][iVar] = 0.0;
        val_Jacobian_j[iVar][iVar] = 0.0;
      }
    }
    AD::SetPreaccOut(val_residual, nVar);
    AD::EndPreacc();
    return;
  }
  
  RoeSoundSpeed = sqrt(RoeSoundSpeed2);
  
  /*--- Compute ProjFlux_i ---*/
  
  GetInviscidProjFlux(&Density_i, Velocity_i, &Pressure_i, &Enthalpy_i, Normal, ProjFlux_i);
  
  /*--- Compute ProjFlux_j ---*/
  
  GetInviscidProjFlux(&Density_j, Velocity_j, &Pressure_j, &Enthalpy_j, Normal, ProjFlux_j);
  
  /*--- Compute P and Lambda (do it with the Normal) ---*/
  
  GetPMatrix(&RoeDensity, RoeVelocity, &RoeSoundSpeed, UnitNormal, P_Tensor);
  
  ProjVelocity = 0.0; ProjVelocity_i = 0.0; ProjVelocity_j = 0.0;
  for (iDim = 0; iDim < nDim; iDim++) {
    ProjVelocity   += RoeVelocity[iDim]*UnitNormal[iDim];
    ProjVelocity_i += Velocity_i[iDim]*UnitNormal[iDim];
    ProjVelocity_j += Velocity_j[iDim]*UnitNormal[iDim];
  }
  
  /*--- Projected velocity adjustment due to mesh motion ---*/
  
  if (grid_movement) {
    ProjGridVel = 0.0;
    for (iDim = 0; iDim < nDim; iDim++) {
        ProjGridVel   += 0.5*(GridVel_i[iDim]+GridVel_j[iDim])*UnitNormal[iDim];
    }
    ProjVelocity   -= ProjGridVel;
    ProjVelocity_i -= ProjGridVel;
    ProjVelocity_j -= ProjGridVel;
  }
  
  /*--- Flow eigenvalues and entropy correctors ---*/
  
  for (iDim = 0; iDim < nDim; iDim++)
    Lambda[iDim] = ProjVelocity;
  
  Lambda[nVar-2] = ProjVelocity + RoeSoundSpeed;
  Lambda[nVar-1] = ProjVelocity - RoeSoundSpeed;
  
  /*--- Compute absolute value with Mavriplis' entropy correction ---*/
  
  MaxLambda = fabs(ProjVelocity) + RoeSoundSpeed;
  Delta = config->GetEntropyFix_Coeff();
  
  for (iVar = 0; iVar < nVar; iVar++) {
    Lambda[iVar] = max(fabs(Lambda[iVar]), Delta*MaxLambda);
  }
  
  /*--- Compute wave amplitudes (characteristics) ---*/
  
  proj_delta_vel = 0.0;
  for (iDim = 0; iDim < nDim; iDim++) {
    delta_vel[iDim] = Velocity_j[iDim] - Velocity_i[iDim];
    proj_delta_vel += delta_vel[iDim]*Normal[iDim];
  }
  delta_p = Pressure_j - Pressure_i;
  delta_rho = Density_j - Density_i;
  proj_delta_vel = (proj_delta_vel/Area)*zeta;
  
  if (nDim == 2) {
    delta_wave[0] = delta_rho - delta_p/(RoeSoundSpeed*RoeSoundSpeed);
    delta_wave[1] = (UnitNormal[1]*delta_vel[0]-UnitNormal[0]*delta_vel[1]);
    delta_wave[2] = proj_delta_vel + delta_p/(RoeDensity*RoeSoundSpeed);
    delta_wave[3] = -proj_delta_vel + delta_p/(RoeDensity*RoeSoundSpeed);
  } else {
    delta_wave[0] = delta_rho - delta_p/(RoeSoundSpeed*RoeSoundSpeed);
    delta_wave[1] = (UnitNormal[0]*delta_vel[2]-UnitNormal[2]*delta_vel[0]);
    delta_wave[2] = (UnitNormal[1]*delta_vel[0]-UnitNormal[0]*delta_vel[1]);
    delta_wave[3] = proj_delta_vel + delta_p/(RoeDensity*RoeSoundSpeed);
    delta_wave[4] = -proj_delta_vel + delta_p/(RoeDensity*RoeSoundSpeed);
  }
  
  if (!implicit) {
    
    /*--- Roe's Flux approximation ---*/
    
    for (iVar = 0; iVar < nVar; iVar++) {
      val_residual[iVar] = 0.5*(ProjFlux_i[iVar]+ProjFlux_j[iVar]);
      for (jVar = 0; jVar < nVar; jVar++)
        val_residual[iVar] -= 0.5*Lambda[jVar]*delta_wave[jVar]*P_Tensor[iVar][jVar]*Area;
    }
    
    /*--- Flux contribution due to grid motion ---*/
    
    if (grid_movement) {
      ProjVelocity = 0.0;
      for (iDim = 0; iDim < nDim; iDim++)
        ProjVelocity += 0.5*(GridVel_i[iDim]+GridVel_j[iDim])*Normal[iDim];
      for (iVar = 0; iVar < nVar; iVar++) {
        val_residual[iVar] -= ProjVelocity * 0.5*(U_i[iVar]+U_j[iVar]);
      }
    }
  }
  
  else {
    
    /*--- Compute inverse P ---*/
    
    GetPMatrix_inv(&RoeDensity, RoeVelocity, &RoeSoundSpeed, UnitNormal, invP_Tensor);
    
    /*--- Jacobians of the inviscid flux, scaled by
     kappa because val_resconv ~ kappa*(fc_i+fc_j)*Normal ---*/
    
    GetInviscidProjJac(Velocity_i, &Energy_i, Normal, kappa, val_Jacobian_i);
    GetInviscidProjJac(Velocity_j, &Energy_j, Normal, kappa, val_Jacobian_j);
    
    /*--- Diference variables iPoint and jPoint ---*/
    
    for (iVar = 0; iVar < nVar; iVar++)
      Diff_U[iVar] = U_j[iVar]-U_i[iVar];
    
    /*--- Roe's Flux approximation ---*/
    
    for (iVar = 0; iVar < nVar; iVar++) {
        
      val_residual[iVar] = kappa*(ProjFlux_i[iVar]+ProjFlux_j[iVar]);
      for (jVar = 0; jVar < nVar; jVar++) {
        Proj_ModJac_Tensor_ij = 0.0;
        
        /*--- Compute |Proj_ModJac_Tensor| = P x |Lambda| x inverse P ---*/
        
        for (kVar = 0; kVar < nVar; kVar++)
            Proj_ModJac_Tensor_ij += P_Tensor[iVar][kVar]*Lambda[kVar]*invP_Tensor[kVar][jVar];
        
        //val_residual[iVar] -= (1.0-kappa)*Proj_ModJac_Tensor_ij*Diff_U[jVar]*Area;
        val_residual[iVar] -= 0.5*Lambda[jVar]*delta_wave[jVar]*P_Tensor[iVar][jVar]*Area;
        val_Jacobian_i[iVar][jVar] += (1.0-kappa)*Proj_ModJac_Tensor_ij*Area;
        val_Jacobian_j[iVar][jVar] -= (1.0-kappa)*Proj_ModJac_Tensor_ij*Area;
        
      }
      
    }
    
    /*--- Jacobian contributions due to grid motion ---*/
    
    if (grid_movement) {
      ProjVelocity = 0.0;
      for (iDim = 0; iDim < nDim; iDim++)
        ProjVelocity += 0.5*(GridVel_i[iDim]+GridVel_j[iDim])*Normal[iDim];
      for (iVar = 0; iVar < nVar; iVar++) {
        val_residual[iVar] -= ProjVelocity * 0.5*(U_i[iVar]+U_j[iVar]);
        
        /*--- Implicit terms ---*/
        
        val_Jacobian_i[iVar][iVar] -= 0.5*ProjVelocity;
        val_Jacobian_j[iVar][iVar] -= 0.5*ProjVelocity;
      }
    }
    
  }
  
  AD::SetPreaccOut(val_residual, nVar);
  AD::EndPreacc();
  
}


CUpwMSW_Flow::CUpwMSW_Flow(unsigned short val_nDim, unsigned short val_nVar, CConfig *config) : CNumerics(val_nDim, val_nVar, config) {
  
  /*--- Set booleans from CConfig settings ---*/
  implicit = (config->GetKind_TimeIntScheme_Flow() == EULER_IMPLICIT);
  
  /*--- Allocate arrays ---*/
  Diff_U   = new su2double [nVar];
  Fc_i     = new su2double [nVar];
  Fc_j     = new su2double [nVar];
  Lambda_i = new su2double [nVar];
  Lambda_j = new su2double [nVar];
  
  u_i       = new su2double [nDim];
  u_j       = new su2double [nDim];
  ust_i    = new su2double [nDim];
  ust_j    = new su2double [nDim];
  Vst_i    = new su2double [nPrimVar];
  Vst_j    = new su2double [nPrimVar];
  Ust_i    = new su2double [nVar];
  Ust_j    = new su2double [nVar];
  
  Velst_i    = new su2double [nDim];
  Velst_j    = new su2double [nDim];
  
  P_Tensor    = new su2double* [nVar];
  invP_Tensor  = new su2double* [nVar];
  for (unsigned short iVar = 0; iVar < nVar; iVar++) {
    P_Tensor[iVar]    = new su2double [nVar];
    invP_Tensor[iVar] = new su2double [nVar];
  }
  
}

CUpwMSW_Flow::~CUpwMSW_Flow(void) {
  
  delete [] Diff_U;
  delete [] Fc_i;
  delete [] Fc_j;
  delete [] Lambda_i;
  delete [] Lambda_j;
  
  delete [] u_i;
  delete [] u_j;
  delete [] ust_i;
  delete [] ust_j;
  delete [] Ust_i;
  delete [] Vst_i;
  delete [] Ust_j;
  delete [] Vst_j;
  delete [] Velst_i;
  delete [] Velst_j;
  
  for (unsigned short iVar = 0; iVar < nVar; iVar++) {
    delete [] P_Tensor[iVar];
    delete [] invP_Tensor[iVar];
  }
  delete [] P_Tensor;
  delete [] invP_Tensor;

}

void CUpwMSW_Flow::ComputeResidual(su2double *val_residual,
                                   su2double **val_Jacobian_i,
                                   su2double **val_Jacobian_j, CConfig *config) {
  
  unsigned short iDim, iVar, jVar, kVar;
  su2double P_i, P_j;
  su2double ProjVel_i, ProjVel_j, ProjVelst_i, ProjVelst_j;
  su2double sqvel_i, sqvel_j;
  su2double alpha, w, dp, onemw;
  su2double Proj_ModJac_Tensor_i, Proj_ModJac_Tensor_j;
  
  /*--- Set parameters in the numerical method ---*/
  alpha = 6.0;
  
  /*--- Calculate supporting geometry parameters ---*/
  
  Area = 0;
  for (iDim = 0; iDim < nDim; iDim++)
    Area += Normal[iDim]*Normal[iDim];
  Area = sqrt(Area);
  
  for (iDim = 0; iDim < nDim; iDim++)
    UnitNormal[iDim] = Normal[iDim]/Area;

  /*--- Initialize flux & Jacobian vectors ---*/
  
  for (iVar = 0; iVar < nVar; iVar++) {
    Fc_i[iVar] = 0.0;
    Fc_j[iVar] = 0.0;
  }
  if (implicit) {
    for (iVar = 0; iVar < nVar; iVar++) {
      for (jVar = 0; jVar < nVar; jVar++) {
        val_Jacobian_i[iVar][jVar] = 0.0;
        val_Jacobian_j[iVar][jVar] = 0.0;
      }
    }
  }
  
  /*--- Load variables from nodes i & j ---*/
  
  rhos_i = V_i[0];
  rhos_j = V_j[0];
  for (iDim = 0; iDim < nDim; iDim++) {
    u_i[iDim] = V_i[iDim+1];
    u_j[iDim] = V_j[iDim+1];
  }
  P_i = V_i[nDim+1];
  P_j = V_j[nDim+1];
  
  /*--- Calculate supporting quantities ---*/
  
  sqvel_i   = 0.0; sqvel_j   = 0.0;
  ProjVel_i = 0.0; ProjVel_j = 0.0;
  for (iDim = 0; iDim < nDim; iDim++) {
    sqvel_i   += u_i[iDim]*u_i[iDim];
    sqvel_j   += u_j[iDim]*u_j[iDim];
    ProjVel_i += u_i[iDim]*UnitNormal[iDim];
    ProjVel_j += u_j[iDim]*UnitNormal[iDim];
  }
  
  /*--- Calculate the state weighting function ---*/
  
  dp = fabs(P_j-P_i) / min(P_j, P_i);
  w = 0.5 * (1.0/(pow(alpha*dp,2.0) +1.0));
  onemw = 1.0 - w;
  
  /*--- Calculate weighted state vector (*) for i & j ---*/
  
  for (iVar = 0; iVar < nVar; iVar++) {
    Ust_i[iVar] = onemw*U_i[iVar] + w*U_j[iVar];
    Ust_j[iVar] = onemw*U_j[iVar] + w*U_i[iVar];
  }
  for (iVar = 0; iVar < nDim+5; iVar++) {
    Vst_i[iVar] = onemw*V_i[iVar] + w*V_j[iVar];
    Vst_j[iVar] = onemw*V_j[iVar] + w*V_i[iVar];
  }
  ProjVelst_i = onemw*ProjVel_i + w*ProjVel_j;
  ProjVelst_j = onemw*ProjVel_j + w*ProjVel_i;
  
  for (iDim = 0; iDim < nDim; iDim++) {
    Velst_i[iDim] = Vst_i[iDim+1];
    Velst_j[iDim] = Vst_j[iDim+1];
  }
  
  /*--- Flow eigenvalues at i (Lambda+) ---*/
  
  for (iDim = 0; iDim < nDim; iDim++) {
  Lambda_i[iDim]      = 0.5*(ProjVelst_i + fabs(ProjVelst_i));
  }

  Lambda_i[nDim] = 0.5*( ProjVelst_i + Vst_i[nDim+4] + fabs(ProjVelst_i + Vst_i[nDim+4])  );
  Lambda_i[nDim+1]   = 0.5*( ProjVelst_i - Vst_i[nDim+4] + fabs(ProjVelst_i - Vst_i[nDim+4])  );
  
  /*--- Compute projected P, invP, and Lambda ---*/
  
  GetPMatrix(&Vst_i[nDim+2], Velst_i, &Vst_i[nDim+4], UnitNormal, P_Tensor);
  GetPMatrix_inv(&Vst_i[nDim+2], Velst_i, &Vst_i[nDim+4], UnitNormal, invP_Tensor);
  
  /*--- Projected flux (f+) at i ---*/
  
  for (iVar = 0; iVar < nVar; iVar++) {
    for (jVar = 0; jVar < nVar; jVar++) {
      Proj_ModJac_Tensor_i = 0.0;
      
      /*--- Compute Proj_ModJac_Tensor = P x Lambda+ x inverse P ---*/
      
      for (kVar = 0; kVar < nVar; kVar++)
        Proj_ModJac_Tensor_i += P_Tensor[iVar][kVar]*Lambda_i[kVar]*invP_Tensor[kVar][jVar];
      Fc_i[iVar] += Proj_ModJac_Tensor_i*U_i[jVar]*Area;
      if (implicit)
        val_Jacobian_i[iVar][jVar] += Proj_ModJac_Tensor_i*Area;
    }
  }
  
  /*--- Flow eigenvalues at j (Lambda-) ---*/
  
  for (iDim = 0; iDim < nDim; iDim++) {
    Lambda_j[iDim]          = 0.5*(ProjVelst_j - fabs(ProjVelst_j));
  }
  Lambda_j[nDim] = 0.5*(     ProjVelst_j + Vst_j[nDim+4] -
                                   fabs(ProjVelst_j + Vst_j[nDim+4])  );
  Lambda_j[nDim+1]   = 0.5*(     ProjVelst_j - Vst_j[nDim+4] -
                                   fabs(ProjVelst_j - Vst_j[nDim+4])  );
  
  /*--- Compute projected P, invP, and Lambda ---*/
  
  GetPMatrix(&Vst_j[nDim+2], Velst_j, &Vst_j[nDim+4], UnitNormal, P_Tensor);
  GetPMatrix_inv(&Vst_j[nDim+2], Velst_j, &Vst_j[nDim+4], UnitNormal, invP_Tensor);
  
  /*--- Projected flux (f-) ---*/
  
  for (iVar = 0; iVar < nVar; iVar++) {
    for (jVar = 0; jVar < nVar; jVar++) {
      Proj_ModJac_Tensor_j = 0.0;
      /*--- Compute Proj_ModJac_Tensor = P x Lambda- x inverse P ---*/
      for (kVar = 0; kVar < nVar; kVar++)
        Proj_ModJac_Tensor_j += P_Tensor[iVar][kVar]*Lambda_j[kVar]*invP_Tensor[kVar][jVar];
      Fc_j[iVar] += Proj_ModJac_Tensor_j*U_j[jVar]*Area;
      if (implicit)
        val_Jacobian_j[iVar][jVar] += Proj_ModJac_Tensor_j*Area;
    }
  }
  
  /*--- Flux splitting ---*/
  
  for (iVar = 0; iVar < nVar; iVar++) {
    val_residual[iVar] = Fc_i[iVar]+Fc_j[iVar];
  }
  
}

CUpwTurkel_Flow::CUpwTurkel_Flow(unsigned short val_nDim, unsigned short val_nVar, CConfig *config) : CNumerics(val_nDim, val_nVar, config) {
  
  implicit = (config->GetKind_TimeIntScheme_Flow() == EULER_IMPLICIT);
  grid_movement = config->GetGrid_Movement();
  
  Gamma = config->GetGamma();
  Gamma_Minus_One = Gamma - 1.0;
  
  Beta_min = config->GetminTurkelBeta();
  Beta_max = config->GetmaxTurkelBeta();
  
  Diff_U = new su2double [nVar];
  Velocity_i = new su2double [nDim];
  Velocity_j = new su2double [nDim];
  RoeVelocity = new su2double [nDim];
  ProjFlux_i = new su2double [nVar];
  ProjFlux_j = new su2double [nVar];
  Lambda = new su2double [nVar];
  Epsilon = new su2double [nVar];
  absPeJac = new su2double* [nVar];
  invRinvPe = new su2double* [nVar];
  R_Tensor  = new su2double* [nVar];
  Matrix    = new su2double* [nVar];
  Art_Visc  = new su2double* [nVar];
  for (iVar = 0; iVar < nVar; iVar++) {
    absPeJac[iVar] = new su2double [nVar];
    invRinvPe[iVar] = new su2double [nVar];
    Matrix[iVar] = new su2double [nVar];
    Art_Visc[iVar] = new su2double [nVar];
    R_Tensor[iVar] = new su2double [nVar];
  }
}

CUpwTurkel_Flow::~CUpwTurkel_Flow(void) {
  
  delete [] Diff_U;
  delete [] Velocity_i;
  delete [] Velocity_j;
  delete [] RoeVelocity;
  delete [] ProjFlux_i;
  delete [] ProjFlux_j;
  delete [] Lambda;
  delete [] Epsilon;
  for (iVar = 0; iVar < nVar; iVar++) {
    delete [] absPeJac[iVar];
    delete [] invRinvPe[iVar];
    delete [] Matrix[iVar];
    delete [] Art_Visc[iVar];
    delete [] R_Tensor[iVar];
  }
  delete [] Matrix;
  delete [] Art_Visc;
  delete [] absPeJac;
  delete [] invRinvPe;
  delete [] R_Tensor;
  
}

void CUpwTurkel_Flow::ComputeResidual(su2double *val_residual, su2double **val_Jacobian_i, su2double **val_Jacobian_j, CConfig *config) {
  
  su2double U_i[5] = {0.0,0.0,0.0,0.0,0.0}, U_j[5] = {0.0,0.0,0.0,0.0,0.0};

  /*--- Face area (norm or the normal vector) ---*/
  
  Area = 0.0;
  for (iDim = 0; iDim < nDim; iDim++)
    Area += Normal[iDim]*Normal[iDim];
  Area = sqrt(Area);
  
  /*-- Unit Normal ---*/
  
  for (iDim = 0; iDim < nDim; iDim++)
    UnitNormal[iDim] = Normal[iDim]/Area;
  
  /*--- Primitive variables at point i ---*/
  
  for (iDim = 0; iDim < nDim; iDim++)
    Velocity_i[iDim] = V_i[iDim+1];
  Pressure_i = V_i[nDim+1];
  Density_i = V_i[nDim+2];
  Enthalpy_i = V_i[nDim+3];
  Energy_i = Enthalpy_i - Pressure_i/Density_i;
  SoundSpeed_i = sqrt(fabs(Pressure_i*Gamma/Density_i));

  /*--- Primitive variables at point j ---*/
  
  for (iDim = 0; iDim < nDim; iDim++)
    Velocity_j[iDim] = V_j[iDim+1];
  Pressure_j = V_j[nDim+1];
  Density_j = V_j[nDim+2];
  Enthalpy_j = V_j[nDim+3];
  Energy_j = Enthalpy_j - Pressure_j/Density_j;
  SoundSpeed_j = sqrt(fabs(Pressure_j*Gamma/Density_j));

  /*--- Recompute conservative variables ---*/
  
  U_i[0] = Density_i; U_j[0] = Density_j;
  for (iDim = 0; iDim < nDim; iDim++) {
    U_i[iDim+1] = Density_i*Velocity_i[iDim]; U_j[iDim+1] = Density_j*Velocity_j[iDim];
  }
  U_i[nDim+1] = Density_i*Energy_i; U_j[nDim+1] = Density_j*Energy_j;
  
  /*--- Roe-averaged variables at interface between i & j ---*/
  
  R = sqrt(fabs(Density_j/Density_i));
  RoeDensity = R*Density_i;
  sq_vel = 0.0;
  for (iDim = 0; iDim < nDim; iDim++) {
    RoeVelocity[iDim] = (R*Velocity_j[iDim]+Velocity_i[iDim])/(R+1);
    sq_vel += RoeVelocity[iDim]*RoeVelocity[iDim];
  }
  RoeEnthalpy = (R*Enthalpy_j+Enthalpy_i)/(R+1);
  RoeSoundSpeed = sqrt(fabs((Gamma-1)*(RoeEnthalpy-0.5*sq_vel)));
  RoePressure = RoeDensity/Gamma*RoeSoundSpeed*RoeSoundSpeed;
  
  /*--- Compute ProjFlux_i ---*/
  GetInviscidProjFlux(&Density_i, Velocity_i, &Pressure_i, &Enthalpy_i, Normal, ProjFlux_i);
  
  /*--- Compute ProjFlux_j ---*/
  GetInviscidProjFlux(&Density_j, Velocity_j, &Pressure_j, &Enthalpy_j, Normal, ProjFlux_j);
  
  ProjVelocity = 0.0; ProjVelocity_i = 0.0; ProjVelocity_j = 0.0;
  for (iDim = 0; iDim < nDim; iDim++) {
    ProjVelocity   += RoeVelocity[iDim]*UnitNormal[iDim];
    ProjVelocity_i += Velocity_i[iDim]*UnitNormal[iDim];
    ProjVelocity_j += Velocity_j[iDim]*UnitNormal[iDim];
  }
  
  /*--- Projected velocity adjustment due to mesh motion ---*/
  if (grid_movement) {
    su2double ProjGridVel = 0.0;
    for (iDim = 0; iDim < nDim; iDim++) {
      ProjGridVel   += 0.5*(GridVel_i[iDim]+GridVel_j[iDim])*UnitNormal[iDim];
    }
    ProjVelocity   -= ProjGridVel;
    ProjVelocity_i -= ProjGridVel;
    ProjVelocity_j -= ProjGridVel;
  }
  
  /*--- First few flow eigenvalues of A.Normal with the normal---*/
  for (iDim = 0; iDim < nDim; iDim++)
    Lambda[iDim] = ProjVelocity;
  
  local_Mach = sqrt(sq_vel)/RoeSoundSpeed;
  Beta      = max(Beta_min, min(local_Mach, Beta_max));
  Beta2      = Beta*Beta;
  
  one_m_Betasqr        = 1.0 - Beta2;  // 1-Beta*Beta
  one_p_Betasqr        = 1.0 + Beta2;  // 1+Beta*Beta
  sqr_one_m_Betasqr_Lam1 = pow((one_m_Betasqr*Lambda[0]),2); // [(1-Beta^2)*Lambda[0]]^2
  sqr_two_Beta_c_Area    = pow(2.0*Beta*RoeSoundSpeed*Area,2); // [2*Beta*c*Area]^2
  
  /*--- The rest of the flow eigenvalues of preconditioned matrix---*/
  Lambda[nVar-2] = 0.5 * ( one_p_Betasqr*Lambda[0] + sqrt( sqr_one_m_Betasqr_Lam1 + sqr_two_Beta_c_Area));
  Lambda[nVar-1] = 0.5 * ( one_p_Betasqr*Lambda[0] - sqrt( sqr_one_m_Betasqr_Lam1 + sqr_two_Beta_c_Area));
  
  s_hat = 1.0/Area * (Lambda[nVar-1] - Lambda[0]*Beta2);
  r_hat = 1.0/Area * (Lambda[nVar-2] - Lambda[0]*Beta2);
  t_hat = 0.5/Area * (Lambda[nVar-1] - Lambda[nVar-2]);
  rhoB2a2 = RoeDensity*Beta2*RoeSoundSpeed*RoeSoundSpeed;
  
  /*--- Diference variables iPoint and jPoint and absolute value of the eigen values---*/
  for (iVar = 0; iVar < nVar; iVar++) {
    Diff_U[iVar] = U_j[iVar]-U_i[iVar];
    Lambda[iVar] = fabs(Lambda[iVar]);
  }
  
  /*--- Compute the absolute Preconditioned Jacobian in entropic Variables (do it with the Unitary Normal) ---*/
  GetPrecondJacobian(Beta2, r_hat, s_hat, t_hat, rhoB2a2, Lambda, UnitNormal, absPeJac);
  
  /*--- Compute the matrix from entropic variables to conserved variables ---*/
  GetinvRinvPe(Beta2, RoeEnthalpy, RoeSoundSpeed, RoeDensity, RoeVelocity, invRinvPe);
  
  /*--- Compute the matrix from entropic variables to conserved variables ---*/
  GetRMatrix(RoePressure, RoeSoundSpeed, RoeDensity, RoeVelocity, R_Tensor);
  
  if (implicit) {
    /*--- Jacobians of the inviscid flux, scaled by
     0.5 because val_residual ~ 0.5*(fc_i+fc_j)*Normal ---*/
    GetInviscidProjJac(Velocity_i, &Energy_i, Normal, 0.5, val_Jacobian_i);
    GetInviscidProjJac(Velocity_j, &Energy_j, Normal, 0.5, val_Jacobian_j);
  }
  
  for (iVar = 0; iVar < nVar; iVar ++) {
    for (jVar = 0; jVar < nVar; jVar ++) {
      Matrix[iVar][jVar] = 0.0;
      for (kVar = 0; kVar < nVar; kVar++)
        Matrix[iVar][jVar]  += absPeJac[iVar][kVar]*R_Tensor[kVar][jVar];
    }
  }
  
  for (iVar = 0; iVar < nVar; iVar ++) {
    for (jVar = 0; jVar < nVar; jVar ++) {
      Art_Visc[iVar][jVar] = 0.0;
      for (kVar = 0; kVar < nVar; kVar++)
        Art_Visc[iVar][jVar]  += invRinvPe[iVar][kVar]*Matrix[kVar][jVar];
    }
  }
  
  /*--- Roe's Flux approximation ---*/
  for (iVar = 0; iVar < nVar; iVar++) {
    val_residual[iVar] = 0.5*(ProjFlux_i[iVar]+ProjFlux_j[iVar]);
    for (jVar = 0; jVar < nVar; jVar++) {
      val_residual[iVar] -= 0.5*Art_Visc[iVar][jVar]*Diff_U[jVar];
      if (implicit) {
        val_Jacobian_i[iVar][jVar] += 0.5*Art_Visc[iVar][jVar];
        val_Jacobian_j[iVar][jVar] -= 0.5*Art_Visc[iVar][jVar];
      }
    }
  }
  
  /*--- Contributions due to mesh motion---*/
  if (grid_movement) {
    ProjVelocity = 0.0;
    for (iDim = 0; iDim < nDim; iDim++)
      ProjVelocity += 0.5*(GridVel_i[iDim]+GridVel_j[iDim])*UnitNormal[iDim];
    for (iVar = 0; iVar < nVar; iVar++) {
      val_residual[iVar] -= ProjVelocity * 0.5*(U_i[iVar]+U_j[iVar]);
      /*--- Implicit terms ---*/
      if (implicit) {
        val_Jacobian_i[iVar][iVar] -= 0.5*ProjVelocity;
        val_Jacobian_j[iVar][iVar] -= 0.5*ProjVelocity;
      }
    }
  }
  
}

CAvgGrad_Flow::CAvgGrad_Flow(unsigned short val_nDim, unsigned short val_nVar, CConfig *config) : CNumerics(val_nDim, val_nVar, config) {

  implicit = (config->GetKind_TimeIntScheme_Flow() == EULER_IMPLICIT);

  PrimVar_i = new su2double [nDim+3];
  PrimVar_j = new su2double [nDim+3];
  Mean_PrimVar = new su2double [nDim+3];
  
  Mean_GradPrimVar = new su2double* [nDim+1];
  for (iVar = 0; iVar < nDim+1; iVar++)
    Mean_GradPrimVar[iVar] = new su2double [nDim];
  
}

CAvgGrad_Flow::~CAvgGrad_Flow(void) {

  delete [] PrimVar_i;
  delete [] PrimVar_j;
  delete [] Mean_PrimVar;
  for (iVar = 0; iVar < nDim+1; iVar++)
    delete [] Mean_GradPrimVar[iVar];
  delete [] Mean_GradPrimVar;
  
}

void CAvgGrad_Flow::ComputeResidual(su2double *val_residual, su2double **val_Jacobian_i, su2double **val_Jacobian_j, CConfig *config) {

  /*--- Normalized normal vector ---*/
  
  Area = 0.0;
  for (iDim = 0; iDim < nDim; iDim++)
    Area += Normal[iDim]*Normal[iDim];
  Area = sqrt(Area);
  
  for (iDim = 0; iDim < nDim; iDim++)
    UnitNormal[iDim] = Normal[iDim]/Area;
  
  for (iVar = 0; iVar < nDim+3; iVar++) {
    PrimVar_i[iVar] = V_i[iVar];
    PrimVar_j[iVar] = V_j[iVar];
    Mean_PrimVar[iVar] = 0.5*(PrimVar_i[iVar]+PrimVar_j[iVar]);
  }
  
  /*--- Laminar and Eddy viscosity ---*/
  
  Laminar_Viscosity_i = V_i[nDim+5]; Laminar_Viscosity_j = V_j[nDim+5];
  Eddy_Viscosity_i = V_i[nDim+6]; Eddy_Viscosity_j = V_j[nDim+6];

  /*--- Mean Viscosities and turbulent kinetic energy---*/
  
  Mean_Laminar_Viscosity = 0.5*(Laminar_Viscosity_i + Laminar_Viscosity_j);
  Mean_Eddy_Viscosity = 0.5*(Eddy_Viscosity_i + Eddy_Viscosity_j);
  Mean_turb_ke = 0.5*(turb_ke_i + turb_ke_j);
  
  /*--- Mean gradient approximation ---*/

  for (iVar = 0; iVar < nDim+1; iVar++) {
    for (iDim = 0; iDim < nDim; iDim++) {
      Mean_GradPrimVar[iVar][iDim] = 0.5*(PrimVar_Grad_i[iVar][iDim] + PrimVar_Grad_j[iVar][iDim]);
    }
  }
  
  /*--- Wall shear stress values (wall functions) ---*/
  
  if (TauWall_i > 0.0 && TauWall_j > 0.0) Mean_TauWall = 0.5*(TauWall_i + TauWall_j);
  else if (TauWall_i > 0.0) Mean_TauWall = TauWall_i;
  else if (TauWall_j > 0.0) Mean_TauWall = TauWall_j;
  else Mean_TauWall = -1.0;

  /*--- Get projected flux tensor ---*/
  
  bool QCR = config->GetQCR();

  GetViscousProjFlux(Mean_PrimVar, Mean_GradPrimVar, Mean_turb_ke, Normal, Mean_Laminar_Viscosity, Mean_Eddy_Viscosity, Mean_TauWall, QCR);

  /*--- Update viscous residual ---*/
  
  for (iVar = 0; iVar < nVar; iVar++)
    val_residual[iVar] = Proj_Flux_Tensor[iVar];
  
  /*--- Compute the implicit part ---*/
  
  if (implicit) {
    
    dist_ij = 0.0;
    for (iDim = 0; iDim < nDim; iDim++)
      dist_ij += (Coord_j[iDim]-Coord_i[iDim])*(Coord_j[iDim]-Coord_i[iDim]);
    dist_ij = sqrt(dist_ij);
    
    if (dist_ij == 0.0) {
      for (iVar = 0; iVar < nVar; iVar++) {
        for (jVar = 0; jVar < nVar; jVar++) {
          val_Jacobian_i[iVar][jVar] = 0.0;
          val_Jacobian_j[iVar][jVar] = 0.0;
        }
      }
    }
    else {
      GetViscousProjJacs(Mean_PrimVar, Mean_Laminar_Viscosity, Mean_Eddy_Viscosity,
          dist_ij, UnitNormal, Area, Proj_Flux_Tensor, val_Jacobian_i, val_Jacobian_j);
    }
    
  }
  
}

CGeneralAvgGrad_Flow::CGeneralAvgGrad_Flow(unsigned short val_nDim, unsigned short val_nVar, CConfig *config) : CNumerics(val_nDim, val_nVar, config) {
  
  implicit = (config->GetKind_TimeIntScheme_Flow() == EULER_IMPLICIT);
  
  /*--- Compressible flow, primitive variables nDim+3, (vx, vy, vz, P, rho, h) ---*/
  PrimVar_i = new su2double [nDim+4];
  PrimVar_j = new su2double [nDim+4];
  Mean_PrimVar = new su2double [nDim+4];
  Mean_SecVar = new su2double [2];
  
  /*--- Compressible flow, primitive gradient variables nDim+3, (T, vx, vy, vz) ---*/
  Mean_GradPrimVar = new su2double* [nDim+1];
  for (iVar = 0; iVar < nDim+1; iVar++)
    Mean_GradPrimVar[iVar] = new su2double [nDim];
}

CGeneralAvgGrad_Flow::~CGeneralAvgGrad_Flow(void) {
  
  delete [] PrimVar_i;
  delete [] PrimVar_j;
  delete [] Mean_PrimVar;
  
  delete [] Mean_SecVar;

  for (iVar = 0; iVar < nDim+1; iVar++)
  delete [] Mean_GradPrimVar[iVar];
  delete [] Mean_GradPrimVar;
  
}

void CGeneralAvgGrad_Flow::ComputeResidual(su2double *val_residual, su2double **val_Jacobian_i, su2double **val_Jacobian_j, CConfig *config) {

  AD::StartPreacc();
  AD::SetPreaccIn(V_i, nDim+9);   AD::SetPreaccIn(V_j, nDim+9);
  AD::SetPreaccIn(Coord_i, nDim); AD::SetPreaccIn(Coord_j, nDim);
  AD::SetPreaccIn(S_i, 4); AD::SetPreaccIn(S_j, 4);
  AD::SetPreaccIn(PrimVar_Grad_i, nDim+1, nDim);
  AD::SetPreaccIn(PrimVar_Grad_j, nDim+1, nDim);
  AD::SetPreaccIn(turb_ke_i); AD::SetPreaccIn(turb_ke_j);
  AD::SetPreaccIn(Normal, nDim);

  /*--- Normalized normal vector ---*/
  
  Area = 0.0;
  for (iDim = 0; iDim < nDim; iDim++)
    Area += Normal[iDim]*Normal[iDim];
  Area = sqrt(Area);
  
  for (iDim = 0; iDim < nDim; iDim++)
    UnitNormal[iDim] = Normal[iDim]/Area;

  /*--- Mean primitive variables ---*/
  
  for (iVar = 0; iVar < nDim+4; iVar++) {
    PrimVar_i[iVar] = V_i[iVar];
    PrimVar_j[iVar] = V_j[iVar];
    Mean_PrimVar[iVar] = 0.5*(PrimVar_i[iVar]+PrimVar_j[iVar]);
  }
  
  /*--- Laminar and Eddy viscosity ---*/
  
  Laminar_Viscosity_i = V_i[nDim+5];    Laminar_Viscosity_j = V_j[nDim+5];
  Eddy_Viscosity_i = V_i[nDim+6];       Eddy_Viscosity_j = V_j[nDim+6];
  Thermal_Conductivity_i = V_i[nDim+7]; Thermal_Conductivity_j = V_j[nDim+7];
  Cp_i = V_i[nDim+8]; Cp_j = V_j[nDim+8];

  /*--- Mean secondary variables ---*/
  
  for (iVar = 0; iVar < 2; iVar++) {
    Mean_SecVar[iVar] = 0.5*(S_i[iVar+2]+S_j[iVar+2]);
  }
  
  /*--- Mean Viscosities and turbulent kinetic energy---*/
  
  Mean_Laminar_Viscosity    = 0.5*(Laminar_Viscosity_i + Laminar_Viscosity_j);
  Mean_Eddy_Viscosity       = 0.5*(Eddy_Viscosity_i + Eddy_Viscosity_j);
  Mean_turb_ke              = 0.5*(turb_ke_i + turb_ke_j);
  Mean_Thermal_Conductivity = 0.5*(Thermal_Conductivity_i + Thermal_Conductivity_j);
  Mean_Cp                   = 0.5*(Cp_i + Cp_j);

  /*--- Mean gradient approximation ---*/
  
  for (iVar = 0; iVar < nDim+1; iVar++) {
    for (iDim = 0; iDim < nDim; iDim++) {
      Mean_GradPrimVar[iVar][iDim] = 0.5*(PrimVar_Grad_i[iVar][iDim] + PrimVar_Grad_j[iVar][iDim]);
    }
  }
  
  /*--- Get projected flux tensor ---*/
  
  GetViscousProjFlux( Mean_PrimVar, Mean_GradPrimVar, Mean_turb_ke, Normal, Mean_Laminar_Viscosity, Mean_Eddy_Viscosity,
                  Mean_Thermal_Conductivity, Mean_Cp );
  
  /*--- Update viscous residual ---*/
  
  for (iVar = 0; iVar < nVar; iVar++)
    val_residual[iVar] = Proj_Flux_Tensor[iVar];
  
  /*--- Compute the implicit part ---*/
  
  if (implicit) {
    dist_ij = 0.0;
    for (iDim = 0; iDim < nDim; iDim++)
      dist_ij += (Coord_j[iDim]-Coord_i[iDim])*(Coord_j[iDim]-Coord_i[iDim]);
    dist_ij = sqrt(dist_ij);
    
    if (dist_ij == 0.0) {
      
      for (iVar = 0; iVar < nVar; iVar++) {
        for (jVar = 0; jVar < nVar; jVar++) {
          val_Jacobian_i[iVar][jVar] = 0.0;
          val_Jacobian_j[iVar][jVar] = 0.0;
        }
      }
    }
    else {
        GetViscousProjJacs(Mean_PrimVar, Mean_GradPrimVar, Mean_SecVar, Mean_Laminar_Viscosity, Mean_Eddy_Viscosity, Mean_Thermal_Conductivity, Mean_Cp, dist_ij, UnitNormal, Area, Proj_Flux_Tensor, val_Jacobian_i, val_Jacobian_j);
    }
    
  }
  
  AD::SetPreaccOut(val_residual, nVar);
  AD::EndPreacc();
  
}

CAvgGradCorrected_Flow::CAvgGradCorrected_Flow(unsigned short val_nDim, unsigned short val_nVar, CConfig *config) : CNumerics(val_nDim, val_nVar, config) {

  implicit = (config->GetKind_TimeIntScheme_Flow() == EULER_IMPLICIT);

  PrimVar_i = new su2double [nDim+3];
  PrimVar_j = new su2double [nDim+3];
  Mean_PrimVar = new su2double [nDim+3];
  
  Proj_Mean_GradPrimVar_Edge = new su2double [nDim+1];
  Mean_GradPrimVar = new su2double* [nDim+1];
  for (iVar = 0; iVar < nDim+1; iVar++)
    Mean_GradPrimVar[iVar] = new su2double [nDim];
  Edge_Vector = new su2double [nDim];
  
}
CAvgGradCorrected_Flow::~CAvgGradCorrected_Flow(void) {

  delete [] PrimVar_i;
  delete [] PrimVar_j;
  delete [] Mean_PrimVar;
  delete [] Proj_Mean_GradPrimVar_Edge;
  delete [] Edge_Vector;
  for (iVar = 0; iVar < nDim+1; iVar++)
    delete [] Mean_GradPrimVar[iVar];
  delete [] Mean_GradPrimVar;
  
}
void CAvgGradCorrected_Flow::ComputeResidual(su2double *val_residual, su2double **val_Jacobian_i, su2double **val_Jacobian_j, CConfig *config) {

  AD::StartPreacc();
  AD::SetPreaccIn(V_i, nDim+9);   AD::SetPreaccIn(V_j, nDim+9);
  AD::SetPreaccIn(Coord_i, nDim); AD::SetPreaccIn(Coord_j, nDim);
  AD::SetPreaccIn(PrimVar_Grad_i, nDim+1, nDim);
  AD::SetPreaccIn(PrimVar_Grad_j, nDim+1, nDim);
  AD::SetPreaccIn(turb_ke_i); AD::SetPreaccIn(turb_ke_j);
  AD::SetPreaccIn(Normal, nDim);

  /*--- Normalized normal vector ---*/
  
  Area = 0.0;
  for (iDim = 0; iDim < nDim; iDim++)
    Area += Normal[iDim]*Normal[iDim];
  Area = sqrt(Area);
  
  for (iDim = 0; iDim < nDim; iDim++)
    UnitNormal[iDim] = Normal[iDim]/Area;
  
  for (iVar = 0; iVar < nDim+3; iVar++) {
    PrimVar_i[iVar] = V_i[iVar];
    PrimVar_j[iVar] = V_j[iVar];
    Mean_PrimVar[iVar] = 0.5*(PrimVar_i[iVar]+PrimVar_j[iVar]);
  }
  
  /*--- Compute vector going from iPoint to jPoint ---*/
  
  dist_ij_2 = 0.0;
  for (iDim = 0; iDim < nDim; iDim++) {
    Edge_Vector[iDim] = Coord_j[iDim]-Coord_i[iDim];
    dist_ij_2 += Edge_Vector[iDim]*Edge_Vector[iDim];
  }
  
  /*--- Laminar and Eddy viscosity ---*/
  
  Laminar_Viscosity_i = V_i[nDim+5]; Laminar_Viscosity_j = V_j[nDim+5];
  Eddy_Viscosity_i    = V_i[nDim+6]; Eddy_Viscosity_j = V_j[nDim+6];
  
  /*--- Mean Viscosities and turbulent kinetic energy ---*/
  
  Mean_Laminar_Viscosity = 0.5*(Laminar_Viscosity_i + Laminar_Viscosity_j);
  Mean_Eddy_Viscosity    = 0.5*(Eddy_Viscosity_i + Eddy_Viscosity_j);
  Mean_turb_ke           = 0.5*(turb_ke_i + turb_ke_j);
  
  /*--- Projection of the mean gradient in the direction of the edge ---*/
  
  for (iVar = 0; iVar < nDim+1; iVar++) {
    Proj_Mean_GradPrimVar_Edge[iVar] = 0.0;
    
    for (iDim = 0; iDim < nDim; iDim++) {
      Mean_GradPrimVar[iVar][iDim] = 0.5*(PrimVar_Grad_i[iVar][iDim] + PrimVar_Grad_j[iVar][iDim]);
      Proj_Mean_GradPrimVar_Edge[iVar] += Mean_GradPrimVar[iVar][iDim]*Edge_Vector[iDim];
    }
    
    if (dist_ij_2 != 0.0) {
      for (iDim = 0; iDim < nDim; iDim++) {
        Mean_GradPrimVar[iVar][iDim] -= (Proj_Mean_GradPrimVar_Edge[iVar] -
                                         (PrimVar_j[iVar]-PrimVar_i[iVar]))*Edge_Vector[iDim] / dist_ij_2;
      }
    }
    
  }
  
  /*--- Wall shear stress values (wall functions) ---*/

  if (TauWall_i > 0.0 && TauWall_j > 0.0) Mean_TauWall = 0.5*(TauWall_i + TauWall_j);
  else if (TauWall_i > 0.0) Mean_TauWall = TauWall_i;
  else if (TauWall_j > 0.0) Mean_TauWall = TauWall_j;
  else Mean_TauWall = -1.0;
  
  /*--- Get projected flux tensor ---*/

  bool QCR = config->GetQCR();
<<<<<<< HEAD

  if (config->GetUsing_UQ()){
    SetReynoldsStressMatrix(Mean_turb_ke);
    SetPerturbedRSM(Mean_turb_ke, config);
    GetViscousProjFlux(Mean_PrimVar, Mean_GradPrimVar, Mean_turb_ke, Normal,
                       Mean_Laminar_Viscosity, Mean_Eddy_Viscosity,
                       MeanReynoldsStress, MeanPerturbedRSM);
  }

  else {    
	  GetViscousProjFlux(Mean_PrimVar, Mean_GradPrimVar, Mean_turb_ke, Normal, Mean_Laminar_Viscosity, Mean_Eddy_Viscosity, QCR);
  }

=======
    
  GetViscousProjFlux(Mean_PrimVar, Mean_GradPrimVar, Mean_turb_ke, Normal, Mean_Laminar_Viscosity, Mean_Eddy_Viscosity, Mean_TauWall, QCR);
  
>>>>>>> 58892c97
  /*--- Save residual value ---*/
  
  for (iVar = 0; iVar < nVar; iVar++)
    val_residual[iVar] = Proj_Flux_Tensor[iVar];
  
  /*--- Compute the implicit part ---*/
  
  if (implicit) {
    
    if (dist_ij_2 == 0.0) {
      for (iVar = 0; iVar < nVar; iVar++) {
        for (jVar = 0; jVar < nVar; jVar++) {
          val_Jacobian_i[iVar][jVar] = 0.0;
          val_Jacobian_j[iVar][jVar] = 0.0;
        }
      }
    }
    else {
      GetViscousProjJacs(Mean_PrimVar, Mean_Laminar_Viscosity, Mean_Eddy_Viscosity,
          sqrt(dist_ij_2), UnitNormal, Area, Proj_Flux_Tensor, val_Jacobian_i, val_Jacobian_j);
    }
    
  }

  AD::SetPreaccOut(val_residual, nVar);
  AD::EndPreacc();
  
}

<<<<<<< HEAD
//CGeneralAvgGradCorrected_Flow::CGeneralAvgGradCorrected_Flow(unsigned short val_nDim, unsigned short val_nVar, CConfig *config) : CNumerics(val_nDim, val_nVar, config) {
//
//  implicit = (config->GetKind_TimeIntScheme_Flow() == EULER_IMPLICIT);
//
//  /*--- Compressible flow, primitive variables nDim+3, (T, vx, vy, vz, P, rho) ---*/
//  PrimVar_i = new su2double [nDim+3];
//  PrimVar_j = new su2double [nDim+3];
//  Mean_PrimVar = new su2double [nDim+3];
//  Mean_SecVar = new su2double [8];
//
//  /*--- Compressible flow, primitive gradient variables nDim+1, (T, vx, vy, vz) ---*/
//  Proj_Mean_GradPrimVar_Edge = new su2double [nDim+1];
//  Mean_GradPrimVar = new su2double* [nDim+1];
//  for (iVar = 0; iVar < nDim+1; iVar++)
//    Mean_GradPrimVar[iVar] = new su2double [nDim];
//
//  Edge_Vector = new su2double [nDim];
//
//}
//
//CGeneralAvgGradCorrected_Flow::~CGeneralAvgGradCorrected_Flow(void) {
//
//  delete [] PrimVar_i;
//  delete [] PrimVar_j;
//  delete [] Mean_PrimVar;
//  delete [] Mean_SecVar;
//  delete [] Proj_Mean_GradPrimVar_Edge;
//  delete [] Edge_Vector;
//
//  for (iVar = 0; iVar < nDim+1; iVar++)
//    delete [] Mean_GradPrimVar[iVar];
//  delete [] Mean_GradPrimVar;
//
//}
//
//void CGeneralAvgGradCorrected_Flow::ComputeResidual(su2double *val_residual, su2double **val_Jacobian_i, su2double **val_Jacobian_j, CConfig *config) {
//
//  /*--- Normalized normal vector ---*/
//
//  Area = 0.0;
//  for (iDim = 0; iDim < nDim; iDim++)
//    Area += Normal[iDim]*Normal[iDim];
//  Area = sqrt(Area);
//
//  for (iDim = 0; iDim < nDim; iDim++)
//    UnitNormal[iDim] = Normal[iDim]/Area;
//
//  /*--- Compute vector going from iPoint to jPoint ---*/
//
//  dist_ij_2 = 0.0;
//  for (iDim = 0; iDim < nDim; iDim++) {
//    Edge_Vector[iDim] = Coord_j[iDim]-Coord_i[iDim];
//    dist_ij_2 += Edge_Vector[iDim]*Edge_Vector[iDim];
//  }
//
//  /*--- Laminar and Eddy viscosity ---*/
//
//  Laminar_Viscosity_i = V_i[nDim+5];  Laminar_Viscosity_j = V_j[nDim+5];
//  Eddy_Viscosity_i = V_i[nDim+6];     Eddy_Viscosity_j = V_j[nDim+6];
//  Thermal_Conductivity_i = V_i[nDim+7]; Thermal_Conductivity_j = V_j[nDim+7];
//  Cp_i = V_i[nDim+8]; Cp_j = V_j[nDim+8];
//
//  for (iVar = 0; iVar < nDim+3; iVar++) {
//    PrimVar_i[iVar] = V_i[iVar];
//    PrimVar_j[iVar] = V_j[iVar];
//    Mean_PrimVar[iVar] = 0.5*(PrimVar_i[iVar]+PrimVar_j[iVar]);
//  }
//
//  /*--- Secondary variables ---*/
//  for (iVar = 0; iVar < 8; iVar++) {
//    Mean_SecVar[iVar] = 0.5*(S_i[iVar]+S_j[iVar]);
//  }
//
//  /*--- Mean Viscosities and turbulent kinetic energy ---*/
//
//  Mean_Laminar_Viscosity    = 0.5*(Laminar_Viscosity_i + Laminar_Viscosity_j);
//  Mean_Eddy_Viscosity       = 0.5*(Eddy_Viscosity_i + Eddy_Viscosity_j);
//  Mean_turb_ke              = 0.5*(turb_ke_i + turb_ke_j);
//  Mean_Thermal_Conductivity = 0.5*(Thermal_Conductivity_i + Thermal_Conductivity_j);
//  Mean_Cp                   = 0.5*(Cp_i + Cp_j);
//
//  /*--- Projection of the mean gradient in the direction of the edge ---*/
//
//  for (iVar = 0; iVar < nDim+1; iVar++) {
//    Proj_Mean_GradPrimVar_Edge[iVar] = 0.0;
//    for (iDim = 0; iDim < nDim; iDim++) {
//      Mean_GradPrimVar[iVar][iDim] = 0.5*(PrimVar_Grad_i[iVar][iDim] + PrimVar_Grad_j[iVar][iDim]);
//      Proj_Mean_GradPrimVar_Edge[iVar] += Mean_GradPrimVar[iVar][iDim]*Edge_Vector[iDim];
//    }
//    if (dist_ij_2 != 0.0) {
//      for (iDim = 0; iDim < nDim; iDim++) {
//        Mean_GradPrimVar[iVar][iDim] -= (Proj_Mean_GradPrimVar_Edge[iVar] -
//                                         (PrimVar_j[iVar]-PrimVar_i[iVar]))*Edge_Vector[iDim] / dist_ij_2;
//      }
//    }
//  }
//
//  /*--- Get projected flux tensor ---*/
//
//  GetViscousProjFlux( Mean_PrimVar, Mean_GradPrimVar, Mean_turb_ke, Normal, Mean_Laminar_Viscosity, Mean_Eddy_Viscosity,
//                  Mean_Thermal_Conductivity, Mean_Cp );
//
//  /*--- Save residual value ---*/
//
//  for (iVar = 0; iVar < nVar; iVar++)
//    val_residual[iVar] = Proj_Flux_Tensor[iVar];
//
//  /*--- Compute the implicit part ---*/
//
//  if (implicit) {
//
//    if (dist_ij_2 == 0.0) {
//      for (iVar = 0; iVar < nVar; iVar++) {
//        for (jVar = 0; jVar < nVar; jVar++) {
//          val_Jacobian_i[iVar][jVar] = 0.0;
//          val_Jacobian_j[iVar][jVar] = 0.0;
//        }
//      }
//    }
//    else {
////    GetViscousProjJacs(Mean_PrimVar, Mean_Laminar_Viscosity, Mean_Eddy_Viscosity,
////        sqrt(dist_ij_2), UnitNormal, Area, Proj_Flux_Tensor, val_Jacobian_i, val_Jacobian_j);
//        GetViscousProjJacs(Mean_PrimVar, Mean_GradPrimVar, Mean_SecVar, Mean_Laminar_Viscosity, Mean_Eddy_Viscosity, Mean_Thermal_Conductivity, Mean_Cp,
//                sqrt(dist_ij_2), UnitNormal, Area, Proj_Flux_Tensor, val_Jacobian_i, val_Jacobian_j);
//    }
//
//  }
//
//}

void CAvgGradCorrected_Flow::GetMeanRateOfStrainMatrix(su2double **S_ij)
{
    if (nDim == 3){
        S_ij[0][0] = Mean_GradPrimVar[1][0];
        S_ij[1][1] = Mean_GradPrimVar[2][1];
        S_ij[2][2] = Mean_GradPrimVar[3][2];
        S_ij[0][1] = 0.5 * (Mean_GradPrimVar[1][1] + Mean_GradPrimVar[2][0]);
        S_ij[0][2] = 0.5 * (Mean_GradPrimVar[1][2] + Mean_GradPrimVar[3][0]);
        S_ij[1][2] = 0.5 * (Mean_GradPrimVar[2][2] + Mean_GradPrimVar[3][1]);
        S_ij[1][0] = S_ij[0][1];
        S_ij[2][1] = S_ij[1][2];
        S_ij[2][0] = S_ij[0][2];
    }
    else {
        S_ij[0][0] = Mean_GradPrimVar[1][0];
        S_ij[1][1] = Mean_GradPrimVar[2][1];
        S_ij[2][2] = 0.0;
        S_ij[0][1] = 0.5 * (Mean_GradPrimVar[1][1] + Mean_GradPrimVar[2][0]);
        S_ij[0][2] = 0.0;
        S_ij[1][2] = 0.0;
        S_ij[1][0] = S_ij[0][1];
        S_ij[2][1] = S_ij[1][2];
        S_ij[2][0] = S_ij[0][2];

    }
}

void CAvgGradCorrected_Flow::SetReynoldsStressMatrix(su2double turb_ke){
    unsigned short jDim;
    su2double **S_ij = new su2double* [3];
    su2double muT = Mean_Eddy_Viscosity;
    su2double divVel = 0;
    su2double density;
    su2double TWO3 = 2.0/3.0;

    density = Mean_PrimVar[nDim+2];

    for (iDim = 0; iDim < 3; iDim++){
        S_ij[iDim] = new su2double [3];
    }


    GetMeanRateOfStrainMatrix(S_ij);

    for (iDim = 0; iDim < 3; iDim++){
        divVel += S_ij[iDim][iDim];
    }

    for (iDim = 0; iDim < 3; iDim++){
        for (jDim = 0; jDim < 3; jDim++){
            MeanReynoldsStress[iDim][jDim] = TWO3 * turb_ke * delta[iDim][jDim]
                    - muT / density * (2 * S_ij[iDim][jDim] - TWO3 * divVel * delta[iDim][jDim]);
        }
    }

    for (iDim = 0; iDim < 3; iDim++)
        delete [] S_ij[iDim];
    delete [] S_ij;
}

void CAvgGradCorrected_Flow::SetPerturbedRSM(su2double turb_ke, CConfig *config){

    unsigned short iDim,jDim;
    su2double **A_ij;
    su2double **Eig_Vec;
    su2double **New_Eig_Vec;
    su2double **newA_ij;
    su2double **Corners;
    su2double *Eig_Val;
    su2double *Barycentric_Coord;
    su2double *New_Coord;

    unsigned short Eig_Val_Comp = config->GetEig_Val_Comp();
    su2double beta_delta = config->GetBeta_Delta();
    su2double urlx = config->GetURLX();
    bool permute = config->GetPermute();

    A_ij = new su2double* [3];
    newA_ij = new su2double* [3];
    Eig_Vec = new su2double* [3];
    New_Eig_Vec = new su2double* [3];
    Corners = new su2double* [3];
    Eig_Val = new su2double [3];
    Barycentric_Coord = new su2double [2];
    New_Coord = new su2double [2];

    for (iDim= 0; iDim< 3; iDim++){
        A_ij[iDim] = new su2double [3];
        newA_ij[iDim] = new su2double [3];
        Eig_Vec[iDim] = new su2double [3];
        New_Eig_Vec[iDim] = new su2double [3];
        Corners[iDim] = new su2double [2];
        Eig_Val[iDim] = 0;
    }

    for (iDim = 0; iDim< 3; iDim++){
        for (jDim = 0; jDim < 3; jDim++){
            A_ij[iDim][jDim] = .5 * MeanReynoldsStress[iDim][jDim] / turb_ke - delta[iDim][jDim] / 3.0;
            Eig_Vec[iDim][jDim] = A_ij[iDim][jDim];
        }
    }

    EigenDecomposition(A_ij, Eig_Vec, Eig_Val);

    /* compute convex combination coefficients */
    su2double c1c = Eig_Val[2] - Eig_Val[1];
    su2double c2c = 2.0 * (Eig_Val[1] - Eig_Val[0]);
    su2double c3c = 3.0 * Eig_Val[0] + 1.0;

    /* define barycentric traingle corner points */
    Corners[0][0] = 1.0;
    Corners[0][1] = 0.0;
    Corners[1][0] = 0.0;
    Corners[1][1] = 0.0;
    Corners[2][0] = 0.5;
    Corners[2][1] = 0.866025;

    /* define barycentric coordinates */
    Barycentric_Coord[0] = Corners[0][0] * c1c + Corners[1][0] * c2c + Corners[2][0] * c3c;
    Barycentric_Coord[1] = Corners[0][1] * c1c + Corners[1][1] * c2c + Corners[2][1] * c3c;

    if (Eig_Val_Comp == 1) {
        /* 1C turbulence */
        New_Coord[0] = Corners[0][0];
        New_Coord[1] = Corners[0][1];
    }
    else if (Eig_Val_Comp== 2) {
        /* 2C turbulence */
        New_Coord[0] = Corners[1][0];
        New_Coord[1] = Corners[1][1];
    }
    else if (Eig_Val_Comp == 3) {
        /* 3C turbulence */
        New_Coord[0] = Corners[2][0];
        New_Coord[1] = Corners[2][1];
    }
    else {
        /* 2C turbulence */
        New_Coord[0] = Corners[1][0];
        New_Coord[1] = Corners[1][1];
    }

    Barycentric_Coord[0] = Barycentric_Coord[0] + (beta_delta) * (New_Coord[0] - Barycentric_Coord[0]);
    Barycentric_Coord[1] = Barycentric_Coord[1] + (beta_delta) * (New_Coord[1] - Barycentric_Coord[1]);

    /* rebuild c1c,c2c,c3c based on new barycentric coordinates */
    c3c = Barycentric_Coord[1] / Corners[2][1];
    c1c = Barycentric_Coord[0] - Corners[2][0] * c3c;
    c2c = 1 - c1c - c3c;

    /* build new anisotropy eigenvalues */
    Eig_Val[0] = (c3c - 1) / 3.0;
    Eig_Val[1] = 0.5 *c2c + Eig_Val[0];
    Eig_Val[2] = c1c + Eig_Val[1];

    if (permute) {
        for (iDim=0; iDim<3; iDim++) {
            for (jDim=0; jDim<3; jDim++) {
                New_Eig_Vec[iDim][jDim] = Eig_Vec[2-iDim][jDim];
            }
        }
    }

    else {
        for (iDim=0; iDim<3; iDim++) {
            for (jDim=0; jDim<3; jDim++) {
                New_Eig_Vec[iDim][jDim] = Eig_Vec[iDim][jDim];
            }
        }
    }

    EigenRecomposition(newA_ij, New_Eig_Vec, Eig_Val);

    for (iDim = 0; iDim< 3; iDim++){
        for (jDim = 0; jDim < 3; jDim++){
            MeanPerturbedRSM[iDim][jDim] = 2.0 * turb_ke * (newA_ij[iDim][jDim] + 1.0/3.0 * delta[iDim][jDim]);
            MeanPerturbedRSM[iDim][jDim] = MeanReynoldsStress[iDim][jDim] +
                    urlx*(MeanPerturbedRSM[iDim][jDim] - MeanReynoldsStress[iDim][jDim]);
        }
    }

//  Printing matrices for debugging
//    cout<<"Reynolds stress: { ";
//    for (iDim = 0; iDim< 3; iDim++){
//        cout<<"{ ";
//        for (jDim = 0; jDim < 3; jDim++){
//            cout<<MeanReynoldsStress[iDim][jDim]<<", ";
//        }
//        cout<<"}, ";
//    }
//    cout<<"} "<<endl;

//    cout<<"Perturbed RSM: { ";
//    for (iDim = 0; iDim< 3; iDim++){
//        cout<<"{ ";
//        for (jDim = 0; jDim < 3; jDim++){
//            cout<<MeanPerturbedRSM[iDim][jDim]<<", ";
//        }
//        cout<<"}, ";
//    }
//    cout<<"} "<<endl;

    // delete variables

    for (iDim= 0; iDim< 3; iDim++){
        delete [] A_ij[iDim];
        delete [] newA_ij[iDim];
        delete [] Eig_Vec[iDim];
        delete [] New_Eig_Vec[iDim];
        delete [] Corners[iDim];
    }

    delete [] A_ij;
    delete [] newA_ij;
    delete [] Eig_Vec;
    delete [] New_Eig_Vec;
    delete [] Corners;
    delete [] Eig_Val;
    delete [] Barycentric_Coord;
    delete [] New_Coord;

}

=======
>>>>>>> 58892c97
CGeneralAvgGradCorrected_Flow::CGeneralAvgGradCorrected_Flow(unsigned short val_nDim, unsigned short val_nVar, CConfig *config) : CNumerics(val_nDim, val_nVar, config) {
  
  implicit = (config->GetKind_TimeIntScheme_Flow() == EULER_IMPLICIT);
  
  /*--- Compressible flow, primitive variables nDim+3, (vx, vy, vz, P, rho, h) ---*/
  PrimVar_i = new su2double [nDim+4];
  PrimVar_j = new su2double [nDim+4];
  Mean_PrimVar = new su2double [nDim+4];
  Mean_SecVar = new su2double [2];
  
  /*--- Compressible flow, primitive gradient variables nDim+1, (T, vx, vy, vz) ---*/
  Proj_Mean_GradPrimVar_Edge = new su2double [nDim+1];
  Mean_GradPrimVar = new su2double* [nDim+1];
  for (iVar = 0; iVar < nDim+1; iVar++)
    Mean_GradPrimVar[iVar] = new su2double [nDim];
  
  Edge_Vector = new su2double [nDim];
  
}

CGeneralAvgGradCorrected_Flow::~CGeneralAvgGradCorrected_Flow(void) {
  
  delete [] PrimVar_i;
  delete [] PrimVar_j;
  delete [] Mean_PrimVar;
  delete [] Mean_SecVar;
  delete [] Proj_Mean_GradPrimVar_Edge;
  delete [] Edge_Vector;
  
  for (iVar = 0; iVar < nDim+1; iVar++)
    delete [] Mean_GradPrimVar[iVar];
  delete [] Mean_GradPrimVar;
  
}

void CGeneralAvgGradCorrected_Flow::ComputeResidual(su2double *val_residual, su2double **val_Jacobian_i, su2double **val_Jacobian_j, CConfig *config) {
  
  AD::StartPreacc();
  AD::SetPreaccIn(V_i, nDim+9); AD::SetPreaccIn(V_j, nDim+9);
  AD::SetPreaccIn(Coord_i, nDim); AD::SetPreaccIn(Coord_j, nDim);
  AD::SetPreaccIn(S_i, 4); AD::SetPreaccIn(S_j, 4);
  AD::SetPreaccIn(PrimVar_Grad_i, nDim+1, nDim);
  AD::SetPreaccIn(PrimVar_Grad_j, nDim+1, nDim);
  AD::SetPreaccIn(turb_ke_i); AD::SetPreaccIn(turb_ke_j);
  AD::SetPreaccIn(Normal, nDim);

  /*--- Normalized normal vector ---*/
  
  Area = 0.0;
  for (iDim = 0; iDim < nDim; iDim++)
    Area += Normal[iDim]*Normal[iDim];
  Area = sqrt(Area);
  
  for (iDim = 0; iDim < nDim; iDim++)
    UnitNormal[iDim] = Normal[iDim]/Area;
  
  /*--- Compute vector going from iPoint to jPoint ---*/
  
  dist_ij_2 = 0.0;
  for (iDim = 0; iDim < nDim; iDim++) {
    Edge_Vector[iDim] = Coord_j[iDim]-Coord_i[iDim];
    dist_ij_2 += Edge_Vector[iDim]*Edge_Vector[iDim];
  }
  
  /*--- Laminar and Eddy viscosity ---*/
  
  Laminar_Viscosity_i = V_i[nDim+5];  Laminar_Viscosity_j = V_j[nDim+5];
  Eddy_Viscosity_i = V_i[nDim+6];     Eddy_Viscosity_j = V_j[nDim+6];
  Thermal_Conductivity_i = V_i[nDim+7]; Thermal_Conductivity_j = V_j[nDim+7];
  Cp_i = V_i[nDim+8]; Cp_j = V_j[nDim+8];
  
  for (iVar = 0; iVar < nDim+4; iVar++) {
    PrimVar_i[iVar] = V_i[iVar];
    PrimVar_j[iVar] = V_j[iVar];
    Mean_PrimVar[iVar] = 0.5*(PrimVar_i[iVar]+PrimVar_j[iVar]);
  }
  
  /*--- Secondary variables ---*/
  
  for (iVar = 0; iVar < 2; iVar++) {
    Mean_SecVar[iVar] = 0.5*(S_i[iVar+2]+S_j[iVar+2]);
  }

  /*--- Mean Viscosities and turbulent kinetic energy ---*/
  
  Mean_Laminar_Viscosity    = 0.5*(Laminar_Viscosity_i + Laminar_Viscosity_j);
  Mean_Eddy_Viscosity       = 0.5*(Eddy_Viscosity_i + Eddy_Viscosity_j);
  Mean_turb_ke              = 0.5*(turb_ke_i + turb_ke_j);
  Mean_Thermal_Conductivity = 0.5*(Thermal_Conductivity_i + Thermal_Conductivity_j);
  Mean_Cp                   = 0.5*(Cp_i + Cp_j);
  
  /*--- Projection of the mean gradient in the direction of the edge ---*/
  
  for (iVar = 0; iVar < nDim+1; iVar++) {
    Proj_Mean_GradPrimVar_Edge[iVar] = 0.0;
    for (iDim = 0; iDim < nDim; iDim++) {
      Mean_GradPrimVar[iVar][iDim] = 0.5*(PrimVar_Grad_i[iVar][iDim] + PrimVar_Grad_j[iVar][iDim]);
      Proj_Mean_GradPrimVar_Edge[iVar] += Mean_GradPrimVar[iVar][iDim]*Edge_Vector[iDim];
    }
    if (dist_ij_2 != 0.0) {
      for (iDim = 0; iDim < nDim; iDim++) {
        Mean_GradPrimVar[iVar][iDim] -= (Proj_Mean_GradPrimVar_Edge[iVar] -
                                         (PrimVar_j[iVar]-PrimVar_i[iVar]))*Edge_Vector[iDim] / dist_ij_2;
      }
    }
  }
  
  /*--- Get projected flux tensor ---*/
  
  GetViscousProjFlux( Mean_PrimVar, Mean_GradPrimVar, Mean_turb_ke, Normal, Mean_Laminar_Viscosity, Mean_Eddy_Viscosity,
                  Mean_Thermal_Conductivity, Mean_Cp );
  
  /*--- Save residual value ---*/
  
  for (iVar = 0; iVar < nVar; iVar++)
    val_residual[iVar] = Proj_Flux_Tensor[iVar];
  
  /*--- Compute the implicit part ---*/
  
  if (implicit) {
    
    if (dist_ij_2 == 0.0) {
      for (iVar = 0; iVar < nVar; iVar++) {
        for (jVar = 0; jVar < nVar; jVar++) {
          val_Jacobian_i[iVar][jVar] = 0.0;
          val_Jacobian_j[iVar][jVar] = 0.0;
        }
      }
    }
    else {
//    GetViscousProjJacs(Mean_PrimVar, Mean_Laminar_Viscosity, Mean_Eddy_Viscosity,
//        sqrt(dist_ij_2), UnitNormal, Area, Proj_Flux_Tensor, val_Jacobian_i, val_Jacobian_j);
        GetViscousProjJacs(Mean_PrimVar, Mean_GradPrimVar, Mean_SecVar, Mean_Laminar_Viscosity, Mean_Eddy_Viscosity, Mean_Thermal_Conductivity, Mean_Cp,
                sqrt(dist_ij_2), UnitNormal, Area, Proj_Flux_Tensor, val_Jacobian_i, val_Jacobian_j);
    }
    
  }

  AD::SetPreaccOut(val_residual, nVar);
  AD::EndPreacc();
  
}

CSourceGravity::CSourceGravity(unsigned short val_nDim, unsigned short val_nVar, CConfig *config) : CNumerics(val_nDim, val_nVar, config) {
  
}

CSourceGravity::~CSourceGravity(void) { }

void CSourceGravity::ComputeResidual(su2double *val_residual, CConfig *config) {
  unsigned short iVar;
  
  for (iVar = 0; iVar < nVar; iVar++)
    val_residual[iVar] = 0.0;
  
  /*--- Evaluate the source term  ---*/
  val_residual[nDim] = Volume * U_i[0] * STANDARD_GRAVITY;
  
}

CSourceBodyForce::CSourceBodyForce(unsigned short val_nDim, unsigned short val_nVar, CConfig *config) : CNumerics(val_nDim, val_nVar, config) {

  /*--- Store the pointer to the constant body force vector. ---*/

  Body_Force_Vector = new su2double[nDim];
  for (unsigned short iDim = 0; iDim < nDim; iDim++)
    Body_Force_Vector[iDim] = config->GetBody_Force_Vector()[iDim];

}

CSourceBodyForce::~CSourceBodyForce(void) {

  if (Body_Force_Vector != NULL) delete [] Body_Force_Vector;

}

void CSourceBodyForce::ComputeResidual(su2double *val_residual, CConfig *config) {
  
  unsigned short iDim;
  su2double Force_Ref = config->GetForce_Ref();
  
  /*--- Zero the continuity contribution ---*/
  
  val_residual[0] = 0.0;
  
  /*--- Momentum contribution ---*/
  
  for (iDim = 0; iDim < nDim; iDim++)
    val_residual[iDim+1] = -Volume * U_i[0] * Body_Force_Vector[iDim] / Force_Ref;
  
  /*--- Energy contribution ---*/
  
  val_residual[nDim+1] = 0.0;
  for (iDim = 0; iDim < nDim; iDim++)
    val_residual[nDim+1] += -Volume * U_i[iDim+1] * Body_Force_Vector[iDim] / Force_Ref;
  
}

CSourceRotatingFrame_Flow::CSourceRotatingFrame_Flow(unsigned short val_nDim, unsigned short val_nVar, CConfig *config) : CNumerics(val_nDim, val_nVar, config) {
  
  Gamma = config->GetGamma();
  Gamma_Minus_One = Gamma - 1.0;
  
}

CSourceRotatingFrame_Flow::~CSourceRotatingFrame_Flow(void) { }

void CSourceRotatingFrame_Flow::ComputeResidual(su2double *val_residual, su2double **val_Jacobian_i, CConfig *config) {
  
  unsigned short iDim, iVar, jVar;
  su2double Omega[3] = {0,0,0}, Momentum[3] = {0,0,0};
  
  bool implicit     = (config->GetKind_TimeIntScheme_Flow() == EULER_IMPLICIT);
  
  /*--- Retrieve the angular velocity vector from config. ---*/
  
  Omega[0] = config->GetRotation_Rate_X(config->GetiZone())/config->GetOmega_Ref();
  Omega[1] = config->GetRotation_Rate_Y(config->GetiZone())/config->GetOmega_Ref();
  Omega[2] = config->GetRotation_Rate_Z(config->GetiZone())/config->GetOmega_Ref();
  
  /*--- Get the momentum vector at the current node. ---*/
  
  for (iDim = 0; iDim < nDim; iDim++)
    Momentum[iDim] = U_i[iDim+1];
  
  /*--- Calculate rotating frame source term as ( Omega X Rho-U ) ---*/
  
  if (nDim == 2) {
    val_residual[0] = 0.0;
    val_residual[1] = (Omega[1]*Momentum[2] - Omega[2]*Momentum[1])*Volume;
    val_residual[2] = (Omega[2]*Momentum[0] - Omega[0]*Momentum[2])*Volume;
    val_residual[3] = 0.0;
  } else {
    val_residual[0] = 0.0;
    val_residual[1] = (Omega[1]*Momentum[2] - Omega[2]*Momentum[1])*Volume;
    val_residual[2] = (Omega[2]*Momentum[0] - Omega[0]*Momentum[2])*Volume;
    val_residual[3] = (Omega[0]*Momentum[1] - Omega[1]*Momentum[0])*Volume;
    val_residual[4] = 0.0;
  }
  
  /*--- Calculate the source term Jacobian ---*/
  
  if (implicit) {
    for (iVar = 0; iVar < nVar; iVar++)
      for (jVar = 0; jVar < nVar; jVar++)
        val_Jacobian_i[iVar][jVar] = 0.0;
    if (nDim == 2) {
      val_Jacobian_i[1][2] = -Omega[2]*Volume;
      val_Jacobian_i[2][1] =  Omega[2]*Volume;
    } else {
      val_Jacobian_i[1][2] = -Omega[2]*Volume;
      val_Jacobian_i[1][3] =  Omega[1]*Volume;
      val_Jacobian_i[2][1] =  Omega[2]*Volume;
      val_Jacobian_i[2][3] = -Omega[0]*Volume;
      val_Jacobian_i[3][1] = -Omega[1]*Volume;
      val_Jacobian_i[3][2] =  Omega[0]*Volume;
    }
  }
  
}

CSourceAxisymmetric_Flow::CSourceAxisymmetric_Flow(unsigned short val_nDim, unsigned short val_nVar, CConfig *config) : CNumerics(val_nDim, val_nVar, config) {
  
  Gamma = config->GetGamma();
  Gamma_Minus_One = Gamma - 1.0;
  
}

CSourceAxisymmetric_Flow::~CSourceAxisymmetric_Flow(void) { }

void CSourceAxisymmetric_Flow::ComputeResidual(su2double *val_residual, su2double **Jacobian_i, CConfig *config) {
  
  su2double yinv, Pressure_i, Enthalpy_i, Velocity_i, sq_vel;
  unsigned short iDim, iVar, jVar;
  
  bool implicit = (config->GetKind_TimeIntScheme_Flow() == EULER_IMPLICIT);
  
  if (Coord_i[1] > EPS) {
    
    yinv = 1.0/Coord_i[1];
    
    sq_vel = 0.0;
    for (iDim = 0; iDim < nDim; iDim++) {
      Velocity_i = U_i[iDim+1] / U_i[0];
      sq_vel += Velocity_i *Velocity_i;
    }
    
    Pressure_i = (Gamma-1.0)*U_i[0]*(U_i[nDim+1]/U_i[0]-0.5*sq_vel);
    Enthalpy_i = (U_i[nDim+1] + Pressure_i) / U_i[0];
    
    val_residual[0] = yinv*Volume*U_i[2];
    val_residual[1] = yinv*Volume*U_i[1]*U_i[2]/U_i[0];
    val_residual[2] = yinv*Volume*(U_i[2]*U_i[2]/U_i[0]);
    val_residual[3] = yinv*Volume*Enthalpy_i*U_i[2];
    
    if (implicit) {
      Jacobian_i[0][0] = 0.0;
      Jacobian_i[0][1] = 0.0;
      Jacobian_i[0][2] = 1.0;
      Jacobian_i[0][3] = 0.0;
      
      Jacobian_i[1][0] = -U_i[1]*U_i[2]/(U_i[0]*U_i[0]);
      Jacobian_i[1][1] = U_i[2]/U_i[0];
      Jacobian_i[1][2] = U_i[1]/U_i[0];
      Jacobian_i[1][3] = 0.0;
      
      Jacobian_i[2][0] = -U_i[2]*U_i[2]/(U_i[0]*U_i[0]);
      Jacobian_i[2][1] = 0.0;
      Jacobian_i[2][2] = 2*U_i[2]/U_i[0];
      Jacobian_i[2][3] = 0.0;
      
      Jacobian_i[3][0] = -Gamma*U_i[2]*U_i[3]/(U_i[0]*U_i[0]) + (Gamma-1)*U_i[2]*(U_i[1]*U_i[1]+U_i[2]*U_i[2])/(U_i[0]*U_i[0]*U_i[0]);
      Jacobian_i[3][1] = -(Gamma-1)*U_i[2]*U_i[1]/(U_i[0]*U_i[0]);
      Jacobian_i[3][2] = Gamma*U_i[3]/U_i[0] - 1/2*(Gamma-1)*( (U_i[1]*U_i[1]+U_i[2]*U_i[2])/(U_i[0]*U_i[0]) + 2*U_i[2]*U_i[2]/(U_i[0]*U_i[0]) );
      Jacobian_i[3][3] = Gamma*U_i[2]/U_i[0];
      
      for (iVar=0; iVar < nVar; iVar++)
        for (jVar=0; jVar < nVar; jVar++)
          Jacobian_i[iVar][jVar] *= yinv*Volume;
      
    }
    
  }
  
  else {
    
    for (iVar=0; iVar < nVar; iVar++)
      val_residual[iVar] = 0.0;
    
    if (implicit) {
      for (iVar=0; iVar < nVar; iVar++) {
        for (jVar=0; jVar < nVar; jVar++)
          Jacobian_i[iVar][jVar] = 0.0;
      }
    }
    
  }
  
}

CSourceWindGust::CSourceWindGust(unsigned short val_nDim, unsigned short val_nVar, CConfig *config) : CNumerics(val_nDim, val_nVar, config) {
  
}

CSourceWindGust::~CSourceWindGust(void) { }

void CSourceWindGust::ComputeResidual(su2double *val_residual, su2double **val_Jacobian_i, CConfig *config) {
  
  su2double u_gust, v_gust, du_gust_dx, du_gust_dy, du_gust_dt, dv_gust_dx, dv_gust_dy, dv_gust_dt, smx, smy, se, rho, u, v, p;
  unsigned short GustDir = config->GetGust_Dir(); //Gust direction
  
  u_gust = WindGust_i[0];
  v_gust = WindGust_i[1];
  
  if (GustDir == X_DIR) {
    du_gust_dx = WindGustDer_i[0];
    du_gust_dy = WindGustDer_i[1];
    du_gust_dt = WindGustDer_i[2];
    dv_gust_dx = 0.0;
    dv_gust_dy = 0.0;
    dv_gust_dt = 0.0;
  } else {
    du_gust_dx = 0.0;
    du_gust_dy = 0.0;
    du_gust_dt = 0.0;
    dv_gust_dx = WindGustDer_i[0];
    dv_gust_dy = WindGustDer_i[1];
    dv_gust_dt = WindGustDer_i[2];
    
  }
  
  /*--- Primitive variables at point i ---*/
  u = V_i[1];
  v = V_i[2];
  p = V_i[nDim+1];
  rho = V_i[nDim+2];
  
  /*--- Source terms ---*/
  smx = rho*(du_gust_dt + (u+u_gust)*du_gust_dx + (v+v_gust)*du_gust_dy);
  smy = rho*(dv_gust_dt + (u+u_gust)*dv_gust_dx + (v+v_gust)*dv_gust_dy);
  se = u*smx + v*smy + p*(du_gust_dx + dv_gust_dy);
  
  if (nDim == 2) {
    val_residual[0] = 0.0;
    val_residual[1] = smx*Volume;
    val_residual[2] = smy*Volume;
    val_residual[3] = se*Volume;
  } else {
    SU2_MPI::Error("You should only be in the gust source term in two dimensions", CURRENT_FUNCTION);
  }
  
  /*--- For now the source term Jacobian is just set to zero ---*/
  
  unsigned short iVar, jVar;
  bool implicit = (config->GetKind_TimeIntScheme_Flow() == EULER_IMPLICIT);
  
  /*--- Calculate the source term Jacobian ---*/
  
  if (implicit) {
    for (iVar = 0; iVar < nVar; iVar++)
      for (jVar = 0; jVar < nVar; jVar++)
        val_Jacobian_i[iVar][jVar] = 0.0;
  }
  
}<|MERGE_RESOLUTION|>--- conflicted
+++ resolved
@@ -4684,7 +4684,7 @@
   /*--- Get projected flux tensor ---*/
 
   bool QCR = config->GetQCR();
-<<<<<<< HEAD
+
 
   if (config->GetUsing_UQ()){
     SetReynoldsStressMatrix(Mean_turb_ke);
@@ -4695,14 +4695,12 @@
   }
 
   else {    
-	  GetViscousProjFlux(Mean_PrimVar, Mean_GradPrimVar, Mean_turb_ke, Normal, Mean_Laminar_Viscosity, Mean_Eddy_Viscosity, QCR);
-  }
-
-=======
-    
-  GetViscousProjFlux(Mean_PrimVar, Mean_GradPrimVar, Mean_turb_ke, Normal, Mean_Laminar_Viscosity, Mean_Eddy_Viscosity, Mean_TauWall, QCR);
-  
->>>>>>> 58892c97
+	  //GetViscousProjFlux(Mean_PrimVar, Mean_GradPrimVar, Mean_turb_ke, Normal, Mean_Laminar_Viscosity, Mean_Eddy_Viscosity, QCR);
+    
+	  GetViscousProjFlux(Mean_PrimVar, Mean_GradPrimVar, Mean_turb_ke, Normal, Mean_Laminar_Viscosity, Mean_Eddy_Viscosity, Mean_TauWall, QCR);
+  }
+
+
   /*--- Save residual value ---*/
   
   for (iVar = 0; iVar < nVar; iVar++)
@@ -4732,7 +4730,7 @@
   
 }
 
-<<<<<<< HEAD
+
 //CGeneralAvgGradCorrected_Flow::CGeneralAvgGradCorrected_Flow(unsigned short val_nDim, unsigned short val_nVar, CConfig *config) : CNumerics(val_nDim, val_nVar, config) {
 //
 //  implicit = (config->GetKind_TimeIntScheme_Flow() == EULER_IMPLICIT);
@@ -5086,8 +5084,6 @@
 
 }
 
-=======
->>>>>>> 58892c97
 CGeneralAvgGradCorrected_Flow::CGeneralAvgGradCorrected_Flow(unsigned short val_nDim, unsigned short val_nVar, CConfig *config) : CNumerics(val_nDim, val_nVar, config) {
   
   implicit = (config->GetKind_TimeIntScheme_Flow() == EULER_IMPLICIT);

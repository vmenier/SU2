--- conflicted
+++ resolved
@@ -4658,7 +4658,8 @@
   }
   
   /*--- Get projected flux tensor ---*/
-<<<<<<< HEAD
+
+  bool QCR = config->GetQCR();
 
   if (config->GetUsing_UQ()){
     SetReynoldsStressMatrix(Mean_turb_ke);
@@ -4668,15 +4669,10 @@
                        MeanReynoldsStress, MeanPerturbedRSM);
   }
 
-  else {
-    GetViscousProjFlux(Mean_PrimVar, Mean_GradPrimVar, Mean_turb_ke, Normal, Mean_Laminar_Viscosity, Mean_Eddy_Viscosity);
-  }
-=======
-  bool QCR = config->GetQCR();
-    
-  GetViscousProjFlux(Mean_PrimVar, Mean_GradPrimVar, Mean_turb_ke, Normal, Mean_Laminar_Viscosity, Mean_Eddy_Viscosity, QCR);
-  
->>>>>>> cf33fe1d
+  else {    
+	  GetViscousProjFlux(Mean_PrimVar, Mean_GradPrimVar, Mean_turb_ke, Normal, Mean_Laminar_Viscosity, Mean_Eddy_Viscosity, QCR);
+  }
+
   /*--- Save residual value ---*/
   
   for (iVar = 0; iVar < nVar; iVar++)

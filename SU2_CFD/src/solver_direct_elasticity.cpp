/*!
 * \file solver_direct_elasticity.cpp
 * \brief Main subroutines for solving direct FEM elasticity problems.
 * \author R. Sanchez
 * \version 6.0.0 "Falcon"
 *
 * The current SU2 release has been coordinated by the
 * SU2 International Developers Society <www.su2devsociety.org>
 * with selected contributions from the open-source community.
 *
 * The main research teams contributing to the current release are:
 *  - Prof. Juan J. Alonso's group at Stanford University.
 *  - Prof. Piero Colonna's group at Delft University of Technology.
 *  - Prof. Nicolas R. Gauger's group at Kaiserslautern University of Technology.
 *  - Prof. Alberto Guardone's group at Polytechnic University of Milan.
 *  - Prof. Rafael Palacios' group at Imperial College London.
 *  - Prof. Vincent Terrapon's group at the University of Liege.
 *  - Prof. Edwin van der Weide's group at the University of Twente.
 *  - Lab. of New Concepts in Aeronautics at Tech. Institute of Aeronautics.
 *
 * Copyright 2012-2018, Francisco D. Palacios, Thomas D. Economon,
 *                      Tim Albring, and the SU2 contributors.
 *
 * SU2 is free software; you can redistribute it and/or
 * modify it under the terms of the GNU Lesser General Public
 * License as published by the Free Software Foundation; either
 * version 2.1 of the License, or (at your option) any later version.
 *
 * SU2 is distributed in the hope that it will be useful,
 * but WITHOUT ANY WARRANTY; without even the implied warranty of
 * MERCHANTABILITY or FITNESS FOR A PARTICULAR PURPOSE. See the GNU
 * Lesser General Public License for more details.
 *
 * You should have received a copy of the GNU Lesser General Public
 * License along with SU2. If not, see <http://www.gnu.org/licenses/>.
 */

#include "../include/solver_structure.hpp"

CFEASolver::CFEASolver(void) : CSolver() {
  
  nElement = 0;
  nDim = 0;
  nMarker = 0;
  
  nFEA_Terms = 1;
  
  nPoint = 0;
  nPointDomain = 0;
  
  Total_CFEA = 0.0;
  WAitken_Dyn = 0.0;
  WAitken_Dyn_tn1 = 0.0;
  loadIncrement = 1.0;
  
  element_container = NULL;
  node = NULL;
  
  element_properties = NULL;
  elProperties = NULL;
  
  GradN_X = NULL;
  GradN_x = NULL;
  
  Jacobian_c_ij = NULL;
  Jacobian_s_ij = NULL;
  Jacobian_k_ij = NULL;
  
  MassMatrix_ij = NULL;
  
  mZeros_Aux = NULL;
  mId_Aux = NULL;
  
  Res_Stress_i = NULL;
  Res_Ext_Surf = NULL;
  Res_Time_Cont = NULL;
  Res_FSI_Cont = NULL;
  
  Res_Dead_Load = NULL;
  
  nodeReactions = NULL;
  
  solutionPredictor = NULL;
  
  SolRest = NULL;
  
  normalVertex = NULL;
  stressTensor = NULL;
  
  Solution_Interm = NULL;
  
  iElem_iDe   = NULL;
  
}

CFEASolver::CFEASolver(CGeometry *geometry, CConfig *config) : CSolver() {
  
  unsigned long iPoint;
  unsigned short iVar, jVar, iDim, jDim;
  unsigned short iTerm, iKind;

  bool dynamic = (config->GetDynamic_Analysis() == DYNAMIC);              // Dynamic simulations.
  bool nonlinear_analysis = (config->GetGeometricConditions() == LARGE_DEFORMATIONS);  // Nonlinear analysis.
  bool fsi = config->GetFSI_Simulation();                        // FSI simulation
  bool gen_alpha = (config->GetKind_TimeIntScheme_FEA() == GENERALIZED_ALPHA);  // Generalized alpha method requires residual at previous time step.
  
  bool de_effects = config->GetDE_Effects();                      // Test whether we consider dielectric elastomers
  
  bool body_forces = config->GetDeadLoad();  // Body forces (dead loads).
  bool incompressible = (config->GetMaterialCompressibility() == INCOMPRESSIBLE_MAT);
  
  element_based = false;          // A priori we don't have an element-based input file (most of the applications will be like this)
  
  nElement      = geometry->GetnElem();
  nDim          = geometry->GetnDim();
  nMarker       = geometry->GetnMarker();
  
  nPoint        = geometry->GetnPoint();
  nPointDomain  = geometry->GetnPointDomain();
  
  /*--- Number of different terms for FEA ---*/
  nFEA_Terms = 1;
  if (de_effects) nFEA_Terms++;       // The DE term is DE_TERM = 1
  if (incompressible) nFEA_Terms = 3; // The incompressible term is INC_TERM = 2
  
  /*--- Here is where we assign the kind of each element ---*/
  
  /*--- First level: different possible terms of the equations ---*/
  element_container = new CElement** [MAX_TERMS];
  for (iTerm = 0; iTerm < MAX_TERMS; iTerm++)
    element_container[iTerm] = new CElement* [MAX_FE_KINDS];
  
  for (iTerm = 0; iTerm < MAX_TERMS; iTerm++) {
    for (iKind = 0; iKind < MAX_FE_KINDS; iKind++) {
      element_container[iTerm][iKind] = NULL;
    }
  }
  
  if (nDim == 2) {
    
      /*--- Basic terms ---*/
      element_container[FEA_TERM][EL_TRIA] = new CTRIA1(nDim, config);
      element_container[FEA_TERM][EL_QUAD] = new CQUAD4(nDim, config);
    
      if (de_effects){
        element_container[DE_TERM][EL_TRIA] = new CTRIA1(nDim, config);
        element_container[DE_TERM][EL_QUAD] = new CQUAD4(nDim, config);
      }

      if (incompressible){
        element_container[INC_TERM][EL_TRIA] = new CTRIA1(nDim, config);
        element_container[INC_TERM][EL_QUAD] = new CQUAD1(nDim, config);
      }

  }
  else if (nDim == 3) {

      element_container[FEA_TERM][EL_TETRA] = new CTETRA1(nDim, config);
      element_container[FEA_TERM][EL_HEXA] = new CHEXA8(nDim, config);

      if (de_effects){
        element_container[DE_TERM][EL_TETRA] = new CTETRA1(nDim, config);
        element_container[DE_TERM][EL_HEXA] = new CHEXA8(nDim, config);
      }

      if (incompressible) {
        element_container[INC_TERM][EL_TETRA] = new CTETRA1(nDim, config);
        element_container[INC_TERM][EL_HEXA] = new CHEXA1(nDim, config);
      }


  }
  
  node              = new CVariable*[nPoint];
  
  /*--- Set element properties ---*/
  elProperties = new unsigned long[4];
  for (iVar = 0; iVar < 4; iVar++)
    elProperties[iVar] = 0;
  Set_ElementProperties(geometry, config);
  
  GradN_X = new su2double [nDim];
  GradN_x = new su2double [nDim];
  
  Total_CFEA      = 0.0;
  WAitken_Dyn       = 0.0;
  WAitken_Dyn_tn1   = 0.0;
  loadIncrement     = 0.0;
  
  SetFSI_ConvValue(0,0.0);
  SetFSI_ConvValue(1,0.0);
  
  nVar = nDim;
  
  /*--- Define some auxiliary vectors related to the residual ---*/
  
  Residual = new su2double[nVar];          for (iVar = 0; iVar < nVar; iVar++) Residual[iVar]      = 0.0;
  Residual_RMS = new su2double[nVar];      for (iVar = 0; iVar < nVar; iVar++) Residual_RMS[iVar]  = 0.0;
  Residual_Max = new su2double[nVar];      for (iVar = 0; iVar < nVar; iVar++) Residual_Max[iVar]  = 0.0;
  Point_Max = new unsigned long[nVar];  for (iVar = 0; iVar < nVar; iVar++) Point_Max[iVar]     = 0;
  Point_Max_Coord = new su2double*[nVar];
  for (iVar = 0; iVar < nVar; iVar++) {
    Point_Max_Coord[iVar] = new su2double[nDim];
    for (iDim = 0; iDim < nDim; iDim++) Point_Max_Coord[iVar][iDim] = 0.0;
  }
  
  /*--- Residual i and residual j for the Matrix-Vector Product for the Mass Residual ---*/
  if (dynamic){
    Residual_i = new su2double[nVar];        for (iVar = 0; iVar < nVar; iVar++) Residual_i[iVar]    = 0.0;
    Residual_j = new su2double[nVar];        for (iVar = 0; iVar < nVar; iVar++) Residual_j[iVar]    = 0.0;
  }
  
  /*--- Define some auxiliary vectors related to the solution ---*/
  
  Solution   = new su2double[nVar]; for (iVar = 0; iVar < nVar; iVar++) Solution[iVar] = 0.0;
  
  Solution_Interm = NULL;
  if (gen_alpha) {
    Solution_Interm = new su2double[nVar];
    for (iVar = 0; iVar < nVar; iVar++) Solution_Interm[iVar] = 0.0;
  }
  
  nodeReactions = new su2double[nVar];  for (iVar = 0; iVar < nVar; iVar++) nodeReactions[iVar]   = 0.0;
  
  /*--- The length of the solution vector depends on whether the problem is static or dynamic ---*/
  
  unsigned short nSolVar;
  string text_line, filename;
  ifstream restart_file;

  if (dynamic) nSolVar = 3 * nVar;
  else nSolVar = nVar;
  
  SolRest = new su2double[nSolVar];

  /*--- Initialize from zero everywhere. ---*/

  for (iVar = 0; iVar < nSolVar; iVar++) SolRest[iVar] = 0.0;
  for (iPoint = 0; iPoint < nPoint; iPoint++) {
    node[iPoint] = new CFEAVariable(SolRest, nDim, nVar, config);
  }
  
  bool reference_geometry = config->GetRefGeom();
  if (reference_geometry) Set_ReferenceGeometry(geometry, config);
  
  bool prestretch_fem = config->GetPrestretch();
  if (prestretch_fem) Set_Prestretch(geometry, config);  
  
  /*--- Term ij of the Jacobian ---*/
  
  Jacobian_ij = new su2double*[nVar];
  for (iVar = 0; iVar < nVar; iVar++) {
    Jacobian_ij[iVar] = new su2double [nVar];
    for (jVar = 0; jVar < nVar; jVar++) {
      Jacobian_ij[iVar][jVar] = 0.0;
    }
  }
  
  /*--- Term ij of the Mass Matrix (only if dynamic analysis) ---*/
  MassMatrix_ij = NULL;
  if (dynamic) {
    MassMatrix_ij = new su2double*[nVar];
    for (iVar = 0; iVar < nVar; iVar++) {
      MassMatrix_ij[iVar] = new su2double [nVar];
      for (jVar = 0; jVar < nVar; jVar++) {
        MassMatrix_ij[iVar][jVar] = 0.0;
      }
    }
  }
  
  Jacobian_c_ij = NULL;
  Jacobian_s_ij = NULL;
  if (nonlinear_analysis) {
    
    /*--- Term ij of the Jacobian (constitutive contribution) ---*/
    
    Jacobian_c_ij = new su2double*[nVar];
    for (iVar = 0; iVar < nVar; iVar++) {
      Jacobian_c_ij[iVar] = new su2double [nVar];
      for (jVar = 0; jVar < nVar; jVar++) {
        Jacobian_c_ij[iVar][jVar] = 0.0;
      }
    }
    
    /*--- Term ij of the Jacobian (stress contribution) ---*/
    
    Jacobian_s_ij = new su2double*[nVar];
    for (iVar = 0; iVar < nVar; iVar++) {
      Jacobian_s_ij[iVar] = new su2double [nVar];
      for (jVar = 0; jVar < nVar; jVar++) {
        Jacobian_s_ij[iVar][jVar] = 0.0;
      }
    }
    
  }
  
  /*--- Term ij of the Jacobian (incompressibility term) ---*/
  Jacobian_k_ij = NULL;
  if (incompressible) {
    Jacobian_k_ij = new su2double*[nVar];
    for (iVar = 0; iVar < nVar; iVar++) {
      Jacobian_k_ij[iVar] = new su2double [nVar];
      for (jVar = 0; jVar < nVar; jVar++) {
        Jacobian_k_ij[iVar][jVar] = 0.0;
      }
    }
  }
  
  /*--- Stress contribution to the node i ---*/
  Res_Stress_i = new su2double[nVar];
  
  /*--- Contribution of the external surface forces to the residual (auxiliary vector) ---*/
  Res_Ext_Surf = new su2double[nVar];
  
  /*--- Contribution of the body forces to the residual (auxiliary vector) ---*/
  Res_Dead_Load = NULL;
  if (body_forces) {
    Res_Dead_Load = new su2double[nVar];
  }
  
  /*--- Contribution of the fluid tractions to the residual (auxiliary vector) ---*/
  Res_FSI_Cont = NULL;
  if (fsi) {
    Res_FSI_Cont = new su2double[nVar];
  }
  
  /*--- Time integration contribution to the residual ---*/
  Res_Time_Cont = NULL;
  if (dynamic) {
    Res_Time_Cont = new su2double [nVar];
  }
  
  /*--- Matrices to impose clamped boundary conditions ---*/
  
  mZeros_Aux = new su2double *[nDim];
  for(iDim = 0; iDim < nDim; iDim++)
    mZeros_Aux[iDim] = new su2double[nDim];
  
  mId_Aux = new su2double *[nDim];
  for(iDim = 0; iDim < nDim; iDim++)
    mId_Aux[iDim] = new su2double[nDim];
  
  for(iDim = 0; iDim < nDim; iDim++) {
    for (jDim = 0; jDim < nDim; jDim++) {
      mZeros_Aux[iDim][jDim] = 0.0;
      mId_Aux[iDim][jDim] = 0.0;
    }
    mId_Aux[iDim][iDim] = 1.0;
  }
  
  
  /*--- Initialization of matrix structures ---*/
  if (rank == MASTER_NODE) cout << "Initialize Jacobian structure (Non-Linear Elasticity)." << endl;
  
  Jacobian.Initialize(nPoint, nPointDomain, nVar, nVar, false, geometry, config);
  
  if (dynamic) {
    MassMatrix.Initialize(nPoint, nPointDomain, nVar, nVar, false, geometry, config);
    TimeRes_Aux.Initialize(nPoint, nPointDomain, nVar, 0.0);
    TimeRes.Initialize(nPoint, nPointDomain, nVar, 0.0);
  }
  
  /*--- Initialization of linear solver structures ---*/
  LinSysSol.Initialize(nPoint, nPointDomain, nVar, 0.0);
  LinSysRes.Initialize(nPoint, nPointDomain, nVar, 0.0);
  
  LinSysAux.Initialize(nPoint, nPointDomain, nVar, 0.0);
  
  LinSysReact.Initialize(nPoint, nPointDomain, nVar, 0.0);
  
  /*--- Initialize the auxiliary vector and matrix for the computation of the nodal Reactions ---*/
  
  normalVertex = new su2double [nDim];
  
  stressTensor = new su2double* [nDim];
  for (iVar = 0; iVar < nVar; iVar++) {
    stressTensor[iVar] = new su2double [nDim];
  }
  
  /*---- Initialize the auxiliary vector for the solution predictor ---*/
  
  solutionPredictor = new su2double [nVar];
  
  iElem_iDe = NULL;

  /*--- Initialize the value of the total objective function ---*/
   Total_OFRefGeom = 0.0;
   Total_OFRefNode = 0.0;

   /*--- Initialize the value of the global objective function ---*/
   Global_OFRefGeom = 0.0;
   Global_OFRefNode = 0.0;

   /*--- Initialize the value of the total gradient for the forward mode ---*/
   Total_ForwardGradient = 0.0;

   if (config->GetDirectDiff() == D_YOUNG ||
       config->GetDirectDiff() == D_POISSON ||
       config->GetDirectDiff() == D_RHO ||
       config->GetDirectDiff() == D_RHO_DL ||
       config->GetDirectDiff() == D_EFIELD ||
       config->GetDirectDiff() == D_MACH ||
       config->GetDirectDiff() == D_PRESSURE){

     /*--- Header of the temporary output file ---*/
     ofstream myfile_res;

     if (config->GetDirectDiff() == D_YOUNG) myfile_res.open ("Output_Direct_Diff_E.txt");
     if (config->GetDirectDiff() == D_POISSON) myfile_res.open ("Output_Direct_Diff_Nu.txt");
     if (config->GetDirectDiff() == D_RHO) myfile_res.open ("Output_Direct_Diff_Rho.txt");
     if (config->GetDirectDiff() == D_RHO_DL) myfile_res.open ("Output_Direct_Diff_Rho_DL.txt");
     if (config->GetDirectDiff() == D_EFIELD) myfile_res.open ("Output_Direct_Diff_EField.txt");

     if (config->GetDirectDiff() == D_MACH) myfile_res.open ("Output_Direct_Diff_Mach.txt");
     if (config->GetDirectDiff() == D_PRESSURE) myfile_res.open ("Output_Direct_Diff_Pressure.txt");

     myfile_res << "Objective Function " << "\t";

     if (dynamic) myfile_res << "O. Function Averaged " << "\t";

     myfile_res << "Sensitivity Local" << "\t";

     myfile_res << "Sensitivity Averaged" << "\t";

     myfile_res << endl;

     myfile_res.close();

   }

  /*--- Initialize the BGS residuals in FSI problems. ---*/
  if (fsi){

    FSI_Residual      = 0.0;
    RelaxCoeff        = 1.0;
    ForceCoeff        = 1.0;

    Residual_BGS      = new su2double[nVar];         for (iVar = 0; iVar < nVar; iVar++) Residual_RMS[iVar]  = 0.0;
    Residual_Max_BGS  = new su2double[nVar];         for (iVar = 0; iVar < nVar; iVar++) Residual_Max_BGS[iVar]  = 0.0;

    /*--- Define some structures for locating max residuals ---*/

    Point_Max_BGS       = new unsigned long[nVar];  for (iVar = 0; iVar < nVar; iVar++) Point_Max_BGS[iVar]  = 0;
    Point_Max_Coord_BGS = new su2double*[nVar];
    for (iVar = 0; iVar < nVar; iVar++) {
      Point_Max_Coord_BGS[iVar] = new su2double[nDim];
      for (iDim = 0; iDim < nDim; iDim++) Point_Max_Coord_BGS[iVar][iDim] = 0.0;
    }
  }
  else{
    ForceCoeff        = 1.0;
  }

  /*--- Penalty value - to maintain constant the stiffness in optimization problems - TODO: this has to be improved ---*/
  PenaltyValue = 0.0;

  /*--- Perform the MPI communication of the solution ---*/
  
  Set_MPI_Solution(geometry, config);
  
  /*--- If dynamic, we also need to communicate the old solution ---*/
  
  if(dynamic) Set_MPI_Solution_Old(geometry, config);
  
}

CFEASolver::~CFEASolver(void) {
  
  unsigned short iVar, jVar;
  unsigned long iElem;
  
  if (element_container != NULL) {
    for (iVar = 0; iVar < MAX_TERMS; iVar++) {
      for (jVar = 0; jVar < MAX_FE_KINDS; jVar++) {
        if (element_container[iVar][jVar] != NULL) delete element_container[iVar][jVar];
      }
      delete [] element_container[iVar];
    }
    delete [] element_container;
  }
  
  if (element_properties != NULL){
    for (iElem = 0; iElem < nElement; iElem++)
      if (element_properties[iElem] != NULL) delete element_properties[iElem];
    delete [] element_properties;
  }
  
  for (iVar = 0; iVar < nVar; iVar++) {
    if (Jacobian_s_ij != NULL) delete [] Jacobian_s_ij[iVar];
    if (Jacobian_c_ij != NULL) delete [] Jacobian_c_ij[iVar];
    if (Jacobian_k_ij != NULL) delete[] Jacobian_k_ij[iVar];
    delete [] mZeros_Aux[iVar];
    delete [] mId_Aux[iVar];
    delete [] stressTensor[iVar];
  }
  
  if (Jacobian_s_ij != NULL) delete [] Jacobian_s_ij;
  if (Jacobian_c_ij != NULL) delete [] Jacobian_c_ij;
  if (Jacobian_k_ij != NULL) delete [] Jacobian_k_ij;
  delete [] Res_Stress_i;
  delete [] Res_Ext_Surf;
  if (Res_Time_Cont != NULL) delete[] Res_Time_Cont;
  if (Res_Dead_Load != NULL) delete[] Res_Dead_Load;
  delete [] SolRest;
  delete [] GradN_X;
  delete [] GradN_x;
  
  delete [] mZeros_Aux;
  delete [] mId_Aux;
  
  delete [] nodeReactions;
  
  delete [] normalVertex;
  delete [] stressTensor;
  
  if (iElem_iDe != NULL) delete [] iElem_iDe;
}

void CFEASolver::Set_MPI_Solution(CGeometry *geometry, CConfig *config) {
  
  
  unsigned short iVar, iMarker, MarkerS, MarkerR;
  unsigned long iVertex, iPoint, nVertexS, nVertexR, nBufferS_Vector, nBufferR_Vector;
  su2double *Buffer_Receive_U = NULL, *Buffer_Send_U = NULL;
  
  bool dynamic = (config->GetDynamic_Analysis() == DYNAMIC);              // Dynamic simulations.
  
  unsigned short nSolVar;
  
  if (dynamic) nSolVar = 3 * nVar;
  else nSolVar = nVar;
  
#ifdef HAVE_MPI
  int send_to, receive_from;
  SU2_MPI::Status status;
#endif
  
  for (iMarker = 0; iMarker < nMarker; iMarker++) {
    
    if ((config->GetMarker_All_KindBC(iMarker) == SEND_RECEIVE) &&
        (config->GetMarker_All_SendRecv(iMarker) > 0)) {
      
      MarkerS = iMarker;  MarkerR = iMarker+1;
      
#ifdef HAVE_MPI
      send_to = config->GetMarker_All_SendRecv(MarkerS)-1;
      receive_from = abs(config->GetMarker_All_SendRecv(MarkerR))-1;
#endif
      
      nVertexS = geometry->nVertex[MarkerS];  nVertexR = geometry->nVertex[MarkerR];
      nBufferS_Vector = nVertexS*nSolVar;     nBufferR_Vector = nVertexR*nSolVar;
      
      /*--- Allocate Receive and send buffers  ---*/
      Buffer_Receive_U = new su2double [nBufferR_Vector];
      Buffer_Send_U = new su2double[nBufferS_Vector];
      
      /*--- Copy the solution that should be sent ---*/
      for (iVertex = 0; iVertex < nVertexS; iVertex++) {
        iPoint = geometry->vertex[MarkerS][iVertex]->GetNode();
        for (iVar = 0; iVar < nVar; iVar++)
          Buffer_Send_U[iVar*nVertexS+iVertex] = node[iPoint]->GetSolution(iVar);
        if (dynamic) {
          for (iVar = 0; iVar < nVar; iVar++) {
            Buffer_Send_U[(iVar+nVar)*nVertexS+iVertex] = node[iPoint]->GetSolution_Vel(iVar);
            Buffer_Send_U[(iVar+2*nVar)*nVertexS+iVertex] = node[iPoint]->GetSolution_Accel(iVar);
          }
        }
      }
      
#ifdef HAVE_MPI
      
      /*--- Send/Receive information using Sendrecv ---*/
      SU2_MPI::Sendrecv(Buffer_Send_U, nBufferS_Vector, MPI_DOUBLE, send_to, 0,
                        Buffer_Receive_U, nBufferR_Vector, MPI_DOUBLE, receive_from, 0, MPI_COMM_WORLD, &status);
      
#else
      
      /*--- Receive information without MPI ---*/
      for (iVertex = 0; iVertex < nVertexR; iVertex++) {
        for (iVar = 0; iVar < nVar; iVar++)
          Buffer_Receive_U[iVar*nVertexR+iVertex] = Buffer_Send_U[iVar*nVertexR+iVertex];
        if (dynamic) {
          for (iVar = nVar; iVar < 3*nVar; iVar++)
            Buffer_Receive_U[iVar*nVertexR+iVertex] = Buffer_Send_U[iVar*nVertexR+iVertex];
        }
      }
      
#endif
      
      /*--- Deallocate send buffer ---*/
      delete [] Buffer_Send_U;
      
      /*--- Do the coordinate transformation ---*/
      for (iVertex = 0; iVertex < nVertexR; iVertex++) {
        
        /*--- Find point and its type of transformation ---*/
        iPoint = geometry->vertex[MarkerR][iVertex]->GetNode();
        
        /*--- Copy solution variables. ---*/
        for (iVar = 0; iVar < nSolVar; iVar++)
          SolRest[iVar] = Buffer_Receive_U[iVar*nVertexR+iVertex];
        
        /*--- Store received values back into the variable. ---*/
        for (iVar = 0; iVar < nVar; iVar++)
          node[iPoint]->SetSolution(iVar, SolRest[iVar]);
        
        if (dynamic) {
          
          for (iVar = 0; iVar < nVar; iVar++) {
            node[iPoint]->SetSolution_Vel(iVar, SolRest[iVar+nVar]);
            node[iPoint]->SetSolution_Accel(iVar, SolRest[iVar+2*nVar]);
          }
          
        }
        
      }
      
      /*--- Deallocate receive buffer ---*/
      delete [] Buffer_Receive_U;
      
    }
    
  }
  
}

void CFEASolver::Set_MPI_Solution_Old(CGeometry *geometry, CConfig *config) {
  
  
  unsigned short iVar, iMarker, MarkerS, MarkerR;
  unsigned long iVertex, iPoint, nVertexS, nVertexR, nBufferS_Vector, nBufferR_Vector;
  su2double *Buffer_Receive_U = NULL, *Buffer_Send_U = NULL;
  
  unsigned short nSolVar;
  
  nSolVar = 3 * nVar;
  
#ifdef HAVE_MPI
  int send_to, receive_from;
  SU2_MPI::Status status;
#endif
  
  for (iMarker = 0; iMarker < nMarker; iMarker++) {
    
    if ((config->GetMarker_All_KindBC(iMarker) == SEND_RECEIVE) &&
        (config->GetMarker_All_SendRecv(iMarker) > 0)) {
      
      MarkerS = iMarker;  MarkerR = iMarker+1;
      
#ifdef HAVE_MPI
      send_to = config->GetMarker_All_SendRecv(MarkerS)-1;
      receive_from = abs(config->GetMarker_All_SendRecv(MarkerR))-1;
#endif
      
      nVertexS = geometry->nVertex[MarkerS];  nVertexR = geometry->nVertex[MarkerR];
      nBufferS_Vector = nVertexS*nSolVar;     nBufferR_Vector = nVertexR*nSolVar;
      
      /*--- Allocate Receive and send buffers  ---*/
      Buffer_Receive_U = new su2double [nBufferR_Vector];
      Buffer_Send_U = new su2double[nBufferS_Vector];
      
      /*--- Copy the solution that should be sent ---*/
      for (iVertex = 0; iVertex < nVertexS; iVertex++) {
        iPoint = geometry->vertex[MarkerS][iVertex]->GetNode();
        for (iVar = 0; iVar < nVar; iVar++) {
          Buffer_Send_U[iVar*nVertexS+iVertex] = node[iPoint]->GetSolution_time_n(iVar);
          Buffer_Send_U[(iVar+nVar)*nVertexS+iVertex] = node[iPoint]->GetSolution_Vel_time_n(iVar);
          Buffer_Send_U[(iVar+2*nVar)*nVertexS+iVertex] = node[iPoint]->GetSolution_Accel_time_n(iVar);
        }
      }
      
#ifdef HAVE_MPI
      
      /*--- Send/Receive information using Sendrecv ---*/
      SU2_MPI::Sendrecv(Buffer_Send_U, nBufferS_Vector, MPI_DOUBLE, send_to, 0,
                        Buffer_Receive_U, nBufferR_Vector, MPI_DOUBLE, receive_from, 0, MPI_COMM_WORLD, &status);
      
#else
      
      /*--- Receive information without MPI ---*/
      for (iVertex = 0; iVertex < nVertexR; iVertex++) {
        for (iVar = 0; iVar < nSolVar; iVar++)
          Buffer_Receive_U[iVar*nVertexR+iVertex] = Buffer_Send_U[iVar*nVertexR+iVertex];
      }
      
#endif
      
      /*--- Deallocate send buffer ---*/
      delete [] Buffer_Send_U;
      
      /*--- Do the coordinate transformation ---*/
      for (iVertex = 0; iVertex < nVertexR; iVertex++) {
        
        /*--- Find point and its type of transformation ---*/
        iPoint = geometry->vertex[MarkerR][iVertex]->GetNode();
        
        /*--- Copy solution variables. ---*/
        for (iVar = 0; iVar < nSolVar; iVar++)
          SolRest[iVar] = Buffer_Receive_U[iVar*nVertexR+iVertex];
        
        /*--- Store received values back into the variable. ---*/
        for (iVar = 0; iVar < nVar; iVar++) {
          node[iPoint]->SetSolution_time_n(iVar, SolRest[iVar]);
          node[iPoint]->SetSolution_Vel_time_n(iVar, SolRest[iVar+nVar]);
          node[iPoint]->SetSolution_Accel_time_n(iVar, SolRest[iVar+2*nVar]);
        }
        
      }
      
      /*--- Deallocate receive buffer ---*/
      delete [] Buffer_Receive_U;
      
    }
    
  }
  
}

void CFEASolver::Set_MPI_Solution_DispOnly(CGeometry *geometry, CConfig *config) {
  
  
  unsigned short iVar, iMarker, MarkerS, MarkerR;
  unsigned long iVertex, iPoint, nVertexS, nVertexR, nBufferS_Vector, nBufferR_Vector;
  su2double *Buffer_Receive_U = NULL, *Buffer_Send_U = NULL;
  
#ifdef HAVE_MPI
  int send_to, receive_from;
  SU2_MPI::Status status;
#endif
  
  for (iMarker = 0; iMarker < nMarker; iMarker++) {
    
    if ((config->GetMarker_All_KindBC(iMarker) == SEND_RECEIVE) &&
        (config->GetMarker_All_SendRecv(iMarker) > 0)) {
      
      MarkerS = iMarker;  MarkerR = iMarker+1;
      
#ifdef HAVE_MPI
      send_to = config->GetMarker_All_SendRecv(MarkerS)-1;
      receive_from = abs(config->GetMarker_All_SendRecv(MarkerR))-1;
#endif
      
      nVertexS = geometry->nVertex[MarkerS];  nVertexR = geometry->nVertex[MarkerR];
      nBufferS_Vector = nVertexS*nVar;         nBufferR_Vector = nVertexR*nVar;
      
      /*--- Allocate Receive and send buffers  ---*/
      Buffer_Receive_U = new su2double [nBufferR_Vector];
      Buffer_Send_U = new su2double[nBufferS_Vector];
      
      /*--- Copy the solution that should be sent ---*/
      for (iVertex = 0; iVertex < nVertexS; iVertex++) {
        iPoint = geometry->vertex[MarkerS][iVertex]->GetNode();
        for (iVar = 0; iVar < nVar; iVar++)
          Buffer_Send_U[iVar*nVertexS+iVertex] = node[iPoint]->GetSolution(iVar);
      }
      
#ifdef HAVE_MPI
      
      /*--- Send/Receive information using Sendrecv ---*/
      SU2_MPI::Sendrecv(Buffer_Send_U, nBufferS_Vector, MPI_DOUBLE, send_to, 0,
                        Buffer_Receive_U, nBufferR_Vector, MPI_DOUBLE, receive_from, 0, MPI_COMM_WORLD, &status);
      
#else
      
      /*--- Receive information without MPI ---*/
      for (iVertex = 0; iVertex < nVertexR; iVertex++) {
        for (iVar = 0; iVar < nVar; iVar++)
          Buffer_Receive_U[iVar*nVertexR+iVertex] = Buffer_Send_U[iVar*nVertexR+iVertex];
      }
      
#endif
      
      /*--- Deallocate send buffer ---*/
      delete [] Buffer_Send_U;
      
      /*--- Do the coordinate transformation ---*/
      for (iVertex = 0; iVertex < nVertexR; iVertex++) {
        
        /*--- Find point and its type of transformation ---*/
        iPoint = geometry->vertex[MarkerR][iVertex]->GetNode();
        
        /*--- Copy solution variables. ---*/
        for (iVar = 0; iVar < nVar; iVar++)
          SolRest[iVar] = Buffer_Receive_U[iVar*nVertexR+iVertex];
        
        /*--- Store received values back into the variable. ---*/
        for (iVar = 0; iVar < nVar; iVar++)
          node[iPoint]->SetSolution(iVar, SolRest[iVar]);
        
      }
      
      /*--- Deallocate receive buffer ---*/
      delete [] Buffer_Receive_U;
      
    }
    
  }
  
}

void CFEASolver::Set_MPI_Solution_Pred(CGeometry *geometry, CConfig *config) {
  
  
  unsigned short iVar, iMarker, MarkerS, MarkerR;
  unsigned long iVertex, iPoint, nVertexS, nVertexR, nBufferS_Vector, nBufferR_Vector;
  su2double *Buffer_Receive_U = NULL, *Buffer_Send_U = NULL;
  
#ifdef HAVE_MPI
  int send_to, receive_from;
  SU2_MPI::Status status;
#endif
  
  for (iMarker = 0; iMarker < nMarker; iMarker++) {
    
    if ((config->GetMarker_All_KindBC(iMarker) == SEND_RECEIVE) &&
        (config->GetMarker_All_SendRecv(iMarker) > 0)) {
      
      MarkerS = iMarker;  MarkerR = iMarker+1;
      
#ifdef HAVE_MPI
      send_to = config->GetMarker_All_SendRecv(MarkerS)-1;
      receive_from = abs(config->GetMarker_All_SendRecv(MarkerR))-1;
#endif
      
      nVertexS = geometry->nVertex[MarkerS];  nVertexR = geometry->nVertex[MarkerR];
      nBufferS_Vector = nVertexS*nVar;     nBufferR_Vector = nVertexR*nVar;
      
      /*--- Allocate Receive and send buffers  ---*/
      Buffer_Receive_U = new su2double [nBufferR_Vector];
      Buffer_Send_U = new su2double[nBufferS_Vector];
      
      /*--- Copy the solution that should be sent ---*/
      for (iVertex = 0; iVertex < nVertexS; iVertex++) {
        iPoint = geometry->vertex[MarkerS][iVertex]->GetNode();
        for (iVar = 0; iVar < nVar; iVar++)
          Buffer_Send_U[iVar*nVertexS+iVertex] = node[iPoint]->GetSolution_Pred(iVar);
      }
      
#ifdef HAVE_MPI
      
      /*--- Send/Receive information using Sendrecv ---*/
      SU2_MPI::Sendrecv(Buffer_Send_U, nBufferS_Vector, MPI_DOUBLE, send_to, 0,
                        Buffer_Receive_U, nBufferR_Vector, MPI_DOUBLE, receive_from, 0, MPI_COMM_WORLD, &status);
      
#else
      
      /*--- Receive information without MPI ---*/
      for (iVertex = 0; iVertex < nVertexR; iVertex++) {
        for (iVar = 0; iVar < nVar; iVar++)
          Buffer_Receive_U[iVar*nVertexR+iVertex] = Buffer_Send_U[iVar*nVertexR+iVertex];
      }
      
#endif
      
      /*--- Deallocate send buffer ---*/
      delete [] Buffer_Send_U;
      
      /*--- Do the coordinate transformation ---*/
      for (iVertex = 0; iVertex < nVertexR; iVertex++) {
        
        /*--- Find point and its type of transformation ---*/
        iPoint = geometry->vertex[MarkerR][iVertex]->GetNode();
        
        /*--- Copy predicted solution variables back into the variables. ---*/
        for (iVar = 0; iVar < nVar; iVar++)
          node[iPoint]->SetSolution_Pred(iVar, Buffer_Receive_U[iVar*nVertexR+iVertex]);
        
      }
      
      /*--- Deallocate receive buffer ---*/
      delete [] Buffer_Receive_U;
      
    }
    
  }
  
}

void CFEASolver::Set_MPI_Solution_Pred_Old(CGeometry *geometry, CConfig *config) {
  
  /*--- We are communicating the solution predicted, current and old, and the old solution ---*/
  /*--- necessary for the Aitken relaxation ---*/
  
  unsigned short iVar, iMarker, MarkerS, MarkerR;
  unsigned long iVertex, iPoint, nVertexS, nVertexR, nBufferS_Vector, nBufferR_Vector;
  su2double *Buffer_Receive_U = NULL, *Buffer_Send_U = NULL;
  
  /*--- Analogous to the dynamic solution, in this case we need 3 * nVar variables per node ---*/
  unsigned short nSolVar;
  nSolVar = 3 * nVar;
  
#ifdef HAVE_MPI
  int send_to, receive_from;
  SU2_MPI::Status status;
#endif
  
  for (iMarker = 0; iMarker < nMarker; iMarker++) {
    
    if ((config->GetMarker_All_KindBC(iMarker) == SEND_RECEIVE) &&
        (config->GetMarker_All_SendRecv(iMarker) > 0)) {
      
      MarkerS = iMarker;  MarkerR = iMarker+1;
      
#ifdef HAVE_MPI
      send_to = config->GetMarker_All_SendRecv(MarkerS)-1;
      receive_from = abs(config->GetMarker_All_SendRecv(MarkerR))-1;
#endif
      
      nVertexS = geometry->nVertex[MarkerS];  nVertexR = geometry->nVertex[MarkerR];
      nBufferS_Vector = nVertexS*nSolVar;     nBufferR_Vector = nVertexR*nSolVar;
      
      /*--- Allocate Receive and send buffers  ---*/
      Buffer_Receive_U = new su2double [nBufferR_Vector];
      Buffer_Send_U = new su2double[nBufferS_Vector];
      
      /*--- Copy the solution that should be sent ---*/
      for (iVertex = 0; iVertex < nVertexS; iVertex++) {
        iPoint = geometry->vertex[MarkerS][iVertex]->GetNode();
        for (iVar = 0; iVar < nVar; iVar++) {
          Buffer_Send_U[iVar*nVertexS+iVertex] = node[iPoint]->GetSolution_Old(iVar);
          Buffer_Send_U[(iVar+nVar)*nVertexS+iVertex] = node[iPoint]->GetSolution_Pred(iVar);
          Buffer_Send_U[(iVar+2*nVar)*nVertexS+iVertex] = node[iPoint]->GetSolution_Pred_Old(iVar);
        }
      }
      
#ifdef HAVE_MPI
      
      /*--- Send/Receive information using Sendrecv ---*/
      SU2_MPI::Sendrecv(Buffer_Send_U, nBufferS_Vector, MPI_DOUBLE, send_to, 0,
                        Buffer_Receive_U, nBufferR_Vector, MPI_DOUBLE, receive_from, 0, MPI_COMM_WORLD, &status);
      
#else
      
      /*--- Receive information without MPI ---*/
      for (iVertex = 0; iVertex < nVertexR; iVertex++) {
        for (iVar = 0; iVar < nSolVar; iVar++)
          Buffer_Receive_U[iVar*nVertexR+iVertex] = Buffer_Send_U[iVar*nVertexR+iVertex];
      }
      
#endif
      
      /*--- Deallocate send buffer ---*/
      delete [] Buffer_Send_U;
      
      /*--- Do the coordinate transformation ---*/
      for (iVertex = 0; iVertex < nVertexR; iVertex++) {
        
        /*--- Find point and its type of transformation ---*/
        iPoint = geometry->vertex[MarkerR][iVertex]->GetNode();
        
        /*--- Store received values back into the variable. ---*/
        for (iVar = 0; iVar < nVar; iVar++) {
          node[iPoint]->SetSolution_Old(iVar, Buffer_Receive_U[iVar*nVertexR+iVertex]);
          node[iPoint]->SetSolution_Pred(iVar, Buffer_Receive_U[(iVar+nVar)*nVertexR+iVertex]);
          node[iPoint]->SetSolution_Pred_Old(iVar, Buffer_Receive_U[(iVar+2*nVar)*nVertexR+iVertex]);
        }
        
      }
      
      /*--- Deallocate receive buffer ---*/
      delete [] Buffer_Receive_U;
      
    }
    
  }
  
}

void CFEASolver::Set_ElementProperties(CGeometry *geometry, CConfig *config) {

  unsigned long iElem;
  unsigned long index;

  unsigned short iZone = config->GetiZone();
  unsigned short nZone = geometry->GetnZone();

  string filename;
  ifstream properties_file;

  element_properties = new CElementProperty*[nElement];

  /*--- Restart the solution from file information ---*/

  filename = config->GetFEA_FileName();

  /*--- If multizone, append zone name ---*/
  if (nZone > 1)
    filename = config->GetMultizone_FileName(filename, iZone);

  if (rank == MASTER_NODE) cout << "Filename: " << filename << "." << endl;

  properties_file.open(filename.data(), ios::in);

  /*--- In case there is no file, all elements get the same property (0) ---*/

  if (properties_file.fail()) {
    if (rank == MASTER_NODE){
      cout << "There is no element-based properties file." << endl;
      cout << "The structural domain has uniform properties." << endl;
    }

    for (iElem = 0; iElem < nElement; iElem++){
      element_properties[iElem] = new CElementProperty(0, 0, 0, 0);
    }

    element_based = false;

  }
  else{

    element_based = true;

    /*--- In case this is a parallel simulation, we need to perform the
       Global2Local index transformation first. ---*/

    long *Global2Local = new long[geometry->GetGlobal_nElemDomain()];

    /*--- First, set all indices to a negative value by default ---*/

    for (iElem = 0; iElem < geometry->GetGlobal_nElemDomain(); iElem++)
      Global2Local[iElem] = -1;

    /*--- Now fill array with the transform values only for the points in the rank (including halos) ---*/

    for (iElem = 0; iElem < nElement; iElem++)
      Global2Local[geometry->elem[iElem]->GetGlobalIndex()] = iElem;

    /*--- Read all lines in the restart file ---*/

    long iElem_Local;
    unsigned long iElem_Global_Local = 0, iElem_Global = 0; string text_line;
    unsigned short rbuf_NotMatching = 0, sbuf_NotMatching = 0;

    /*--- The first line is the header ---*/

    getline (properties_file, text_line);

    for (iElem_Global = 0; iElem_Global < geometry->GetGlobal_nElemDomain(); iElem_Global++ ) {

      getline (properties_file, text_line);

      istringstream point_line(text_line);

      /*--- Retrieve local index. If this element from the restart file lives
         only on a different processor, the value of iPoint_Local will be -1.
         Otherwise, the local index for this node on the current processor
         will be returned and used to instantiate the vars. ---*/

      iElem_Local = Global2Local[iElem_Global];

      if (iElem_Local >= 0) {

        if (config->GetDE_Effects())
          point_line >> index >> elProperties[0] >> elProperties[1] >> elProperties[2] >> elProperties[3];
        else
          point_line >> index >> elProperties[0] >> elProperties[1] >> elProperties[2] >> elProperties[3];

        element_properties[iElem_Local] = new CElementProperty(elProperties[0],
                                                         elProperties[1],
                                                         elProperties[2],
                                                         elProperties[3]);

        iElem_Global_Local++;
      }

    }

    /*--- Detect a wrong solution file ---*/

    if (iElem_Global_Local < nElement) { sbuf_NotMatching = 1; }

#ifndef HAVE_MPI
    rbuf_NotMatching = sbuf_NotMatching;
#else
    SU2_MPI::Allreduce(&sbuf_NotMatching, &rbuf_NotMatching, 1, MPI_UNSIGNED_SHORT, MPI_SUM, MPI_COMM_WORLD);
#endif
    if (rbuf_NotMatching != 0) {
      SU2_MPI::Error(string("The properties file ") + filename + string(" doesn't match with the mesh file!\n")  + 
                     string("It could be empty lines at the end of the file."), CURRENT_FUNCTION);
    }

    /*--- Close the restart file ---*/

    properties_file.close();

    /*--- Free memory needed for the transformation ---*/

    delete [] Global2Local;


  }


}


void CFEASolver::Set_Prestretch(CGeometry *geometry, CConfig *config) {
  
  unsigned long iPoint;
  unsigned long index;
  
  unsigned short iVar;
  unsigned short iZone = config->GetiZone();
  unsigned short nZone = geometry->GetnZone();
  
  string filename;
  ifstream prestretch_file;
  
  
  /*--- Restart the solution from file information ---*/
  
  filename = config->GetPrestretch_FEMFileName();
  
  /*--- If multizone, append zone name ---*/
  if (nZone > 1)
    filename = config->GetMultizone_FileName(filename, iZone);
  
  if (rank == MASTER_NODE) cout << "Filename: " << filename << "." << endl;
  
  prestretch_file.open(filename.data(), ios::in);
  
  /*--- In case there is no file ---*/
  
  if (prestretch_file.fail()) {
    SU2_MPI::Error(string("There is no FEM prestretch reference file ") + filename, CURRENT_FUNCTION);
  }
  /*--- In case this is a parallel simulation, we need to perform the
   Global2Local index transformation first. ---*/
  
  map<unsigned long,unsigned long> Global2Local;
  map<unsigned long,unsigned long>::const_iterator MI;
  
  /*--- Now fill array with the transform values only for local points ---*/
  
  for (iPoint = 0; iPoint < nPointDomain; iPoint++)
    Global2Local[geometry->node[iPoint]->GetGlobalIndex()] = iPoint;
  
  /*--- Read all lines in the restart file ---*/
  
  long iPoint_Local;
  unsigned long iPoint_Global_Local = 0, iPoint_Global = 0; string text_line;
  unsigned short rbuf_NotMatching = 0, sbuf_NotMatching = 0;
  
  /*--- The first line is the header ---*/
  
  getline (prestretch_file, text_line);
  
  while (getline (prestretch_file, text_line)) {
    istringstream point_line(text_line);
    
    /*--- Retrieve local index. If this node from the restart file lives
     on the current processor, we will load and instantiate the vars. ---*/
    
    MI = Global2Local.find(iPoint_Global);
    if (MI != Global2Local.end()) {
    
      iPoint_Local = Global2Local[iPoint_Global];
      
      if (nDim == 2) point_line >> Solution[0] >> Solution[1] >> index;
      if (nDim == 3) point_line >> Solution[0] >> Solution[1] >> Solution[2] >> index;
      
      for (iVar = 0; iVar < nVar; iVar++) node[iPoint_Local]->SetPrestretch(iVar, Solution[iVar]);
      
      iPoint_Global_Local++;
    }
    iPoint_Global++;
  }
  
  /*--- Detect a wrong solution file ---*/
  
  if (iPoint_Global_Local < nPointDomain) { sbuf_NotMatching = 1; }
  
#ifndef HAVE_MPI
  rbuf_NotMatching = sbuf_NotMatching;
#else
  SU2_MPI::Allreduce(&sbuf_NotMatching, &rbuf_NotMatching, 1, MPI_UNSIGNED_SHORT, MPI_SUM, MPI_COMM_WORLD);
#endif
  if (rbuf_NotMatching != 0) {
      SU2_MPI::Error(string("The solution file ") + filename + string(" doesn't match with the mesh file!\n") +
                     string("It could be empty lines at the end of the file."), CURRENT_FUNCTION);
  }
  
  /*--- Close the restart file ---*/
  
  prestretch_file.close();
  
  /*--- We need to communicate here the prestretched geometry for the halo nodes. ---*/
  /*--- We avoid creating a new function as this may be reformatted.              ---*/

  unsigned short iMarker, MarkerS, MarkerR;
  unsigned long iVertex, nVertexS, nVertexR, nBufferS_Vector, nBufferR_Vector;
  su2double *Buffer_Receive_U = NULL, *Buffer_Send_U = NULL;

#ifdef HAVE_MPI
  int send_to, receive_from;
  SU2_MPI::Status status;
#endif

  for (iMarker = 0; iMarker < nMarker; iMarker++) {

    if ((config->GetMarker_All_KindBC(iMarker) == SEND_RECEIVE) &&
        (config->GetMarker_All_SendRecv(iMarker) > 0)) {

      MarkerS = iMarker;  MarkerR = iMarker+1;

#ifdef HAVE_MPI
      send_to = config->GetMarker_All_SendRecv(MarkerS)-1;
      receive_from = abs(config->GetMarker_All_SendRecv(MarkerR))-1;
#endif

      nVertexS = geometry->nVertex[MarkerS];  nVertexR = geometry->nVertex[MarkerR];
      nBufferS_Vector = nVertexS*nVar;        nBufferR_Vector = nVertexR*nVar;

      /*--- Allocate Receive and send buffers  ---*/
      Buffer_Receive_U = new su2double [nBufferR_Vector];
      Buffer_Send_U = new su2double[nBufferS_Vector];

      /*--- Copy the solution that should be sent ---*/
      for (iVertex = 0; iVertex < nVertexS; iVertex++) {
        iPoint = geometry->vertex[MarkerS][iVertex]->GetNode();
        for (iVar = 0; iVar < nVar; iVar++)
          Buffer_Send_U[iVar*nVertexS+iVertex] = node[iPoint]->GetPrestretch(iVar);
      }

#ifdef HAVE_MPI

      /*--- Send/Receive information using Sendrecv ---*/
      SU2_MPI::Sendrecv(Buffer_Send_U, nBufferS_Vector, MPI_DOUBLE, send_to, 0,
                        Buffer_Receive_U, nBufferR_Vector, MPI_DOUBLE, receive_from, 0, MPI_COMM_WORLD, &status);

#else

      /*--- Receive information without MPI ---*/
      for (iVertex = 0; iVertex < nVertexR; iVertex++) {
        for (iVar = 0; iVar < nVar; iVar++)
          Buffer_Receive_U[iVar*nVertexR+iVertex] = Buffer_Send_U[iVar*nVertexR+iVertex];
      }

#endif

      /*--- Deallocate send buffer ---*/
      delete [] Buffer_Send_U;

      /*--- Do the coordinate transformation ---*/
      for (iVertex = 0; iVertex < nVertexR; iVertex++) {

        /*--- Find point and its type of transformation ---*/
        iPoint = geometry->vertex[MarkerR][iVertex]->GetNode();

        /*--- Copy solution variables. ---*/
        for (iVar = 0; iVar < nVar; iVar++)
          SolRest[iVar] = Buffer_Receive_U[iVar*nVertexR+iVertex];

        /*--- Store received values back into the variable. ---*/
        for (iVar = 0; iVar < nVar; iVar++)
          node[iPoint]->SetPrestretch(iVar, SolRest[iVar]);

      }

      /*--- Deallocate receive buffer ---*/
      delete [] Buffer_Receive_U;

    }

  }


}

void CFEASolver::Set_ReferenceGeometry(CGeometry *geometry, CConfig *config) {

  unsigned long iPoint;
  unsigned long index;

  unsigned short iVar;
  unsigned short iZone = config->GetiZone();
  unsigned short nZone = geometry->GetnZone();
  unsigned short file_format = config->GetRefGeom_FileFormat();

  string filename;
  su2double dull_val;
  ifstream reference_file;


  /*--- Restart the solution from file information ---*/

  filename = config->GetRefGeom_FEMFileName();

  /*--- If multizone, append zone name ---*/
  if (nZone > 1)
    filename = config->GetMultizone_FileName(filename, iZone);

  reference_file.open(filename.data(), ios::in);

  /*--- In case there is no file ---*/

  if (reference_file.fail()) {
    SU2_MPI::Error( "There is no FEM reference geometry file!!", CURRENT_FUNCTION);
  }

  if (rank == MASTER_NODE) cout << "Filename: " << filename << " and format " << file_format << "." << endl;

  /*--- In case this is a parallel simulation, we need to perform the
   Global2Local index transformation first. ---*/

  long *Global2Local = new long[geometry->GetGlobal_nPointDomain()];

  /*--- First, set all indices to a negative value by default ---*/

  for (iPoint = 0; iPoint < geometry->GetGlobal_nPointDomain(); iPoint++)
    Global2Local[iPoint] = -1;

  /*--- Now fill array with the transform values only for local points ---*/

  for (iPoint = 0; iPoint < nPointDomain; iPoint++)
    Global2Local[geometry->node[iPoint]->GetGlobalIndex()] = iPoint;

  /*--- Read all lines in the restart file ---*/

  long iPoint_Local;
  unsigned long iPoint_Global_Local = 0, iPoint_Global = 0; string text_line;
  unsigned short rbuf_NotMatching = 0, sbuf_NotMatching = 0;

  /*--- The first line is the header ---*/

  getline (reference_file, text_line);

  while (getline (reference_file, text_line)) {
    istringstream point_line(text_line);

    /*--- Retrieve local index. If this node from the restart file lives
       on a different processor, the value of iPoint_Local will be -1.
       Otherwise, the local index for this node on the current processor
       will be returned and used to instantiate the vars. ---*/

    iPoint_Local = Global2Local[iPoint_Global];

    if (iPoint_Local >= 0) {

      if (nDim == 2) point_line >> index >> dull_val >> dull_val >> Solution[0] >> Solution[1];
      if (nDim == 3) point_line >> index >> dull_val >> dull_val >> dull_val >> Solution[0] >> Solution[1] >> Solution[2];

      for (iVar = 0; iVar < nVar; iVar++) node[iPoint_Local]->SetReference_Geometry(iVar, Solution[iVar]);

      iPoint_Global_Local++;
    }
    iPoint_Global++;
  }

  /*--- Detect a wrong solution file ---*/

  if (iPoint_Global_Local < nPointDomain) { sbuf_NotMatching = 1; }

#ifndef HAVE_MPI
  rbuf_NotMatching = sbuf_NotMatching;
#else
  SU2_MPI::Allreduce(&sbuf_NotMatching, &rbuf_NotMatching, 1, MPI_UNSIGNED_SHORT, MPI_SUM, MPI_COMM_WORLD);
#endif
  
  if (rbuf_NotMatching != 0) {
    SU2_MPI::Error(string("The solution file ") + filename + string(" doesn't match with the mesh file!\n")  + 
                   string("It could be empty lines at the end of the file."), CURRENT_FUNCTION);
  }

  /*--- I don't think we need to communicate ---*/

  /*--- Close the restart file ---*/

  reference_file.close();

  /*--- Free memory needed for the transformation ---*/

  delete [] Global2Local;

}



void CFEASolver::Preprocessing(CGeometry *geometry, CSolver **solver_container, CConfig *config, CNumerics **numerics, unsigned short iMesh, unsigned long Iteration, unsigned short RunTime_EqSystem, bool Output) {
  
  
  unsigned long iPoint;
  bool initial_calc = (config->GetExtIter() == 0);                  // Checks if it is the first calculation.
  bool first_iter = (config->GetIntIter() == 0);                          // Checks if it is the first iteration
  bool dynamic = (config->GetDynamic_Analysis() == DYNAMIC);              // Dynamic simulations.
  bool linear_analysis = (config->GetGeometricConditions() == SMALL_DEFORMATIONS);  // Linear analysis.
  bool nonlinear_analysis = (config->GetGeometricConditions() == LARGE_DEFORMATIONS);  // Nonlinear analysis.
  bool newton_raphson = (config->GetKind_SpaceIteScheme_FEA() == NEWTON_RAPHSON);    // Newton-Raphson method
  bool restart = config->GetRestart();                        // Restart analysis
  bool initial_calc_restart = (SU2_TYPE::Int(config->GetExtIter()) == config->GetDyn_RestartIter()); // Initial calculation for restart
  
  bool disc_adj_fem = (config->GetKind_Solver() == DISC_ADJ_FEM);     // Discrete adjoint FEM solver
  
  bool incremental_load = config->GetIncrementalLoad();               // If an incremental load is applied
  
  bool body_forces = config->GetDeadLoad();                     // Body forces (dead loads).

  /*--- Set vector entries to zero ---*/
  for (iPoint = 0; iPoint < geometry->GetnPoint(); iPoint ++) {
    LinSysAux.SetBlock_Zero(iPoint);
    LinSysRes.SetBlock_Zero(iPoint);
    LinSysSol.SetBlock_Zero(iPoint);
  }
  
  /*--- Set matrix entries to zero ---*/
  
  /*
   * If the problem is linear, we only need one Jacobian matrix in the problem, because
   * it is going to be constant along the calculations. Therefore, we only initialize
   * the Jacobian matrix once, at the beginning of the simulation.
   *
   * We don't need first_iter, because there is only one iteration per time step in linear analysis.
   */
  if ((initial_calc && linear_analysis)||
      (restart && initial_calc_restart && linear_analysis) ||
      (dynamic && disc_adj_fem)) {
    Jacobian.SetValZero();
  }
  
  /*
   * If the problem is dynamic, we need a mass matrix, which will be constant along the calculation
   * both for linear and nonlinear analysis. Only initialized once, at the first time step.
   *
   * The same with the integration constants, as for now we consider the time step to be constant.
   *
   * We need first_iter, because in nonlinear problems there are more than one subiterations in the first time step.
   */
  if ((dynamic && initial_calc && first_iter) ||
      (dynamic && restart && initial_calc_restart && first_iter) ||
      (dynamic && disc_adj_fem)) {
    MassMatrix.SetValZero();
    Compute_IntegrationConstants(config);
    Compute_MassMatrix(geometry, solver_container, numerics, config);
  }
  
  /*
   * If body forces are taken into account, we need to compute the term that goes into the residual,
   * which will be constant along the calculation both for linear and nonlinear analysis.
   *
   * Only initialized once, at the first iteration or the beginning of the calculation after a restart.
   *
   * We need first_iter, because in nonlinear problems there are more than one subiterations in the first time step.
   */
  
  if ((body_forces && initial_calc && first_iter) ||
      (body_forces && restart && initial_calc_restart && first_iter)) {
    // If the load is incremental, we have to reset the variable to avoid adding up over the increments
    if (incremental_load) {
      for (iPoint = 0; iPoint < nPoint; iPoint++) node[iPoint]->Clear_BodyForces_Res();
    }
    // Compute the dead load term
    Compute_DeadLoad(geometry, solver_container, numerics, config);
  }
  
  /*
   * If the problem is nonlinear, we need to initialize the Jacobian and the stiffness matrix at least at the beginning
   * of each time step. If the solution method is Newton Rapshon, we initialize it also at the beginning of each
   * iteration.
   */
  
  if ((nonlinear_analysis) && ((newton_raphson) || (first_iter)))  {
    Jacobian.SetValZero();
    //    StiffMatrix.SetValZero();
  }
  
  /*
   * Some external forces may be considered constant over the time step.
   */
  if (first_iter)  {
    for (iPoint = 0; iPoint < nPoint; iPoint++) node[iPoint]->Clear_SurfaceLoad_Res();
  }
  
  /*
   * If we apply nonlinear forces, we need to clear the residual on each iteration
   */
  unsigned short iMarker;
  unsigned long iVertex;
  
  for (iMarker = 0; iMarker < config->GetnMarker_All(); iMarker++){
    switch (config->GetMarker_All_KindBC(iMarker)) {
      case LOAD_BOUNDARY:
        /*--- Only if the load is nonzero - reduces computational cost ---*/
        if(config->GetLoad_Value(config->GetMarker_All_TagBound(iMarker)) != 0 ) {
          /*--- For all the vertices in the marker iMarker ---*/
          for (iVertex = 0; iVertex < geometry->nVertex[iMarker]; iVertex++) {
            /*--- Retrieve the point ID ---*/
            iPoint = geometry->vertex[iMarker][iVertex]->GetNode();
            /*--- Clear the residual of the node, to avoid adding on previous values ---*/
            node[iPoint]->Clear_SurfaceLoad_Res();
          }
        }
        break;
      case DAMPER_BOUNDARY:
        /*--- For all the vertices in the marker iMarker ---*/
        for (iVertex = 0; iVertex < geometry->nVertex[iMarker]; iVertex++) {
          /*--- Retrieve the point ID ---*/
          iPoint = geometry->vertex[iMarker][iVertex]->GetNode();
          /*--- Clear the residual of the node, to avoid adding on previous values ---*/
          node[iPoint]->Clear_SurfaceLoad_Res();
        }
        break;
    }
  }
  
}

void CFEASolver::SetTime_Step(CGeometry *geometry, CSolver **solver_container, CConfig *config, unsigned short iMesh, unsigned long Iteration) { }

void CFEASolver::SetInitialCondition(CGeometry **geometry, CSolver ***solver_container, CConfig *config, unsigned long ExtIter) {
  
  unsigned long iPoint, nPoint;
  bool incremental_load = config->GetIncrementalLoad();              // If an incremental load is applied
  
  nPoint = geometry[MESH_0]->GetnPoint();
  
  /*--- We store the current solution as "Solution Old", for the case that we need to retrieve it ---*/
  
  if (incremental_load) {
    for (iPoint = 0; iPoint < nPoint; iPoint++) node[iPoint]->Set_OldSolution();
  }
  
  
}

void CFEASolver::ResetInitialCondition(CGeometry **geometry, CSolver ***solver_container, CConfig *config, unsigned long ExtIter) {
  
  unsigned long iPoint, nPoint;
  bool incremental_load = config->GetIncrementalLoad();              // If an incremental load is applied
  
  nPoint = geometry[MESH_0]->GetnPoint();
  
  /*--- We store the current solution as "Solution Old", for the case that we need to retrieve it ---*/
  
  if (incremental_load) {
    for (iPoint = 0; iPoint < nPoint; iPoint++) node[iPoint]->Set_Solution();
  }
  
}

void CFEASolver::Compute_StiffMatrix(CGeometry *geometry, CSolver **solver_container, CNumerics **numerics, CConfig *config) {
  
  unsigned long iElem, iVar, jVar;
  unsigned short iNode, iDim, nNodes = 0;
  unsigned long indexNode[8]={0,0,0,0,0,0,0,0};
  su2double val_Coord;
  int EL_KIND = 0;
  
  su2double *Kab = NULL;
  unsigned short NelNodes, jNode;
  
  /*--- Loops over all the elements ---*/
  
  for (iElem = 0; iElem < geometry->GetnElem(); iElem++) {
    
    if (geometry->elem[iElem]->GetVTK_Type() == TRIANGLE)      {nNodes = 3; EL_KIND = EL_TRIA;}
    if (geometry->elem[iElem]->GetVTK_Type() == QUADRILATERAL) {nNodes = 4; EL_KIND = EL_QUAD;}
    if (geometry->elem[iElem]->GetVTK_Type() == TETRAHEDRON)   {nNodes = 4; EL_KIND = EL_TETRA;}
    if (geometry->elem[iElem]->GetVTK_Type() == PYRAMID)       {nNodes = 5; EL_KIND = EL_TRIA;}
    if (geometry->elem[iElem]->GetVTK_Type() == PRISM)         {nNodes = 6; EL_KIND = EL_TRIA;}
    if (geometry->elem[iElem]->GetVTK_Type() == HEXAHEDRON)    {nNodes = 8; EL_KIND = EL_HEXA;}
    
    /*--- For the number of nodes, we get the coordinates from the connectivity matrix ---*/
    
    for (iNode = 0; iNode < nNodes; iNode++) {
      
      indexNode[iNode] = geometry->elem[iElem]->GetNode(iNode);
      
      for (iDim = 0; iDim < nDim; iDim++) {
        val_Coord = geometry->node[indexNode[iNode]]->GetCoord(iDim);
        element_container[FEA_TERM][EL_KIND]->SetRef_Coord(val_Coord, iNode, iDim);
      }
    }
    
    /*--- Set the properties of the element ---*/
    element_container[FEA_TERM][EL_KIND]->Set_ElProperties(element_properties[iElem]);
    
    /*--- Compute the components of the jacobian and the stress term ---*/
    if (element_based){
      numerics[element_properties[iElem]->GetMat_Mod()]->Compute_Tangent_Matrix(element_container[FEA_TERM][EL_KIND], config);
    }
    else{
      numerics[FEA_TERM]->Compute_Tangent_Matrix(element_container[FEA_TERM][EL_KIND], config);
    }
    
    NelNodes = element_container[FEA_TERM][EL_KIND]->GetnNodes();
    
    for (iNode = 0; iNode < NelNodes; iNode++) {
      
      for (jNode = 0; jNode < NelNodes; jNode++) {
        
        Kab = element_container[FEA_TERM][EL_KIND]->Get_Kab(iNode, jNode);
        
        for (iVar = 0; iVar < nVar; iVar++) {
          for (jVar = 0; jVar < nVar; jVar++) {
            Jacobian_ij[iVar][jVar] = Kab[iVar*nVar+jVar];
          }
        }
        
        Jacobian.AddBlock(indexNode[iNode], indexNode[jNode], Jacobian_ij);
        
      }
      
    }
    
  }
  
  
}

void CFEASolver::Compute_StiffMatrix_NodalStressRes(CGeometry *geometry, CSolver **solver_container, CNumerics **numerics, CConfig *config) {
  
  unsigned long iElem, iVar, jVar;
  unsigned short iNode, iDim, nNodes = 0;
  unsigned long indexNode[8]={0,0,0,0,0,0,0,0};
  su2double val_Coord, val_Sol, val_Ref = 0.0;
  int EL_KIND = 0;
  
  bool prestretch_fem = config->GetPrestretch();
  
  su2double Ks_ab;
  su2double *Kab = NULL;
  su2double *Kk_ab = NULL;
  su2double *Ta = NULL;
  
  su2double *Ta_DE = NULL;
  su2double Ks_ab_DE = 0.0;
  
  unsigned short NelNodes, jNode;
  
  bool incompressible = (config->GetMaterialCompressibility() == INCOMPRESSIBLE_MAT);
  bool de_effects = config->GetDE_Effects();
  
  /*--- Loops over all the elements ---*/
  
  for (iElem = 0; iElem < geometry->GetnElem(); iElem++) {
    
    if (geometry->elem[iElem]->GetVTK_Type() == TRIANGLE)      {nNodes = 3; EL_KIND = EL_TRIA;}
    if (geometry->elem[iElem]->GetVTK_Type() == QUADRILATERAL) {nNodes = 4; EL_KIND = EL_QUAD;}
    if (geometry->elem[iElem]->GetVTK_Type() == TETRAHEDRON)   {nNodes = 4; EL_KIND = EL_TETRA;}
    if (geometry->elem[iElem]->GetVTK_Type() == PYRAMID)       {nNodes = 5; EL_KIND = EL_TRIA;}
    if (geometry->elem[iElem]->GetVTK_Type() == PRISM)         {nNodes = 6; EL_KIND = EL_TRIA;}
    if (geometry->elem[iElem]->GetVTK_Type() == HEXAHEDRON)    {nNodes = 8; EL_KIND = EL_HEXA;}
    
    /*--- For the number of nodes, we get the coordinates from the connectivity matrix ---*/
    
    for (iNode = 0; iNode < nNodes; iNode++) {
      indexNode[iNode] = geometry->elem[iElem]->GetNode(iNode);
      for (iDim = 0; iDim < nDim; iDim++) {
        val_Coord = geometry->node[indexNode[iNode]]->GetCoord(iDim);
        val_Sol = node[indexNode[iNode]]->GetSolution(iDim) + val_Coord;

        /*--- Set current coordinate ---*/
        element_container[FEA_TERM][EL_KIND]->SetCurr_Coord(val_Sol, iNode, iDim);
        if (de_effects) element_container[DE_TERM][EL_KIND]->SetCurr_Coord(val_Sol, iNode, iDim);
        if (incompressible) element_container[INC_TERM][EL_KIND]->SetCurr_Coord(val_Sol, iNode, iDim);

        /*--- Set reference coordinate ---*/
        if (prestretch_fem) {
          val_Ref = node[indexNode[iNode]]->GetPrestretch(iDim);
          element_container[FEA_TERM][EL_KIND]->SetRef_Coord(val_Ref, iNode, iDim);
          if (de_effects) element_container[DE_TERM][EL_KIND]->SetRef_Coord(val_Ref, iNode, iDim);
          if (incompressible) element_container[INC_TERM][EL_KIND]->SetRef_Coord(val_Ref, iNode, iDim);
        }
        else {
          element_container[FEA_TERM][EL_KIND]->SetRef_Coord(val_Coord, iNode, iDim);
          if (de_effects) element_container[DE_TERM][EL_KIND]->SetRef_Coord(val_Coord, iNode, iDim);
          if (incompressible) element_container[INC_TERM][EL_KIND]->SetRef_Coord(val_Coord, iNode, iDim);
        }
      }
    }
    
    /*--- Set the properties of the element ---*/
    element_container[FEA_TERM][EL_KIND]->Set_ElProperties(element_properties[iElem]);
    if (de_effects) element_container[DE_TERM][EL_KIND]->Set_ElProperties(element_properties[iElem]);
    if (incompressible) element_container[INC_TERM][EL_KIND]->Set_ElProperties(element_properties[iElem]);
    
    /*--- If incompressible, we compute the Mean Dilatation term first so the volume is already computed ---*/
    if (incompressible) numerics[FEA_TERM]->Compute_MeanDilatation_Term(element_container[INC_TERM][EL_KIND], config);
    
    /*--- Compute the components of the Jacobian and the stress term for the material ---*/
    if (element_based){
      numerics[element_properties[iElem]->GetMat_Mod()]->Compute_Tangent_Matrix(element_container[FEA_TERM][EL_KIND], config);
    }
    else{
      numerics[FEA_TERM]->Compute_Tangent_Matrix(element_container[FEA_TERM][EL_KIND], config);
    }
    
    /*--- Compute the electric component of the Jacobian and the stress term ---*/
    if (de_effects) numerics[DE_TERM]->Compute_Tangent_Matrix(element_container[DE_TERM][EL_KIND], config);
    
    NelNodes = element_container[FEA_TERM][EL_KIND]->GetnNodes();
    
    for (iNode = 0; iNode < NelNodes; iNode++) {
      
      Ta = element_container[FEA_TERM][EL_KIND]->Get_Kt_a(iNode);
      for (iVar = 0; iVar < nVar; iVar++) Res_Stress_i[iVar] = Ta[iVar];
      
      /*--- Check if this is my node or not ---*/
      LinSysRes.SubtractBlock(indexNode[iNode], Res_Stress_i);
      
      /*--- Retrieve the electric contribution to the Residual ---*/
      if (de_effects){
        Ta_DE = element_container[DE_TERM][EL_KIND]->Get_Kt_a(iNode);
        for (iVar = 0; iVar < nVar; iVar++) Res_Stress_i[iVar] = Ta_DE[iVar];
        LinSysRes.SubtractBlock(indexNode[iNode], Res_Stress_i);
        
      }
      
      for (jNode = 0; jNode < NelNodes; jNode++) {
        
        /*--- Retrieve the values of the FEA term ---*/
        Kab = element_container[FEA_TERM][EL_KIND]->Get_Kab(iNode, jNode);
        Ks_ab = element_container[FEA_TERM][EL_KIND]->Get_Ks_ab(iNode,jNode);
        if (incompressible) Kk_ab = element_container[INC_TERM][EL_KIND]->Get_Kk_ab(iNode,jNode);
        
        for (iVar = 0; iVar < nVar; iVar++) {
          Jacobian_s_ij[iVar][iVar] = Ks_ab;
          for (jVar = 0; jVar < nVar; jVar++) {
            Jacobian_c_ij[iVar][jVar] = Kab[iVar*nVar+jVar];
            if (incompressible) Jacobian_k_ij[iVar][jVar] = Kk_ab[iVar*nVar+jVar];
          }
        }
        
        Jacobian.AddBlock(indexNode[iNode], indexNode[jNode], Jacobian_c_ij);
        Jacobian.AddBlock(indexNode[iNode], indexNode[jNode], Jacobian_s_ij);
        if (incompressible) Jacobian.AddBlock(indexNode[iNode], indexNode[jNode], Jacobian_k_ij);
        
        /*--- Retrieve the electric contribution to the Jacobian ---*/
        if (de_effects){
          //          Kab_DE = element_container[DE_TERM][EL_KIND]->Get_Kab(iNode, jNode);
          Ks_ab_DE = element_container[DE_TERM][EL_KIND]->Get_Ks_ab(iNode,jNode);
          
          for (iVar = 0; iVar < nVar; iVar++){
            Jacobian_s_ij[iVar][iVar] = Ks_ab_DE;
          }
          
          Jacobian.AddBlock(indexNode[iNode], indexNode[jNode], Jacobian_s_ij);
        }
        
      }
      
    }
    
  }
  
}

void CFEASolver::Compute_MassMatrix(CGeometry *geometry, CSolver **solver_container, CNumerics **numerics, CConfig *config) {
  
  unsigned long iElem, iVar;
  unsigned short iNode, iDim, nNodes = 0;
  unsigned long indexNode[8]={0,0,0,0,0,0,0,0};
  su2double val_Coord;
  int EL_KIND = 0;
  
  su2double Mab;
  unsigned short NelNodes, jNode;
  
  /*--- Loops over all the elements ---*/
  
  for (iElem = 0; iElem < geometry->GetnElem(); iElem++) {
    
    if (geometry->elem[iElem]->GetVTK_Type() == TRIANGLE)     {nNodes = 3; EL_KIND = EL_TRIA;}
    if (geometry->elem[iElem]->GetVTK_Type() == QUADRILATERAL)    {nNodes = 4; EL_KIND = EL_QUAD;}
    
    if (geometry->elem[iElem]->GetVTK_Type() == TETRAHEDRON)  {nNodes = 4; EL_KIND = EL_TETRA;}
    if (geometry->elem[iElem]->GetVTK_Type() == PYRAMID)      {nNodes = 5; EL_KIND = EL_TRIA;}
    if (geometry->elem[iElem]->GetVTK_Type() == PRISM)        {nNodes = 6; EL_KIND = EL_TRIA;}
    if (geometry->elem[iElem]->GetVTK_Type() == HEXAHEDRON)   {nNodes = 8; EL_KIND = EL_HEXA;}
    
    /*--- For the number of nodes, we get the coordinates from the connectivity matrix ---*/
    
    for (iNode = 0; iNode < nNodes; iNode++) {
      indexNode[iNode] = geometry->elem[iElem]->GetNode(iNode);
      for (iDim = 0; iDim < nDim; iDim++) {
        val_Coord = geometry->node[indexNode[iNode]]->GetCoord(iDim);
        element_container[FEA_TERM][EL_KIND]->SetRef_Coord(val_Coord, iNode, iDim);
      }
    }
    
    /*--- Set the properties of the element ---*/
    element_container[FEA_TERM][EL_KIND]->Set_ElProperties(element_properties[iElem]);
    
    numerics[FEA_TERM]->Compute_Mass_Matrix(element_container[FEA_TERM][EL_KIND], config);
    
    NelNodes = element_container[FEA_TERM][EL_KIND]->GetnNodes();

    for (iNode = 0; iNode < NelNodes; iNode++) {
      
      for (jNode = 0; jNode < NelNodes; jNode++) {
        
        Mab = element_container[FEA_TERM][EL_KIND]->Get_Mab(iNode, jNode);
        
        for (iVar = 0; iVar < nVar; iVar++) {
          MassMatrix_ij[iVar][iVar] = Mab;
        }
        
        MassMatrix.AddBlock(indexNode[iNode], indexNode[jNode], MassMatrix_ij);
        
      }
      
    }
    
  }
  
}

void CFEASolver::Compute_MassRes(CGeometry *geometry, CSolver **solver_container, CNumerics **numerics, CConfig *config) {

  unsigned long iElem, iVar, iPoint;
  unsigned short iNode, iDim, nNodes = 0;
  unsigned long indexNode[8]={0,0,0,0,0,0,0,0};
  su2double val_Coord;
  int EL_KIND = 0;

  su2double Mab;
  unsigned short NelNodes, jNode;

  /*--- Set vector entries to zero ---*/
  for (iPoint = 0; iPoint < geometry->GetnPoint(); iPoint ++) {
    TimeRes.SetBlock_Zero(iPoint);
  }

  /*--- Loops over all the elements ---*/

  for (iElem = 0; iElem < geometry->GetnElem(); iElem++) {

    if (geometry->elem[iElem]->GetVTK_Type() == TRIANGLE)     {nNodes = 3; EL_KIND = EL_TRIA;}
    if (geometry->elem[iElem]->GetVTK_Type() == QUADRILATERAL)    {nNodes = 4; EL_KIND = EL_QUAD;}

    if (geometry->elem[iElem]->GetVTK_Type() == TETRAHEDRON)  {nNodes = 4; EL_KIND = EL_TETRA;}
    if (geometry->elem[iElem]->GetVTK_Type() == PYRAMID)      {nNodes = 5; EL_KIND = EL_TRIA;}
    if (geometry->elem[iElem]->GetVTK_Type() == PRISM)        {nNodes = 6; EL_KIND = EL_TRIA;}
    if (geometry->elem[iElem]->GetVTK_Type() == HEXAHEDRON)   {nNodes = 8; EL_KIND = EL_HEXA;}

    /*--- For the number of nodes, we get the coordinates from the connectivity matrix ---*/

    for (iNode = 0; iNode < nNodes; iNode++) {
      indexNode[iNode] = geometry->elem[iElem]->GetNode(iNode);
      for (iDim = 0; iDim < nDim; iDim++) {
        val_Coord = geometry->node[indexNode[iNode]]->GetCoord(iDim);
        element_container[FEA_TERM][EL_KIND]->SetRef_Coord(val_Coord, iNode, iDim);
      }
    }

    /*--- Set the properties of the element ---*/
    element_container[FEA_TERM][EL_KIND]->Set_ElProperties(element_properties[iElem]);

    numerics[FEA_TERM]->Compute_Mass_Matrix(element_container[FEA_TERM][EL_KIND], config);

    NelNodes = element_container[FEA_TERM][EL_KIND]->GetnNodes();

    for (iNode = 0; iNode < NelNodes; iNode++) {

      for (jNode = 0; jNode < NelNodes; jNode++) {

        Mab = element_container[FEA_TERM][EL_KIND]->Get_Mab(iNode, jNode);

        for (iVar = 0; iVar < nVar; iVar++) {
          Residual_i[iVar] = Mab * TimeRes_Aux.GetBlock(indexNode[iNode],iVar);
          Residual_j[iVar] = Mab * TimeRes_Aux.GetBlock(indexNode[jNode],iVar);
        }

        TimeRes.AddBlock(indexNode[iNode],Residual_i);
        TimeRes.AddBlock(indexNode[jNode],Residual_j);

      }

    }

  }

}

void CFEASolver::Compute_NodalStressRes(CGeometry *geometry, CSolver **solver_container, CNumerics **numerics, CConfig *config) {
  
  
  unsigned long iElem, iVar;
  unsigned short iNode, iDim, nNodes = 0;
  unsigned long indexNode[8]={0,0,0,0,0,0,0,0};
  su2double val_Coord, val_Sol, val_Ref = 0.0;
  int EL_KIND = 0;
  
  bool prestretch_fem = config->GetPrestretch();
  
  su2double *Ta = NULL;
  unsigned short NelNodes;
  
  /*--- Loops over all the elements ---*/
  
  for (iElem = 0; iElem < geometry->GetnElem(); iElem++) {
    
    if (geometry->elem[iElem]->GetVTK_Type() == TRIANGLE)     {nNodes = 3; EL_KIND = EL_TRIA;}
    if (geometry->elem[iElem]->GetVTK_Type() == QUADRILATERAL) {nNodes = 4; EL_KIND = EL_QUAD;}
    if (geometry->elem[iElem]->GetVTK_Type() == TETRAHEDRON)  {nNodes = 4; EL_KIND = EL_TETRA;}
    if (geometry->elem[iElem]->GetVTK_Type() == PYRAMID)      {nNodes = 5; EL_KIND = EL_TRIA;}
    if (geometry->elem[iElem]->GetVTK_Type() == PRISM)        {nNodes = 6; EL_KIND = EL_TRIA;}
    if (geometry->elem[iElem]->GetVTK_Type() == HEXAHEDRON)   {nNodes = 8; EL_KIND = EL_HEXA;}
    
    /*--- For the number of nodes, we get the coordinates from the connectivity matrix ---*/
    
    for (iNode = 0; iNode < nNodes; iNode++) {
      indexNode[iNode] = geometry->elem[iElem]->GetNode(iNode);
      for (iDim = 0; iDim < nDim; iDim++) {
        val_Coord = geometry->node[indexNode[iNode]]->GetCoord(iDim);
        val_Sol = node[indexNode[iNode]]->GetSolution(iDim) + val_Coord;
        element_container[FEA_TERM][EL_KIND]->SetCurr_Coord(val_Sol, iNode, iDim);
        if (prestretch_fem) {
          val_Ref = node[indexNode[iNode]]->GetPrestretch(iDim);
          element_container[FEA_TERM][EL_KIND]->SetRef_Coord(val_Ref, iNode, iDim);
        }
        else {
          element_container[FEA_TERM][EL_KIND]->SetRef_Coord(val_Coord, iNode, iDim);
        }
      }
    }
    
    /*--- Set the properties of the element ---*/
    element_container[FEA_TERM][EL_KIND]->Set_ElProperties(element_properties[iElem]);
    
    /*--- Compute the components of the jacobian and the stress term ---*/
    if (element_based){
      numerics[element_properties[iElem]->GetMat_Mod()]->Compute_NodalStress_Term(element_container[FEA_TERM][EL_KIND], config);
    }
    else{
      numerics[FEA_TERM]->Compute_NodalStress_Term(element_container[FEA_TERM][EL_KIND], config);
    }
    
    NelNodes = element_container[FEA_TERM][EL_KIND]->GetnNodes();
    
    for (iNode = 0; iNode < NelNodes; iNode++) {
      
      Ta = element_container[FEA_TERM][EL_KIND]->Get_Kt_a(iNode);
      for (iVar = 0; iVar < nVar; iVar++) Res_Stress_i[iVar] = Ta[iVar];
      
      LinSysRes.SubtractBlock(indexNode[iNode], Res_Stress_i);
      
    }
    
  }

}

void CFEASolver::Compute_NodalStress(CGeometry *geometry, CSolver **solver_container, CNumerics **numerics, CConfig *config) {
  
  unsigned long iPoint, iElem, iVar;
  unsigned short iNode, iDim, iStress;
  unsigned short nNodes = 0, nStress;
  unsigned long indexNode[8]={0,0,0,0,0,0,0,0};
  su2double val_Coord, val_Sol, val_Ref = 0.0;
  int EL_KIND = 0;
  
  bool prestretch_fem = config->GetPrestretch();
  
  bool dynamic = (config->GetDynamic_Analysis() == DYNAMIC);
  
  if (nDim == 2) nStress = 3;
  else nStress = 6;
  
  su2double *Ta = NULL;
  
  unsigned short NelNodes;
  
  /*--- Restart stress to avoid adding results from previous time steps ---*/
  
  for (iPoint = 0; iPoint < nPointDomain; iPoint++) {
    for (iStress = 0; iStress < nStress; iStress++) {
      node[iPoint]->SetStress_FEM(iStress, 0.0);
    }
  }
  
  /*--- Loops over all the elements ---*/
  
  for (iElem = 0; iElem < geometry->GetnElem(); iElem++) {
    
    if (geometry->elem[iElem]->GetVTK_Type() == TRIANGLE)     {nNodes = 3; EL_KIND = EL_TRIA;}
    if (geometry->elem[iElem]->GetVTK_Type() == QUADRILATERAL) {nNodes = 4; EL_KIND = EL_QUAD;}
    if (geometry->elem[iElem]->GetVTK_Type() == TETRAHEDRON)  {nNodes = 4; EL_KIND = EL_TETRA;}
    if (geometry->elem[iElem]->GetVTK_Type() == PYRAMID)      {nNodes = 5; EL_KIND = EL_TRIA;}
    if (geometry->elem[iElem]->GetVTK_Type() == PRISM)        {nNodes = 6; EL_KIND = EL_TRIA;}
    if (geometry->elem[iElem]->GetVTK_Type() == HEXAHEDRON)   {nNodes = 8; EL_KIND = EL_HEXA;}
    
    /*--- For the number of nodes, we get the coordinates from the connectivity matrix ---*/
    
    for (iNode = 0; iNode < nNodes; iNode++) {
      indexNode[iNode] = geometry->elem[iElem]->GetNode(iNode);
      //      for (iDim = 0; iDim < nDim; iDim++) {
      //        val_Coord = geometry->node[indexNode[iNode]]->GetCoord(iDim);
      //        val_Sol = node[indexNode[iNode]]->GetSolution(iDim) + val_Coord;
      //        element_container[FEA_TERM][EL_KIND]->SetRef_Coord(val_Coord, iNode, iDim);
      //        element_container[FEA_TERM][EL_KIND]->SetCurr_Coord(val_Sol, iNode, iDim);
      //      }
      for (iDim = 0; iDim < nDim; iDim++) {
        val_Coord = geometry->node[indexNode[iNode]]->GetCoord(iDim);
        val_Sol = node[indexNode[iNode]]->GetSolution(iDim) + val_Coord;
        element_container[FEA_TERM][EL_KIND]->SetCurr_Coord(val_Sol, iNode, iDim);
        if (prestretch_fem) {
          val_Ref = node[indexNode[iNode]]->GetPrestretch(iDim);
          element_container[FEA_TERM][EL_KIND]->SetRef_Coord(val_Ref, iNode, iDim);
        }
        else {
          element_container[FEA_TERM][EL_KIND]->SetRef_Coord(val_Coord, iNode, iDim);
        }
      }
    }
    
    /*--- Set the properties of the element ---*/
    element_container[FEA_TERM][EL_KIND]->Set_ElProperties(element_properties[iElem]);
    
    /*--- Compute the components of the jacobian and the stress term ---*/
    if (element_based){
      numerics[element_properties[iElem]->GetMat_Mod()]->Compute_Averaged_NodalStress(element_container[FEA_TERM][EL_KIND], config);
    }
    else{
      numerics[FEA_TERM]->Compute_Averaged_NodalStress(element_container[FEA_TERM][EL_KIND], config);
    }
    
    NelNodes = element_container[FEA_TERM][EL_KIND]->GetnNodes();
    
    for (iNode = 0; iNode < NelNodes; iNode++) {
      
      /*--- This only works if the problem is nonlinear ---*/
      Ta = element_container[FEA_TERM][EL_KIND]->Get_Kt_a(iNode);
      for (iVar = 0; iVar < nVar; iVar++) Res_Stress_i[iVar] = Ta[iVar];
      
      LinSysReact.AddBlock(indexNode[iNode], Res_Stress_i);
      
      for (iStress = 0; iStress < nStress; iStress++) {
        node[indexNode[iNode]]->AddStress_FEM(iStress,
                                              (element_container[FEA_TERM][EL_KIND]->Get_NodalStress(iNode, iStress) /
                                               geometry->node[indexNode[iNode]]->GetnElem()) );
      }
      
    }
    
  }
  
  su2double *Stress;
  su2double VonMises_Stress, MaxVonMises_Stress = 0.0;
  su2double Sxx,Syy,Szz,Sxy,Sxz,Syz,S1,S2;
  
  /*--- For the number of nodes in the mesh ---*/
  for (iPoint = 0; iPoint < nPointDomain; iPoint++) {
    
    /*--- Get the stresses, added up from all the elements that connect to the node ---*/
    
    Stress  = node[iPoint]->GetStress_FEM();
    
    /*--- Compute the stress averaged from all the elements connecting to the node and the Von Mises stress ---*/
    
    if (nDim == 2) {
      
      Sxx=Stress[0];
      Syy=Stress[1];
      Sxy=Stress[2];
      
      S1=(Sxx+Syy)/2+sqrt(((Sxx-Syy)/2)*((Sxx-Syy)/2)+Sxy*Sxy);
      S2=(Sxx+Syy)/2-sqrt(((Sxx-Syy)/2)*((Sxx-Syy)/2)+Sxy*Sxy);
      
      VonMises_Stress = sqrt(S1*S1+S2*S2-2*S1*S2);
      
    }
    else {
      
      Sxx = Stress[0];
      Syy = Stress[1];
      Szz = Stress[3];
      
      Sxy = Stress[2];
      Sxz = Stress[4];
      Syz = Stress[5];
      
      VonMises_Stress = sqrt(0.5*(   pow(Sxx - Syy, 2.0)
                                  + pow(Syy - Szz, 2.0)
                                  + pow(Szz - Sxx, 2.0)
                                  + 6.0*(Sxy*Sxy+Sxz*Sxz+Syz*Syz)
                                  ));
      
    }
    
    node[iPoint]->SetVonMises_Stress(VonMises_Stress);
    
    /*--- Compute the maximum value of the Von Mises Stress ---*/
    
    MaxVonMises_Stress = max(MaxVonMises_Stress, VonMises_Stress);
    
  }
  
#ifdef HAVE_MPI
  
  /*--- Compute MaxVonMises_Stress using all the nodes ---*/
  
  su2double MyMaxVonMises_Stress = MaxVonMises_Stress; MaxVonMises_Stress = 0.0;
  SU2_MPI::Allreduce(&MyMaxVonMises_Stress, &MaxVonMises_Stress, 1, MPI_DOUBLE, MPI_MAX, MPI_COMM_WORLD);
  
#endif
  
  /*--- Set the value of the MaxVonMises_Stress as the CFEA coeffient ---*/
  
  Total_CFEA = MaxVonMises_Stress;
  
  
  bool outputReactions = false;
  
  if (outputReactions) {
    
    ofstream myfile;
    myfile.open ("Reactions.txt");
    
    unsigned short iMarker;
    unsigned long iVertex;
    su2double val_Reaction;
    
    bool linear_analysis = (config->GetGeometricConditions() == SMALL_DEFORMATIONS);  // Linear analysis.
    bool nonlinear_analysis = (config->GetGeometricConditions() == LARGE_DEFORMATIONS);  // Nonlinear analysis.
    
    if (!dynamic) {
      /*--- Loop over all the markers  ---*/
      for (iMarker = 0; iMarker < config->GetnMarker_All(); iMarker++)
        switch (config->GetMarker_All_KindBC(iMarker)) {
            
            /*--- If it corresponds to a clamped boundary  ---*/
            
          case CLAMPED_BOUNDARY:
            
            myfile << "MARKER " << iMarker << ":" << endl;
            
            /*--- Loop over all the vertices  ---*/
            for (iVertex = 0; iVertex < geometry->nVertex[iMarker]; iVertex++) {
              
              /*--- Get node index ---*/
              iPoint = geometry->vertex[iMarker][iVertex]->GetNode();
              
              myfile << "Node " << iPoint << "." << " \t ";
              
              for (iDim = 0; iDim < nDim; iDim++) {
                /*--- Retrieve coordinate ---*/
                val_Coord = geometry->node[iPoint]->GetCoord(iDim);
                myfile << "X" << iDim + 1 << ": " << val_Coord << " \t " ;
              }
              
              for (iVar = 0; iVar < nVar; iVar++) {
                /*--- Retrieve reaction ---*/
                val_Reaction = LinSysReact.GetBlock(iPoint, iVar);
                myfile << "F" << iVar + 1 << ": " << val_Reaction << " \t " ;
              }
              
              myfile << endl;
            }
            myfile << endl;
            break;
        }
    }
    else if (dynamic) {
      
      switch (config->GetKind_TimeIntScheme_FEA()) {
        case (CD_EXPLICIT):
          cout << "NOT IMPLEMENTED YET" << endl;
          break;
        case (NEWMARK_IMPLICIT):
          
          /*--- Loop over all points, and set aux vector TimeRes_Aux = a0*U+a2*U'+a3*U'' ---*/
          if (linear_analysis) {
            for (iPoint = 0; iPoint < geometry->GetnPoint(); iPoint++) {
              for (iVar = 0; iVar < nVar; iVar++) {
                Residual[iVar] = a_dt[0]*node[iPoint]->GetSolution_time_n(iVar)+    //a0*U(t)
                a_dt[2]*node[iPoint]->GetSolution_Vel_time_n(iVar)+  //a2*U'(t)
                a_dt[3]*node[iPoint]->GetSolution_Accel_time_n(iVar);  //a3*U''(t)
              }
              TimeRes_Aux.SetBlock(iPoint, Residual);
            }
          }
          else if (nonlinear_analysis) {
            for (iPoint = 0; iPoint < geometry->GetnPoint(); iPoint++) {
              for (iVar = 0; iVar < nVar; iVar++) {
                Residual[iVar] =   a_dt[0]*node[iPoint]->GetSolution_time_n(iVar)        //a0*U(t)
                - a_dt[0]*node[iPoint]->GetSolution(iVar)           //a0*U(t+dt)(k-1)
                + a_dt[2]*node[iPoint]->GetSolution_Vel_time_n(iVar)    //a2*U'(t)
                + a_dt[3]*node[iPoint]->GetSolution_Accel_time_n(iVar);  //a3*U''(t)
              }
              TimeRes_Aux.SetBlock(iPoint, Residual);
            }
          }
          /*--- Once computed, compute M*TimeRes_Aux ---*/
          MassMatrix.MatrixVectorProduct(TimeRes_Aux,TimeRes,geometry,config);
          
          /*--- Loop over all the markers  ---*/
          for (iMarker = 0; iMarker < config->GetnMarker_All(); iMarker++)
            switch (config->GetMarker_All_KindBC(iMarker)) {
                
                /*--- If it corresponds to a clamped boundary  ---*/
                
              case CLAMPED_BOUNDARY:
                
                myfile << "MARKER " << iMarker << ":" << endl;
                
                /*--- Loop over all the vertices  ---*/
                for (iVertex = 0; iVertex < geometry->nVertex[iMarker]; iVertex++) {
                  
                  /*--- Get node index ---*/
                  iPoint = geometry->vertex[iMarker][iVertex]->GetNode();
                  
                  myfile << "Node " << iPoint << "." << " \t ";
                  
                  for (iDim = 0; iDim < nDim; iDim++) {
                    /*--- Retrieve coordinate ---*/
                    val_Coord = geometry->node[iPoint]->GetCoord(iDim);
                    myfile << "X" << iDim + 1 << ": " << val_Coord << " \t " ;
                  }
                  
                  for (iVar = 0; iVar < nVar; iVar++) {
                    /*--- Retrieve the time contribution ---*/
                    Res_Time_Cont[iVar] = TimeRes.GetBlock(iPoint, iVar);
                    /*--- Retrieve reaction ---*/
                    val_Reaction = LinSysReact.GetBlock(iPoint, iVar) + Res_Time_Cont[iVar];
                    myfile << "F" << iVar + 1 << ": " << val_Reaction << " \t " ;
                  }
                  
                  myfile << endl;
                }
                myfile << endl;
                break;
            }
          
          
          break;
        case (GENERALIZED_ALPHA):
          cout << "NOT IMPLEMENTED YET" << endl;
          break;
      }
      
    }
    
    
    
    myfile.close();
    
  }
  
}

void CFEASolver::Compute_DeadLoad(CGeometry *geometry, CSolver **solver_container, CNumerics **numerics, CConfig *config) {
  
  unsigned long iElem, iVar;
  unsigned short iNode, iDim, nNodes = 0;
  unsigned long indexNode[8]={0,0,0,0,0,0,0,0};
  su2double val_Coord;
  int EL_KIND = 0;
  
  su2double *Dead_Load = NULL;
  unsigned short NelNodes;
  
  /*--- Loops over all the elements ---*/
  
  for (iElem = 0; iElem < geometry->GetnElem(); iElem++) {
    
    if (geometry->elem[iElem]->GetVTK_Type() == TRIANGLE)     {nNodes = 3; EL_KIND = EL_TRIA;}
    if (geometry->elem[iElem]->GetVTK_Type() == QUADRILATERAL) {nNodes = 4; EL_KIND = EL_QUAD;}
    if (geometry->elem[iElem]->GetVTK_Type() == TETRAHEDRON)  {nNodes = 4; EL_KIND = EL_TETRA;}
    if (geometry->elem[iElem]->GetVTK_Type() == PYRAMID)      {nNodes = 5; EL_KIND = EL_TRIA;}
    if (geometry->elem[iElem]->GetVTK_Type() == PRISM)        {nNodes = 6; EL_KIND = EL_TRIA;}
    if (geometry->elem[iElem]->GetVTK_Type() == HEXAHEDRON)   {nNodes = 8; EL_KIND = EL_HEXA;}
    
    /*--- For the number of nodes, we get the coordinates from the connectivity matrix ---*/
    
    for (iNode = 0; iNode < nNodes; iNode++) {
      indexNode[iNode] = geometry->elem[iElem]->GetNode(iNode);
      for (iDim = 0; iDim < nDim; iDim++) {
        val_Coord = geometry->node[indexNode[iNode]]->GetCoord(iDim);
        element_container[FEA_TERM][EL_KIND]->SetRef_Coord(val_Coord, iNode, iDim);
      }
    }
    /*--- Set the properties of the element ---*/
    element_container[FEA_TERM][EL_KIND]->Set_ElProperties(element_properties[iElem]);
    
    numerics[FEA_TERM]->Compute_Dead_Load(element_container[FEA_TERM][EL_KIND], config);
    
    NelNodes = element_container[FEA_TERM][EL_KIND]->GetnNodes();
    
    for (iNode = 0; iNode < NelNodes; iNode++) {
      
      Dead_Load = element_container[FEA_TERM][EL_KIND]->Get_FDL_a(iNode);
      for (iVar = 0; iVar < nVar; iVar++) Res_Dead_Load[iVar] = Dead_Load[iVar];
      
      node[indexNode[iNode]]->Add_BodyForces_Res(Res_Dead_Load);
      
    }
    
  }
  
  
}

void CFEASolver::Initialize_SystemMatrix(CGeometry *geometry, CSolver **solver_container, CConfig *config) {
  
}

void CFEASolver::Compute_IntegrationConstants(CConfig *config) {
  
  su2double Delta_t= config->GetDelta_DynTime();
  
  su2double gamma = config->GetNewmark_gamma(), beta = config->GetNewmark_beta();
  
  switch (config->GetKind_TimeIntScheme_FEA()) {
    case (CD_EXPLICIT):
      cout << "NOT IMPLEMENTED YET" << endl;
      break;
    case (NEWMARK_IMPLICIT):
      
      /*--- Integration constants for Newmark scheme ---*/
      
      a_dt[0]= 1 / (beta*pow(Delta_t,2.0));
      a_dt[1]= gamma / (beta*Delta_t);
      a_dt[2]= 1 / (beta*Delta_t);
      a_dt[3]= 1 /(2*beta) - 1;
      a_dt[4]= gamma/beta - 1;
      a_dt[5]= (Delta_t/2) * (gamma/beta - 2);
      a_dt[6]= Delta_t * (1-gamma);
      a_dt[7]= gamma * Delta_t;
      a_dt[8]= 0.0;
      
      break;
      
    case (GENERALIZED_ALPHA):
      
      /*--- Integration constants for Generalized Alpha ---*/
      /*--- Needs to be updated if accounting for structural damping ---*/
      
      //      su2double beta = config->Get_Int_Coeffs(0);
      //      //  su2double gamma =  config->Get_Int_Coeffs(1);
      //      su2double alpha_f = config->Get_Int_Coeffs(2), alpha_m =  config->Get_Int_Coeffs(3);
      //
      //      a_dt[0]= (1 / (beta*pow(Delta_t,2.0))) * ((1 - alpha_m) / (1 - alpha_f)) ;
      //      a_dt[1]= 0.0 ;
      //      a_dt[2]= (1 - alpha_m) / (beta*Delta_t);
      //      a_dt[3]= ((1 - 2*beta)*(1-alpha_m) / (2*beta)) - alpha_m;
      //      a_dt[4]= 0.0;
      //      a_dt[5]= 0.0;
      //      a_dt[6]= Delta_t * (1-delta);
      //      a_dt[7]= delta * Delta_t;
      //      a_dt[8]= (1 - alpha_m) / (beta*pow(Delta_t,2.0));
      
      break;
  }
  
  
}


void CFEASolver::BC_Clamped(CGeometry *geometry, CSolver **solver_container, CNumerics *numerics, CConfig *config,
                                       unsigned short val_marker) {
  
  unsigned long iPoint, iVertex;
  unsigned long iVar, jVar;
  
  bool dynamic = (config->GetDynamic_Analysis() == DYNAMIC);
  
  for (iVertex = 0; iVertex < geometry->nVertex[val_marker]; iVertex++) {
    
    /*--- Get node index ---*/
    
    iPoint = geometry->vertex[val_marker][iVertex]->GetNode();
    
    if (geometry->node[iPoint]->GetDomain()) {
      
      if (nDim == 2) {
        Solution[0] = 0.0;  Solution[1] = 0.0;
        Residual[0] = 0.0;  Residual[1] = 0.0;
      }
      else {
        Solution[0] = 0.0;  Solution[1] = 0.0;  Solution[2] = 0.0;
        Residual[0] = 0.0;  Residual[1] = 0.0;  Residual[2] = 0.0;
      }
      
      node[iPoint]->SetSolution(Solution);
      
      if (dynamic) {
        node[iPoint]->SetSolution_Vel(Solution);
        node[iPoint]->SetSolution_Accel(Solution);
      }
      
      
      /*--- Initialize the reaction vector ---*/
      LinSysReact.SetBlock(iPoint, Residual);
      
      LinSysRes.SetBlock(iPoint, Residual);
      LinSysSol.SetBlock(iPoint, Solution);
      
      /*--- STRONG ENFORCEMENT OF THE DISPLACEMENT BOUNDARY CONDITION ---*/
      
      /*--- Delete the columns for a particular node ---*/
      
      for (iVar = 0; iVar < nPoint; iVar++) {
        if (iVar==iPoint) {
          Jacobian.SetBlock(iVar,iPoint,mId_Aux);
        }
        else {
          Jacobian.SetBlock(iVar,iPoint,mZeros_Aux);
        }
      }
      
      /*--- Delete the rows for a particular node ---*/
      for (jVar = 0; jVar < nPoint; jVar++) {
        if (iPoint!=jVar) {
          Jacobian.SetBlock(iPoint,jVar,mZeros_Aux);
        }
      }
      
      /*--- If the problem is dynamic ---*/
      /*--- Enforce that in the previous time step all nodes had 0 U, U', U'' ---*/
      
      if(dynamic) {
        
        node[iPoint]->SetSolution_time_n(Solution);
        node[iPoint]->SetSolution_Vel_time_n(Solution);
        node[iPoint]->SetSolution_Accel_time_n(Solution);
        
      }
      
    }
    
  }
  
}

void CFEASolver::BC_Clamped_Post(CGeometry *geometry, CSolver **solver_container, CNumerics *numerics, CConfig *config,
                                            unsigned short val_marker) {
  
  unsigned long iPoint, iVertex;
  bool dynamic = (config->GetDynamic_Analysis() == DYNAMIC);
  
  for (iVertex = 0; iVertex < geometry->nVertex[val_marker]; iVertex++) {
    
    /*--- Get node index ---*/
    
    iPoint = geometry->vertex[val_marker][iVertex]->GetNode();
    
    if (nDim == 2) {
      Solution[0] = 0.0;  Solution[1] = 0.0;
    }
    else {
      Solution[0] = 0.0;  Solution[1] = 0.0;  Solution[2] = 0.0;
    }
    
    node[iPoint]->SetSolution(Solution);
    
    if (dynamic) {
      node[iPoint]->SetSolution_Vel(Solution);
      node[iPoint]->SetSolution_Accel(Solution);
    }
    
  }
  
}

void CFEASolver::BC_DispDir(CGeometry *geometry, CSolver **solver_container, CNumerics *numerics, CConfig *config,
                                            unsigned short val_marker) {

  unsigned short iDim, jDim;

  su2double DispDirVal = config->GetDisp_Dir_Value(config->GetMarker_All_TagBound(val_marker));
  su2double DispDirMult = config->GetDisp_Dir_Multiplier(config->GetMarker_All_TagBound(val_marker));
  su2double *Disp_Dir_Local= config->GetDisp_Dir(config->GetMarker_All_TagBound(val_marker));
  su2double Disp_Dir_Unit[3] = {0.0, 0.0, 0.0}, Disp_Dir[3] = {0.0, 0.0, 0.0};
  su2double Disp_Dir_Mod = 0.0;

  for (iDim = 0; iDim < nDim; iDim++)
    Disp_Dir_Mod += Disp_Dir_Local[iDim]*Disp_Dir_Local[iDim];

  Disp_Dir_Mod = sqrt(Disp_Dir_Mod);

  for (iDim = 0; iDim < nDim; iDim++)
    Disp_Dir_Unit[iDim] = Disp_Dir_Local[iDim] / Disp_Dir_Mod;

  su2double TotalDisp;

  su2double CurrentTime=config->GetCurrent_DynTime();
  su2double ModAmpl = 1.0;

  bool Ramp_Load = config->GetRamp_Load();
  su2double Ramp_Time = config->GetRamp_Time();
  su2double Transfer_Time = 0.0;

  if (Ramp_Load){
    if (Ramp_Time == 0.0)
      ModAmpl = 1.0;
    else
      Transfer_Time = CurrentTime / Ramp_Time;

    switch (config->GetDynamic_LoadTransfer()) {
    case INSTANTANEOUS:
      ModAmpl = 1.0;
      break;
    case POL_ORDER_1:
      ModAmpl = Transfer_Time;
      break;
    case POL_ORDER_3:
      ModAmpl = -2.0 * pow(Transfer_Time,3.0) + 3.0 * pow(Transfer_Time,2.0);
      break;
    case POL_ORDER_5:
      ModAmpl = 6.0 * pow(Transfer_Time, 5.0) - 15.0 * pow(Transfer_Time, 4.0) + 10 * pow(Transfer_Time, 3.0);
      break;
    case SIGMOID_10:
      ModAmpl = (1 / (1+exp(-1.0 * 10.0 * (Transfer_Time - 0.5)) ) );
      break;
    case SIGMOID_20:
      ModAmpl = (1 / (1+exp(-1.0 * 20.0 * (Transfer_Time - 0.5)) ) );
      break;
    }
    ModAmpl = max(ModAmpl,0.0);
    ModAmpl = min(ModAmpl,1.0);
  }
  else{
    ModAmpl = 1.0;
  }

  TotalDisp = ModAmpl * DispDirVal * DispDirMult;

  for (iDim = 0; iDim < nDim; iDim++)
    Disp_Dir[iDim] = TotalDisp * Disp_Dir_Unit[iDim];

  unsigned long iNode, iVertex;
  unsigned long iPoint, jPoint;

  su2double valJacobian_ij_00 = 0.0;
  su2double auxJacobian_ij[3][3] = {{0.0, 0.0, 0.0}, {0.0, 0.0, 0.0}, {0.0, 0.0, 0.0}};

  for (iVertex = 0; iVertex < geometry->nVertex[val_marker]; iVertex++) {

    /*--- Get node index ---*/

    iNode = geometry->vertex[val_marker][iVertex]->GetNode();

    if (geometry->node[iNode]->GetDomain()) {

      if (nDim == 2) {
        Solution[0] = Disp_Dir[0];  Solution[1] = Disp_Dir[1];
        Residual[0] = Disp_Dir[0];  Residual[1] = Disp_Dir[1];
      }
      else {
        Solution[0] = Disp_Dir[0];  Solution[1] = Disp_Dir[1];  Solution[2] = Disp_Dir[2];
        Residual[0] = Disp_Dir[0];  Residual[1] = Disp_Dir[1];  Residual[2] = Disp_Dir[2];
      }

      /*--- Initialize the reaction vector ---*/

      LinSysRes.SetBlock(iNode, Residual);
      LinSysSol.SetBlock(iNode, Solution);

      /*--- STRONG ENFORCEMENT OF THE DISPLACEMENT BOUNDARY CONDITION ---*/

      /*--- Delete the full row for node iNode ---*/
      for (jPoint = 0; jPoint < nPoint; jPoint++){

        /*--- Check whether the block is non-zero ---*/
        valJacobian_ij_00 = Jacobian.GetBlock(iNode, jPoint,0,0);

        if (valJacobian_ij_00 != 0.0 ){
          if (iNode != jPoint) {
            Jacobian.SetBlock(iNode,jPoint,mZeros_Aux);
          }
          else{
            Jacobian.SetBlock(iNode,jPoint,mId_Aux);
          }
        }
      }

      /*--- Delete the columns for a particular node ---*/

      for (iPoint = 0; iPoint < nPoint; iPoint++){

        /*--- Check if the term K(iPoint, iNode) is 0 ---*/
        valJacobian_ij_00 = Jacobian.GetBlock(iPoint,iNode,0,0);

        /*--- If the node iNode has a crossed dependency with the point iPoint ---*/
        if (valJacobian_ij_00 != 0.0 ){

          /*--- Retrieve the Jacobian term ---*/
          for (iDim = 0; iDim < nDim; iDim++){
            for (jDim = 0; jDim < nDim; jDim++){
              auxJacobian_ij[iDim][jDim] = Jacobian.GetBlock(iPoint,iNode,iDim,jDim);
            }
          }

          /*--- Multiply by the imposed displacement ---*/
          for (iDim = 0; iDim < nDim; iDim++){
            Residual[iDim] = 0.0;
            for (jDim = 0; jDim < nDim; jDim++){
              Residual[iDim] += auxJacobian_ij[iDim][jDim] * Disp_Dir[jDim];
            }
          }

          if (iNode != iPoint) {
            /*--- The term is substracted from the residual (right hand side) ---*/
            LinSysRes.SubtractBlock(iPoint, Residual);
            /*--- The Jacobian term is now set to 0 ---*/
            Jacobian.SetBlock(iPoint,iNode,mZeros_Aux);
          }

        }

      }

    }

  }


}

void CFEASolver::Postprocessing(CGeometry *geometry, CSolver **solver_container, CConfig *config,  CNumerics **numerics,
                                           unsigned short iMesh) {
  
  unsigned short iVar;
  unsigned long iPoint, total_index;
  
  bool first_iter = (config->GetIntIter() == 0);
  bool nonlinear_analysis = (config->GetGeometricConditions() == LARGE_DEFORMATIONS);    // Nonlinear analysis.
  bool disc_adj_fem = (config->GetKind_Solver() == DISC_ADJ_FEM);
  
  su2double solNorm = 0.0, solNorm_recv = 0.0;
  
  if (disc_adj_fem) {

    if (nonlinear_analysis) {

      /*--- For nonlinear discrete adjoint, we have 3 convergence criteria ---*/

      /*--- UTOL = norm(Delta_U(k)): ABSOLUTE, norm of the incremental displacements ------------*/
      /*--- RTOL = norm(Residual(k): ABSOLUTE, norm of the residual (T-F) -----------------------*/
      /*--- ETOL = Delta_U(k) * Residual(k): ABSOLUTE, norm of the product disp * res -----------*/

      Conv_Check[0] = LinSysSol.norm();               // Norm of the delta-solution vector
      Conv_Check[1] = LinSysRes.norm();               // Norm of the residual
      Conv_Check[2] = dotProd(LinSysSol, LinSysRes);  // Position for the energy tolerance

      /*--- MPI solution ---*/

      Set_MPI_Solution(geometry, config);
    }
    else {
      /*--- If the problem is linear, the only check we do is the RMS of the displacements ---*/
      /*---  Compute the residual Ax-f ---*/

      Jacobian.ComputeResidual(LinSysSol, LinSysRes, LinSysAux);

      /*--- Set maximum residual to zero ---*/

      for (iVar = 0; iVar < nVar; iVar++) {
        SetRes_RMS(iVar, 0.0);
        SetRes_Max(iVar, 0.0, 0);
      }

      /*--- Compute the residual ---*/

      for (iPoint = 0; iPoint < geometry->GetnPoint(); iPoint++) {
        for (iVar = 0; iVar < nVar; iVar++) {
          total_index = iPoint*nVar+iVar;
          AddRes_RMS(iVar, LinSysAux[total_index]*LinSysAux[total_index]);
          AddRes_Max(iVar, fabs(LinSysAux[total_index]), geometry->node[iPoint]->GetGlobalIndex(), geometry->node[iPoint]->GetCoord());
        }
      }

      /*--- MPI solution ---*/

      Set_MPI_Solution(geometry, config);

      /*--- Compute the root mean square residual ---*/

      SetResidual_RMS(geometry, config);

    }

  }
  else {
    if (nonlinear_analysis){

      /*--- If the problem is nonlinear, we have 3 convergence criteria ---*/

      /*--- UTOL = norm(Delta_U(k)) / norm(U(k)) --------------------------*/
      /*--- RTOL = norm(Residual(k)) / norm(Residual(0)) ------------------*/
      /*--- ETOL = Delta_U(k) * Residual(k) / Delta_U(0) * Residual(0) ----*/

      if (first_iter){
        Conv_Ref[0] = 1.0;                                        // Position for the norm of the solution
        Conv_Ref[1] = max(LinSysRes.norm(), EPS);                 // Position for the norm of the residual
        Conv_Ref[2] = max(dotProd(LinSysSol, LinSysRes), EPS);    // Position for the energy tolerance

        /*--- Make sure the computation runs at least 2 iterations ---*/
        Conv_Check[0] = 1.0;
        Conv_Check[1] = 1.0;
        Conv_Check[2] = 1.0;

        /*--- If absolute, we check the norms ---*/
        switch (config->GetResidual_Criteria_FEM()) {
          case RESFEM_ABSOLUTE:
            Conv_Check[0] = LinSysSol.norm();         // Norm of the delta-solution vector
            Conv_Check[1] = LinSysRes.norm();         // Norm of the residual
            Conv_Check[2] = dotProd(LinSysSol, LinSysRes);  // Position for the energy tolerance
            break;
        }
      }
      else {
        /*--- Compute the norm of the solution vector Uk ---*/
        for (iPoint = 0; iPoint < nPointDomain; iPoint++){
          for (iVar = 0; iVar < nVar; iVar++){
            solNorm += node[iPoint]->GetSolution(iVar) * node[iPoint]->GetSolution(iVar);
          }
        }

        // We need to communicate the norm of the solution and compute the RMS throughout the different processors

#ifdef HAVE_MPI
        /*--- We sum the squares of the norms across the different processors ---*/
        SU2_MPI::Allreduce(&solNorm, &solNorm_recv, 1, MPI_DOUBLE, MPI_SUM, MPI_COMM_WORLD);
#else
        solNorm_recv         = solNorm;
#endif

        Conv_Ref[0] = max(sqrt(solNorm_recv), EPS);           // Norm of the solution vector

        switch (config->GetResidual_Criteria_FEM()) {
          case RESFEM_RELATIVE:
            Conv_Check[0] = LinSysSol.norm() / Conv_Ref[0];         // Norm of the delta-solution vector
            Conv_Check[1] = LinSysRes.norm() / Conv_Ref[1];         // Norm of the residual
            Conv_Check[2] = dotProd(LinSysSol, LinSysRes) / Conv_Ref[2];  // Position for the energy tolerance
            break;
          case RESFEM_ABSOLUTE:
            Conv_Check[0] = LinSysSol.norm();         // Norm of the delta-solution vector
            Conv_Check[1] = LinSysRes.norm();         // Norm of the residual
            Conv_Check[2] = dotProd(LinSysSol, LinSysRes);  // Position for the energy tolerance
            break;
          default:
            Conv_Check[0] = LinSysSol.norm() / Conv_Ref[0];         // Norm of the delta-solution vector
            Conv_Check[1] = LinSysRes.norm() / Conv_Ref[1];         // Norm of the residual
            Conv_Check[2] = dotProd(LinSysSol, LinSysRes) / Conv_Ref[2];  // Position for the energy tolerance
            break;
        }

      }

      /*--- MPI solution ---*/

      Set_MPI_Solution(geometry, config);

    } else {

      /*--- If the problem is linear, the only check we do is the RMS of the displacements ---*/

      /*---  Compute the residual Ax-f ---*/

      Jacobian.ComputeResidual(LinSysSol, LinSysRes, LinSysAux);

      /*--- Set maximum residual to zero ---*/

      for (iVar = 0; iVar < nVar; iVar++) {
        SetRes_RMS(iVar, 0.0);
        SetRes_Max(iVar, 0.0, 0);
      }

      /*--- Compute the residual ---*/

      for (iPoint = 0; iPoint < geometry->GetnPoint(); iPoint++) {
        for (iVar = 0; iVar < nVar; iVar++) {
          total_index = iPoint*nVar+iVar;
          AddRes_RMS(iVar, LinSysAux[total_index]*LinSysAux[total_index]);
          AddRes_Max(iVar, fabs(LinSysAux[total_index]), geometry->node[iPoint]->GetGlobalIndex(), geometry->node[iPoint]->GetCoord());
        }
      }

      /*--- MPI solution ---*/

      Set_MPI_Solution(geometry, config);

      /*--- Compute the root mean square residual ---*/

      SetResidual_RMS(geometry, config);
    }
    
  }
  
}

void CFEASolver::BC_Normal_Displacement(CGeometry *geometry, CSolver **solver_container, CNumerics *numerics, CConfig *config,
                                                   unsigned short val_marker) { }

void CFEASolver::BC_Normal_Load(CGeometry *geometry, CSolver **solver_container, CNumerics *numerics, CConfig *config,
                                           unsigned short val_marker) {
  
  /*--- Retrieve the normal pressure and the application conditions for the considered boundary ---*/
  
  su2double NormalLoad = config->GetLoad_Value(config->GetMarker_All_TagBound(val_marker));
  su2double TotalLoad = 0.0;
  
  su2double CurrentTime=config->GetCurrent_DynTime();
  su2double ModAmpl = 1.0;
  
  bool Ramp_Load = config->GetRamp_Load();
  su2double Ramp_Time = config->GetRamp_Time();
  su2double Transfer_Time = 0.0;

  ModAmpl = Compute_LoadCoefficient(CurrentTime, Ramp_Time, config);

  TotalLoad = ModAmpl * NormalLoad;
  
  /*--- Do only if there is a load applied.
   *--- This reduces the computational cost for cases in which we want boundaries with no load.
   */
  
  if (TotalLoad != 0.0) {
    
    unsigned long iElem;
    unsigned short nNodes = 0;
    su2double Length_Elem_ref = 0.0,  Area_Elem_ref = 0.0;
    su2double Length_Elem_curr = 0.0, Area_Elem_curr = 0.0;
    unsigned long indexNode[4]   = {0,0,0,0};
    unsigned long indexVertex[4] = {0,0,0,0};
    su2double nodeCoord_ref[4][3], nodeCoord_curr[4][3];
    su2double *nodal_normal, nodal_normal_unit[3];
    su2double normal_ref_unit[3], normal_curr_unit[3];
    su2double Norm, dot_Prod;
    su2double val_Coord, val_Sol;
    unsigned short iNode, iDim;
    unsigned long iVertex, iPoint;
    su2double a_ref[3], b_ref[3], AC_ref[3], BD_ref[3];
    su2double a_curr[3], b_curr[3], AC_curr[3], BD_curr[3];
    
    /*--- Determine whether the load conditions are applied in the reference or in the current configuration ---*/
    
    bool linear_analysis = (config->GetGeometricConditions() == SMALL_DEFORMATIONS);  // Linear analysis.
    bool nonlinear_analysis = (config->GetGeometricConditions() == LARGE_DEFORMATIONS); // Nonlinear analysis.
    
    for (iNode = 0; iNode < 4; iNode++) {
      for (iDim = 0; iDim < 3; iDim++) {
        nodeCoord_ref[iNode][iDim]  = 0.0;
        nodeCoord_curr[iNode][iDim] = 0.0;
      }
    }
    
    for (iElem = 0; iElem < geometry->GetnElem_Bound(val_marker); iElem++) {
      
      /*--- Identify the kind of boundary element ---*/
      if (geometry->bound[val_marker][iElem]->GetVTK_Type() == LINE)           nNodes = 2;
      if (geometry->bound[val_marker][iElem]->GetVTK_Type() == TRIANGLE)       nNodes = 3;
      if (geometry->bound[val_marker][iElem]->GetVTK_Type() == QUADRILATERAL)  nNodes = 4;
      
      /*--- Retrieve the boundary reference and current coordinates ---*/
      for (iNode = 0; iNode < nNodes; iNode++) {
        indexNode[iNode] = geometry->bound[val_marker][iElem]->GetNode(iNode);
        for (iDim = 0; iDim < nDim; iDim++) {
          val_Coord = geometry->node[indexNode[iNode]]->GetCoord(iDim);
          val_Sol = node[indexNode[iNode]]->GetSolution(iDim) + val_Coord;
          /*--- Assign values to the container ---*/
          nodeCoord_ref[iNode][iDim]  = val_Coord;
          nodeCoord_curr[iNode][iDim] = val_Sol;
        }
      }
      
      /*--- We need the indices of the vertices, which are "Dual Grid Info" ---*/
      for (iVertex = 0; iVertex < geometry->nVertex[val_marker]; iVertex++) {
        iPoint = geometry->vertex[val_marker][iVertex]->GetNode();
        for (iNode = 0; iNode < nNodes; iNode++) {
          if (iPoint == indexNode[iNode]) indexVertex[iNode] = iVertex;
        }
      }
      
      /*--- Retrieve the reference normal for one of the points. They go INSIDE the structural domain. ---*/
      nodal_normal = geometry->vertex[val_marker][indexVertex[0]]->GetNormal();
      Norm = 0.0;
      for (iDim = 0; iDim < nDim; iDim++) {
        Norm += nodal_normal[iDim]*nodal_normal[iDim];
      }
      Norm = sqrt(Norm);
      for (iDim = 0; iDim < nDim; iDim++) {
        nodal_normal_unit[iDim] = nodal_normal[iDim] / Norm;
      }
      
      /*--- Compute area (3D), and length of the surfaces (2D), and the unitary normal vector in current configuration ---*/
      
      if (nDim == 2) {
        
        /*-- Compute the vector a in reference and current configurations ---*/
        for (iDim = 0; iDim < nDim; iDim++) {
          a_ref[iDim]  = nodeCoord_ref[0][iDim] -nodeCoord_ref[1][iDim];
          a_curr[iDim] = nodeCoord_curr[0][iDim]-nodeCoord_curr[1][iDim];
        }
        
        /*-- Compute the length of the boundary element in reference and current configurations ---*/
        Length_Elem_curr = sqrt(a_curr[0]*a_curr[0]+a_curr[1]*a_curr[1]);
        Length_Elem_ref  = sqrt(a_ref[0]*a_ref[0]+a_ref[1]*a_ref[1]);
        
        /*-- Compute the length of the boundary element in reference and current configurations ---*/
        normal_ref_unit[0] =   a_ref[1] /Length_Elem_ref;
        normal_ref_unit[1] = -(a_ref[0])/Length_Elem_ref;
        
        normal_curr_unit[0] =   a_curr[1] /Length_Elem_curr;
        normal_curr_unit[1] = -(a_curr[0])/Length_Elem_curr;
        
        /*-- Dot product to check the element orientation in the reference configuration ---*/
        dot_Prod = 0.0;
        for (iDim = 0; iDim < nDim; iDim++) {
          dot_Prod += normal_ref_unit[iDim] * nodal_normal_unit[iDim];
        }
        
        /*--- If dot_Prod > 0, the normal goes inside the structural domain. ---*/
        /*--- If dot_Prod < 0, the normal goes outside the structural domain. ---*/
        /*--- We adopt the criteria of the normal going inside the domain, so if dot_Prod < 1, we change the orientation. ---*/
        if (dot_Prod < 0) {
          for (iDim = 0; iDim < nDim; iDim++) {
            normal_ref_unit[iDim]  = -1.0*normal_ref_unit[iDim];
            normal_curr_unit[iDim] = -1.0*normal_curr_unit[iDim];
          }
        }
        
        if (linear_analysis) {
          Residual[0] = (1.0/2.0) * TotalLoad * Length_Elem_ref * normal_ref_unit[0];
          Residual[1] = (1.0/2.0) * TotalLoad * Length_Elem_ref * normal_ref_unit[1];
          
          node[indexNode[0]]->Add_SurfaceLoad_Res(Residual);
          node[indexNode[1]]->Add_SurfaceLoad_Res(Residual);
        }
        else if (nonlinear_analysis) {
          Residual[0] = (1.0/2.0) * TotalLoad * Length_Elem_curr * normal_curr_unit[0];
          Residual[1] = (1.0/2.0) * TotalLoad * Length_Elem_curr * normal_curr_unit[1];
          
          node[indexNode[0]]->Add_SurfaceLoad_Res(Residual);
          node[indexNode[1]]->Add_SurfaceLoad_Res(Residual);
        }
        
      }
      
      if (nDim == 3) {
        
        if (geometry->bound[val_marker][iElem]->GetVTK_Type() == TRIANGLE) {
          
          for (iDim = 0; iDim < nDim; iDim++) {
            a_ref[iDim] = nodeCoord_ref[1][iDim]-nodeCoord_ref[0][iDim];
            b_ref[iDim] = nodeCoord_ref[2][iDim]-nodeCoord_ref[0][iDim];
            
            a_curr[iDim] = nodeCoord_curr[1][iDim]-nodeCoord_curr[0][iDim];
            b_curr[iDim] = nodeCoord_curr[2][iDim]-nodeCoord_curr[0][iDim];
          }
          
          su2double Ni=0, Nj=0, Nk=0;
          
          /*--- Reference configuration ---*/
          Ni = a_ref[1]*b_ref[2] - a_ref[2]*b_ref[1];
          Nj = a_ref[2]*b_ref[0] - a_ref[0]*b_ref[2];
          Nk = a_ref[0]*b_ref[1] - a_ref[1]*b_ref[0];
          
          Area_Elem_ref = 0.5*sqrt(Ni*Ni+Nj*Nj+Nk*Nk);
          
          normal_ref_unit[0] = Ni / Area_Elem_ref;
          normal_ref_unit[1] = Nj / Area_Elem_ref;
          normal_ref_unit[2] = Nk / Area_Elem_ref;
          
          /*--- Current configuration ---*/
          Ni = a_curr[1]*b_curr[2] - a_curr[2]*b_curr[1];
          Nj = a_curr[2]*b_curr[0] - a_curr[0]*b_curr[2];
          Nk = a_curr[0]*b_curr[1] - a_curr[1]*b_curr[0];
          
          Area_Elem_curr = 0.5*sqrt(Ni*Ni+Nj*Nj+Nk*Nk);
          
          normal_curr_unit[0] = Ni / Area_Elem_curr;
          normal_curr_unit[1] = Nj / Area_Elem_curr;
          normal_curr_unit[2] = Nk / Area_Elem_curr;
          
          /*-- Dot product to check the element orientation in the reference configuration ---*/
          dot_Prod = 0.0;
          for (iDim = 0; iDim < nDim; iDim++) {
            dot_Prod += normal_ref_unit[iDim] * nodal_normal_unit[iDim];
          }
          
          /*--- If dot_Prod > 0, the normal goes inside the structural domain. ---*/
          /*--- If dot_Prod < 0, the normal goes outside the structural domain. ---*/
          /*--- We adopt the criteria of the normal going inside the domain, so if dot_Prod < 1, we change the orientation. ---*/
          if (dot_Prod < 0) {
            for (iDim = 0; iDim < nDim; iDim++) {
              normal_ref_unit[iDim]  = -1.0*normal_ref_unit[iDim];
              normal_curr_unit[iDim] = -1.0*normal_curr_unit[iDim];
            }
          }
          
          if (linear_analysis) {
            Residual[0] = (1.0/3.0) * TotalLoad * Area_Elem_ref * normal_ref_unit[0];
            Residual[1] = (1.0/3.0) * TotalLoad * Area_Elem_ref * normal_ref_unit[1];
            Residual[2] = (1.0/3.0) * TotalLoad * Area_Elem_ref * normal_ref_unit[2];
            
            node[indexNode[0]]->Add_SurfaceLoad_Res(Residual);
            node[indexNode[1]]->Add_SurfaceLoad_Res(Residual);
            node[indexNode[2]]->Add_SurfaceLoad_Res(Residual);
          }
          else if (nonlinear_analysis) {
            Residual[0] = (1.0/3.0) * TotalLoad * Area_Elem_curr * normal_curr_unit[0];
            Residual[1] = (1.0/3.0) * TotalLoad * Area_Elem_curr * normal_curr_unit[1];
            Residual[2] = (1.0/3.0) * TotalLoad * Area_Elem_curr * normal_curr_unit[2];
            
            node[indexNode[0]]->Add_SurfaceLoad_Res(Residual);
            node[indexNode[1]]->Add_SurfaceLoad_Res(Residual);
            node[indexNode[2]]->Add_SurfaceLoad_Res(Residual);
          }
          
        }
        
        else if (geometry->bound[val_marker][iElem]->GetVTK_Type() == QUADRILATERAL) {
          
          for (iDim = 0; iDim < nDim; iDim++) {
            AC_ref[iDim] = nodeCoord_ref[2][iDim]-nodeCoord_ref[0][iDim];
            BD_ref[iDim] = nodeCoord_ref[3][iDim]-nodeCoord_ref[1][iDim];
            
            AC_curr[iDim] = nodeCoord_curr[2][iDim]-nodeCoord_curr[0][iDim];
            BD_curr[iDim] = nodeCoord_curr[3][iDim]-nodeCoord_curr[1][iDim];
          }
          
          su2double Ni=0, Nj=0, Nk=0;
          
          /*--- Reference configuration ---*/
          Ni=AC_ref[1]*BD_ref[2]-AC_ref[2]*BD_ref[1];
          Nj=-AC_ref[0]*BD_ref[2]+AC_ref[2]*BD_ref[0];
          Nk=AC_ref[0]*BD_ref[1]-AC_ref[1]*BD_ref[0];
          
          Area_Elem_ref = 0.5*sqrt(Ni*Ni+Nj*Nj+Nk*Nk);
          
          normal_ref_unit[0] = Ni / Area_Elem_ref;
          normal_ref_unit[1] = Nj / Area_Elem_ref;
          normal_ref_unit[2] = Nk / Area_Elem_ref;
          
          /*--- Current configuration ---*/
          Ni=AC_curr[1]*BD_curr[2]-AC_curr[2]*BD_curr[1];
          Nj=-AC_curr[0]*BD_curr[2]+AC_curr[2]*BD_curr[0];
          Nk=AC_curr[0]*BD_curr[1]-AC_curr[1]*BD_curr[0];
          
          Area_Elem_curr = 0.5*sqrt(Ni*Ni+Nj*Nj+Nk*Nk);
          
          normal_curr_unit[0] = Ni / Area_Elem_curr;
          normal_curr_unit[1] = Nj / Area_Elem_curr;
          normal_curr_unit[2] = Nk / Area_Elem_curr;
          
          /*-- Dot product to check the element orientation in the reference configuration ---*/
          dot_Prod = 0.0;
          for (iDim = 0; iDim < nDim; iDim++) {
            dot_Prod += normal_ref_unit[iDim] * nodal_normal_unit[iDim];
          }
          
          /*--- If dot_Prod > 0, the normal goes inside the structural domain. ---*/
          /*--- If dot_Prod < 0, the normal goes outside the structural domain. ---*/
          /*--- We adopt the criteria of the normal going inside the domain, so if dot_Prod < 1, we change the orientation. ---*/
          if (dot_Prod < 0) {
            for (iDim = 0; iDim < nDim; iDim++) {
              normal_ref_unit[iDim]  = -1.0*normal_ref_unit[iDim];
              normal_curr_unit[iDim] = -1.0*normal_curr_unit[iDim];
            }
          }
          
          if (linear_analysis) {
            Residual[0] = (1.0/4.0) * TotalLoad * Area_Elem_ref * normal_ref_unit[0];
            Residual[1] = (1.0/4.0) * TotalLoad * Area_Elem_ref * normal_ref_unit[1];
            Residual[2] = (1.0/4.0) * TotalLoad * Area_Elem_ref * normal_ref_unit[2];
            
            node[indexNode[0]]->Add_SurfaceLoad_Res(Residual);
            node[indexNode[1]]->Add_SurfaceLoad_Res(Residual);
            node[indexNode[2]]->Add_SurfaceLoad_Res(Residual);
            node[indexNode[3]]->Add_SurfaceLoad_Res(Residual);
          }
          else if (nonlinear_analysis) {
            Residual[0] = (1.0/4.0) * TotalLoad * Area_Elem_curr * normal_curr_unit[0];
            Residual[1] = (1.0/4.0) * TotalLoad * Area_Elem_curr * normal_curr_unit[1];
            Residual[2] = (1.0/4.0) * TotalLoad * Area_Elem_curr * normal_curr_unit[2];
            
            node[indexNode[0]]->Add_SurfaceLoad_Res(Residual);
            node[indexNode[1]]->Add_SurfaceLoad_Res(Residual);
            node[indexNode[2]]->Add_SurfaceLoad_Res(Residual);
            node[indexNode[3]]->Add_SurfaceLoad_Res(Residual);
          }
          
        }
        
      }
      
      
    }
    
  }
  
}

void CFEASolver::BC_Dir_Load(CGeometry *geometry, CSolver **solver_container, CNumerics *numerics, CConfig *config,
                                        unsigned short val_marker) {
  
  su2double a[3], b[3], AC[3], BD[3];
  unsigned long iElem, Point_0 = 0, Point_1 = 0, Point_2 = 0, Point_3=0;
  su2double *Coord_0 = NULL, *Coord_1= NULL, *Coord_2= NULL, *Coord_3= NULL;
  su2double Length_Elem = 0.0, Area_Elem = 0.0;
  unsigned short iDim;
  
  su2double LoadDirVal = config->GetLoad_Dir_Value(config->GetMarker_All_TagBound(val_marker));
  su2double LoadDirMult = config->GetLoad_Dir_Multiplier(config->GetMarker_All_TagBound(val_marker));
  su2double *Load_Dir_Local= config->GetLoad_Dir(config->GetMarker_All_TagBound(val_marker));
  
  su2double TotalLoad;
  
  su2double CurrentTime=config->GetCurrent_DynTime();
<<<<<<< HEAD
=======
  su2double ModAmpl = 1.0;
  
  bool Ramp_Load = config->GetRamp_Load();
>>>>>>> dad2ab30
  su2double Ramp_Time = config->GetRamp_Time();

  su2double ModAmpl = 1.0;
  
  ModAmpl = Compute_LoadCoefficient(CurrentTime, Ramp_Time, config);

  TotalLoad = ModAmpl * LoadDirVal * LoadDirMult;
  
  /*--- Compute the norm of the vector that was passed in the config file ---*/
  su2double Norm = 1.0;
  if (nDim==2) Norm=sqrt(Load_Dir_Local[0]*Load_Dir_Local[0]+Load_Dir_Local[1]*Load_Dir_Local[1]);
  if (nDim==3) Norm=sqrt(Load_Dir_Local[0]*Load_Dir_Local[0]+Load_Dir_Local[1]*Load_Dir_Local[1]+Load_Dir_Local[2]*Load_Dir_Local[2]);
  
  for (iElem = 0; iElem < geometry->GetnElem_Bound(val_marker); iElem++) {
    
    Point_0 = geometry->bound[val_marker][iElem]->GetNode(0);     Coord_0 = geometry->node[Point_0]->GetCoord();
    Point_1 = geometry->bound[val_marker][iElem]->GetNode(1);     Coord_1 = geometry->node[Point_1]->GetCoord();
    if (nDim == 3) {
      
      Point_2 = geometry->bound[val_marker][iElem]->GetNode(2);  Coord_2 = geometry->node[Point_2]->GetCoord();
      if (geometry->bound[val_marker][iElem]->GetVTK_Type() == QUADRILATERAL) {
        Point_3 = geometry->bound[val_marker][iElem]->GetNode(3);  Coord_3 = geometry->node[Point_3]->GetCoord();
      }
      
    }
    
    /*--- Compute area (3D), and length of the surfaces (2D) ---*/
    
    if (nDim == 2) {
      
      for (iDim = 0; iDim < nDim; iDim++) a[iDim] = Coord_0[iDim]-Coord_1[iDim];
      
      Length_Elem = sqrt(a[0]*a[0]+a[1]*a[1]);
      
    }
    
    if (nDim == 3) {
      
      if (geometry->bound[val_marker][iElem]->GetVTK_Type() == TRIANGLE) {
        
        for (iDim = 0; iDim < nDim; iDim++) {
          a[iDim] = Coord_1[iDim]-Coord_0[iDim];
          b[iDim] = Coord_2[iDim]-Coord_0[iDim];
        }
        
        su2double Ni=0 , Nj=0, Nk=0;
        
        Ni=a[1]*b[2]-a[2]*b[1];
        Nj=-a[0]*b[2]+a[2]*b[0];
        Nk=a[0]*b[1]-a[1]*b[0];
        
        Area_Elem = 0.5*sqrt(Ni*Ni+Nj*Nj+Nk*Nk);
        
      }
      
      else if (geometry->bound[val_marker][iElem]->GetVTK_Type() == QUADRILATERAL) {
        
        for (iDim = 0; iDim < nDim; iDim++) {
          AC[iDim] = Coord_2[iDim]-Coord_0[iDim];
          BD[iDim] = Coord_3[iDim]-Coord_1[iDim];
        }
        
        su2double Ni=0 , Nj=0, Nk=0;
        
        Ni=AC[1]*BD[2]-AC[2]*BD[1];
        Nj=-AC[0]*BD[2]+AC[2]*BD[0];
        Nk=AC[0]*BD[1]-AC[1]*BD[0];
        
        Area_Elem = 0.5*sqrt(Ni*Ni+Nj*Nj+Nk*Nk);
        
      }
    }
    
    if (nDim == 2) {
      
      Residual[0] = (1.0/2.0)*Length_Elem*TotalLoad*Load_Dir_Local[0]/Norm;
      Residual[1] = (1.0/2.0)*Length_Elem*TotalLoad*Load_Dir_Local[1]/Norm;
      
      node[Point_0]->Add_SurfaceLoad_Res(Residual);
      node[Point_1]->Add_SurfaceLoad_Res(Residual);
      
    }
    
    else {
      if (geometry->bound[val_marker][iElem]->GetVTK_Type() == TRIANGLE) {
        
        Residual[0] = (1.0/3.0)*Area_Elem*TotalLoad*Load_Dir_Local[0]/Norm;
        Residual[1] = (1.0/3.0)*Area_Elem*TotalLoad*Load_Dir_Local[1]/Norm;
        Residual[2] = (1.0/3.0)*Area_Elem*TotalLoad*Load_Dir_Local[2]/Norm;
        
        node[Point_0]->Add_SurfaceLoad_Res(Residual);
        node[Point_1]->Add_SurfaceLoad_Res(Residual);
        node[Point_2]->Add_SurfaceLoad_Res(Residual);
        
      }
      else if (geometry->bound[val_marker][iElem]->GetVTK_Type() == QUADRILATERAL) {
        
        Residual[0] = (1.0/4.0)*Area_Elem*TotalLoad*Load_Dir_Local[0]/Norm;
        Residual[1] = (1.0/4.0)*Area_Elem*TotalLoad*Load_Dir_Local[1]/Norm;
        Residual[2] = (1.0/4.0)*Area_Elem*TotalLoad*Load_Dir_Local[2]/Norm;
        
        node[Point_0]->Add_SurfaceLoad_Res(Residual);
        node[Point_1]->Add_SurfaceLoad_Res(Residual);
        node[Point_2]->Add_SurfaceLoad_Res(Residual);
        node[Point_3]->Add_SurfaceLoad_Res(Residual);
        
      }
      
    }
    
  }
  
}

void CFEASolver::BC_Sine_Load(CGeometry *geometry, CSolver **solver_container, CNumerics *numerics, CConfig *config,
                                         unsigned short val_marker) { }

void CFEASolver::BC_Damper(CGeometry *geometry, CSolver **solver_container, CNumerics *numerics, CConfig *config,
                                      unsigned short val_marker) {

  unsigned short iVar;
  su2double dampValue, dampC;
  su2double dampConstant = config->GetDamper_Constant(config->GetMarker_All_TagBound(val_marker));
  unsigned long nVertex = geometry->GetnVertex(val_marker);

  /*--- The damping is distributed evenly over all the nodes in the marker ---*/
  dampC = dampConstant / (nVertex + EPS);

  unsigned long Point_0, Point_1, Point_2, Point_3;
  unsigned long iElem;

  for (iElem = 0; iElem < geometry->GetnElem_Bound(val_marker); iElem++) {

    Point_0 = geometry->bound[val_marker][iElem]->GetNode(0);
    Point_1 = geometry->bound[val_marker][iElem]->GetNode(1);

    for (iVar = 0; iVar < nVar; iVar++){

        dampValue = - 1.0 * dampC * node[Point_0]->GetSolution_Vel(iVar);
        node[Point_0]->Set_SurfaceLoad_Res(iVar, dampValue);

        dampValue = - 1.0 * dampC * node[Point_1]->GetSolution_Vel(iVar);
        node[Point_1]->Set_SurfaceLoad_Res(iVar, dampValue);
    }

    if (nDim == 3) {

      Point_2 = geometry->bound[val_marker][iElem]->GetNode(2);

      for (iVar = 0; iVar < nVar; iVar++){
          dampValue = - 1.0 * dampC * node[Point_2]->GetSolution_Vel(iVar);
          node[Point_2]->Set_SurfaceLoad_Res(iVar, dampValue);
      }

      if (geometry->bound[val_marker][iElem]->GetVTK_Type() == QUADRILATERAL) {
        Point_3 = geometry->bound[val_marker][iElem]->GetNode(3);
        for (iVar = 0; iVar < nVar; iVar++){
            dampValue = - 1.0 * dampC * node[Point_3]->GetSolution_Vel(iVar);
            node[Point_3]->Set_SurfaceLoad_Res(iVar, dampValue);
        }
      }

    }

  }


}

su2double CFEASolver::Compute_LoadCoefficient(su2double CurrentTime, su2double RampTime, CConfig *config){

  su2double LoadCoeff = 1.0;

  bool apply_coeff = false;
  bool Ramp_Load = config->GetRamp_Load();
  bool Sine_Load = config->GetSine_Load();
  bool Ramp_And_Release = config->GetRampAndRelease_Load();

  su2double SineAmp = 0.0, SineFreq = 0.0, SinePhase = 0.0;

  su2double TransferTime = 1.0;

  bool restart = config->GetRestart(); // Restart analysis
  bool fsi = config->GetFSI_Simulation();  // FSI simulation.
  bool stat_fsi = (config->GetDynamic_Analysis() == STATIC);

  /*--- This offset introduces the ramp load in dynamic cases starting from the restart point. ---*/
  bool offset = (restart && fsi && (!stat_fsi));
  su2double DeltaT = config->GetDelta_DynTime();
  su2double OffsetTime = 0.0;
  OffsetTime = DeltaT * (config->GetDyn_RestartIter()-1);

  /*--- Polynomial functions from https://en.wikipedia.org/wiki/Smoothstep ---*/

  if ((Ramp_Load) && (RampTime > 0.0)){

    TransferTime = CurrentTime / RampTime;

    if (offset) TransferTime = (CurrentTime - OffsetTime) / RampTime;

    switch (config->GetDynamic_LoadTransfer()) {
    case INSTANTANEOUS:
      LoadCoeff = 1.0;
      break;
    case POL_ORDER_1:
      LoadCoeff = TransferTime;
      break;
    case POL_ORDER_3:
      LoadCoeff = -2.0 * pow(TransferTime,3.0) + 3.0 * pow(TransferTime,2.0);
      break;
    case POL_ORDER_5:
      LoadCoeff = 6.0 * pow(TransferTime, 5.0) - 15.0 * pow(TransferTime, 4.0) + 10 * pow(TransferTime, 3.0);
      break;
    case SIGMOID_10:
      LoadCoeff = (1 / (1+exp(-1.0 * 10.0 * (TransferTime - 0.5)) ) );
      break;
    case SIGMOID_20:
      LoadCoeff = (1 / (1+exp(-1.0 * 20.0 * (TransferTime - 0.5)) ) );
      break;
    }

    if (TransferTime > 1.0) LoadCoeff = 1.0;

    LoadCoeff = max(LoadCoeff,0.0);
    LoadCoeff = min(LoadCoeff,1.0);

  }
  else if (Sine_Load){

      /*--- Retrieve amplitude, frequency (Hz) and phase (rad) ---*/
      SineAmp   = config->GetLoad_Sine()[0];
      SineFreq  = config->GetLoad_Sine()[1];
      SinePhase = config->GetLoad_Sine()[2];

      LoadCoeff = SineAmp * sin(2*PI_NUMBER*SineFreq*CurrentTime + SinePhase);
  }

  /*--- Add possibility to release the load after the ramp---*/
  if ((Ramp_And_Release) && (CurrentTime >  RampTime)){
    LoadCoeff = 0.0;
  }

  /*--- Store the force coefficient ---*/

  SetForceCoeff(LoadCoeff);

  return LoadCoeff;


}

void CFEASolver::ImplicitEuler_Iteration(CGeometry *geometry, CSolver **solver_container, CConfig *config) { }

void CFEASolver::ImplicitNewmark_Iteration(CGeometry *geometry, CSolver **solver_container, CConfig *config) {
  
  unsigned long iPoint, jPoint;
  unsigned short iVar, jVar;
  
  bool initial_calc = (config->GetExtIter() == 0);                  // Checks if it is the first calculation.
  bool first_iter = (config->GetIntIter() == 0);
  bool dynamic = (config->GetDynamic_Analysis() == DYNAMIC);              // Dynamic simulations.
  bool linear_analysis = (config->GetGeometricConditions() == SMALL_DEFORMATIONS);  // Linear analysis.
  bool nonlinear_analysis = (config->GetGeometricConditions() == LARGE_DEFORMATIONS);  // Nonlinear analysis.
  bool newton_raphson = (config->GetKind_SpaceIteScheme_FEA() == NEWTON_RAPHSON);    // Newton-Raphson method
  bool fsi = config->GetFSI_Simulation();                        // FSI simulation.
  
  bool body_forces = config->GetDeadLoad();                      // Body forces (dead loads).
  
  bool restart = config->GetRestart();                          // Restart solution
  bool initial_calc_restart = (SU2_TYPE::Int(config->GetExtIter()) == config->GetDyn_RestartIter());  // Restart iteration
  
  bool incremental_load = config->GetIncrementalLoad();
  
  if (!dynamic) {
    
    for (iPoint = 0; iPoint < nPointDomain; iPoint++) {
      /*--- Add the external contribution to the residual    ---*/
      /*--- (the terms that are constant over the time step) ---*/
      if (incremental_load) {
        for (iVar = 0; iVar < nVar; iVar++) {
          Res_Ext_Surf[iVar] = loadIncrement * node[iPoint]->Get_SurfaceLoad_Res(iVar);
        }
      }
      else {
        for (iVar = 0; iVar < nVar; iVar++) {
          Res_Ext_Surf[iVar] = node[iPoint]->Get_SurfaceLoad_Res(iVar);
        }
        //Res_Ext_Surf = node[iPoint]->Get_SurfaceLoad_Res();
      }
      
      LinSysRes.AddBlock(iPoint, Res_Ext_Surf);
      
      /*--- Add the contribution to the residual due to body forces ---*/
      
      if (body_forces) {
        if (incremental_load) {
          for (iVar = 0; iVar < nVar; iVar++) {
            Res_Dead_Load[iVar] = loadIncrement * node[iPoint]->Get_BodyForces_Res(iVar);
          }
        }
        else {
          for (iVar = 0; iVar < nVar; iVar++) {
            Res_Dead_Load[iVar] = node[iPoint]->Get_BodyForces_Res(iVar);
          }
          //Res_Dead_Load = node[iPoint]->Get_BodyForces_Res();
        }
        
        LinSysRes.AddBlock(iPoint, Res_Dead_Load);
      }

      /*---  Add the contribution to the residual due to flow loads (FSI contribution) ---*/
      if (fsi) {
        if (incremental_load){
          for (iVar = 0; iVar < nVar; iVar++){
            Res_FSI_Cont[iVar] = loadIncrement * node[iPoint]->Get_FlowTraction(iVar);
          }
        }
        else {
            for (iVar = 0; iVar < nVar; iVar++){
              Res_FSI_Cont[iVar] = node[iPoint]->Get_FlowTraction(iVar);
            }
        }
        LinSysRes.AddBlock(iPoint, Res_FSI_Cont);
      }
    }
    
  }
  
  if (dynamic) {
    
    /*--- Add the mass matrix contribution to the Jacobian ---*/
    
    /*
     * If the problem is nonlinear, we need to add the Mass Matrix contribution to the Jacobian at the beginning
     * of each time step. If the solution method is Newton Rapshon, we repeat this step at the beginning of each
     * iteration, as the Jacobian is recomputed
     *
     * If the problem is linear, we add the Mass Matrix contribution to the Jacobian at the first calculation.
     * From then on, the Jacobian is always the same matrix.
     *
     */
    
    if ((nonlinear_analysis && (newton_raphson || first_iter)) ||
        (linear_analysis && initial_calc) ||
        (linear_analysis && restart && initial_calc_restart)) {
      for (iPoint = 0; iPoint < nPoint; iPoint++) {
        for (jPoint = 0; jPoint < nPoint; jPoint++) {
          for(iVar = 0; iVar < nVar; iVar++) {
            for (jVar = 0; jVar < nVar; jVar++) {
              Jacobian_ij[iVar][jVar] = a_dt[0] * MassMatrix.GetBlock(iPoint, jPoint, iVar, jVar);
            }
          }
          Jacobian.AddBlock(iPoint, jPoint, Jacobian_ij);
        }
      }
    }
    
    
    /*--- Loop over all points, and set aux vector TimeRes_Aux = a0*U+a2*U'+a3*U'' ---*/
    if (linear_analysis) {
      for (iPoint = 0; iPoint < nPoint; iPoint++) {
        for (iVar = 0; iVar < nVar; iVar++) {
          Residual[iVar] = a_dt[0]*node[iPoint]->GetSolution_time_n(iVar)+    //a0*U(t)
          a_dt[2]*node[iPoint]->GetSolution_Vel_time_n(iVar)+  //a2*U'(t)
          a_dt[3]*node[iPoint]->GetSolution_Accel_time_n(iVar);  //a3*U''(t)
        }
        TimeRes_Aux.SetBlock(iPoint, Residual);
      }
    }
    else if (nonlinear_analysis) {
      for (iPoint = 0; iPoint < nPoint; iPoint++) {
        for (iVar = 0; iVar < nVar; iVar++) {
          Residual[iVar] =   a_dt[0]*node[iPoint]->GetSolution_time_n(iVar)        //a0*U(t)
          - a_dt[0]*node[iPoint]->GetSolution(iVar)           //a0*U(t+dt)(k-1)
          + a_dt[2]*node[iPoint]->GetSolution_Vel_time_n(iVar)    //a2*U'(t)
          + a_dt[3]*node[iPoint]->GetSolution_Accel_time_n(iVar);  //a3*U''(t)
        }
        TimeRes_Aux.SetBlock(iPoint, Residual);
      }
      
    }
    
    /*--- Once computed, compute M*TimeRes_Aux ---*/
    MassMatrix.MatrixVectorProduct(TimeRes_Aux,TimeRes,geometry,config);
    /*--- Add the components of M*TimeRes_Aux to the residual R(t+dt) ---*/
    for (iPoint = 0; iPoint < nPoint; iPoint++) {
      
      /*--- Dynamic contribution ---*/
      for (iVar = 0; iVar < nVar; iVar++) {
        Res_Time_Cont[iVar] = TimeRes.GetBlock(iPoint, iVar);
      }
      //Res_Time_Cont = TimeRes.GetBlock(iPoint);
      LinSysRes.AddBlock(iPoint, Res_Time_Cont);
      
      /*--- External surface load contribution ---*/
      if (incremental_load) {
        for (iVar = 0; iVar < nVar; iVar++) {
          Res_Ext_Surf[iVar] = loadIncrement * node[iPoint]->Get_SurfaceLoad_Res(iVar);
        }
      }
      else {
        for (iVar = 0; iVar < nVar; iVar++) {
          Res_Ext_Surf[iVar] = node[iPoint]->Get_SurfaceLoad_Res(iVar);
        }
        //Res_Ext_Surf = node[iPoint]->Get_SurfaceLoad_Res();
      }
      LinSysRes.AddBlock(iPoint, Res_Ext_Surf);
      
      
      /*--- Body forces contribution (dead load) ---*/
      
      if (body_forces) {
        if (incremental_load) {
          for (iVar = 0; iVar < nVar; iVar++) {
            Res_Dead_Load[iVar] = loadIncrement * node[iPoint]->Get_BodyForces_Res(iVar);
          }
        }
        else {
          for (iVar = 0; iVar < nVar; iVar++) {
            Res_Dead_Load[iVar] = node[iPoint]->Get_BodyForces_Res(iVar);
          }
          //Res_Dead_Load = node[iPoint]->Get_BodyForces_Res();
        }
        
        LinSysRes.AddBlock(iPoint, Res_Dead_Load);
      }
      
      /*--- FSI contribution (flow loads) ---*/
      if (fsi) {
        if (incremental_load) {
          for (iVar = 0; iVar < nVar; iVar++) {
            Res_FSI_Cont[iVar] = loadIncrement * node[iPoint]->Get_FlowTraction(iVar);
          }
        }
        else {
          Res_FSI_Cont = node[iPoint]->Get_FlowTraction();
        }
        LinSysRes.AddBlock(iPoint, Res_FSI_Cont);
      }
    }
  }
  
  
}

void CFEASolver::ImplicitNewmark_Update(CGeometry *geometry, CSolver **solver_container, CConfig *config) {
  
  unsigned short iVar;
  unsigned long iPoint;
  
  bool linear = (config->GetGeometricConditions() == SMALL_DEFORMATIONS);    // Geometrically linear problems
  bool nonlinear = (config->GetGeometricConditions() == LARGE_DEFORMATIONS);  // Geometrically non-linear problems
  bool dynamic = (config->GetDynamic_Analysis() == DYNAMIC);          // Dynamic simulations.
  
  /*--- Update solution ---*/
  
  for (iPoint = 0; iPoint < nPointDomain; iPoint++) {
    
    for (iVar = 0; iVar < nVar; iVar++) {
      
      /*--- Displacements component of the solution ---*/
      
      /*--- If it's a non-linear problem, the result is the DELTA_U, not U itself ---*/
      
      if (linear) node[iPoint]->SetSolution(iVar, LinSysSol[iPoint*nVar+iVar]);
      
      if (nonlinear)  node[iPoint]->Add_DeltaSolution(iVar, LinSysSol[iPoint*nVar+iVar]);
      
    }
    
  }
  
  if (dynamic) {
    
    for (iPoint = 0; iPoint < nPointDomain; iPoint++) {
      
      for (iVar = 0; iVar < nVar; iVar++) {
        
        /*--- Acceleration component of the solution ---*/
        /*--- U''(t+dt) = a0*(U(t+dt)-U(t))+a2*(U'(t))+a3*(U''(t)) ---*/
        
        Solution[iVar]=a_dt[0]*(node[iPoint]->GetSolution(iVar) -
                                node[iPoint]->GetSolution_time_n(iVar)) -
        a_dt[2]* node[iPoint]->GetSolution_Vel_time_n(iVar) -
        a_dt[3]* node[iPoint]->GetSolution_Accel_time_n(iVar);
      }
      
      /*--- Set the acceleration in the node structure ---*/
      
      node[iPoint]->SetSolution_Accel(Solution);
      
      for (iVar = 0; iVar < nVar; iVar++) {
        
        /*--- Velocity component of the solution ---*/
        /*--- U'(t+dt) = U'(t)+ a6*(U''(t)) + a7*(U''(t+dt)) ---*/
        
        Solution[iVar]=node[iPoint]->GetSolution_Vel_time_n(iVar)+
        a_dt[6]* node[iPoint]->GetSolution_Accel_time_n(iVar) +
        a_dt[7]* node[iPoint]->GetSolution_Accel(iVar);
        
      }
      
      /*--- Set the velocity in the node structure ---*/
      
      node[iPoint]->SetSolution_Vel(Solution);
      
    }
    
  }
  
  /*--- Perform the MPI communication of the solution ---*/
  
  Set_MPI_Solution(geometry, config);
  
  
}

void CFEASolver::ImplicitNewmark_Relaxation(CGeometry *geometry, CSolver **solver_container, CConfig *config) {
  
  unsigned short iVar;
  unsigned long iPoint;
  su2double *valSolutionPred;
  bool dynamic = (config->GetDynamic_Analysis() == DYNAMIC);
  
  /*--- Update solution and set it to be the solution after applying relaxation---*/
  
  for (iPoint=0; iPoint < nPointDomain; iPoint++) {
    
    valSolutionPred = node[iPoint]->GetSolution_Pred();
    
    node[iPoint]->SetSolution(valSolutionPred);
  }
  
  if (dynamic){
    
    /*--- Compute velocities and accelerations ---*/
    
    for (iPoint = 0; iPoint < nPointDomain; iPoint++) {

      for (iVar = 0; iVar < nVar; iVar++) {

        /*--- Acceleration component of the solution ---*/
        /*--- U''(t+dt) = a0*(U(t+dt)-U(t))+a2*(U'(t))+a3*(U''(t)) ---*/

        Solution[iVar]=a_dt[0]*(node[iPoint]->GetSolution(iVar) -
            node[iPoint]->GetSolution_time_n(iVar)) -
            a_dt[2]* node[iPoint]->GetSolution_Vel_time_n(iVar) -
            a_dt[3]* node[iPoint]->GetSolution_Accel_time_n(iVar);
      }

      /*--- Set the acceleration in the node structure ---*/

      node[iPoint]->SetSolution_Accel(Solution);

      for (iVar = 0; iVar < nVar; iVar++) {

        /*--- Velocity component of the solution ---*/
        /*--- U'(t+dt) = U'(t)+ a6*(U''(t)) + a7*(U''(t+dt)) ---*/

        Solution[iVar]=node[iPoint]->GetSolution_Vel_time_n(iVar)+
            a_dt[6]* node[iPoint]->GetSolution_Accel_time_n(iVar) +
            a_dt[7]* node[iPoint]->GetSolution_Accel(iVar);

      }

      /*--- Set the velocity in the node structure ---*/

      node[iPoint]->SetSolution_Vel(Solution);

    }
  
  }
  
  /*--- Perform the MPI communication of the solution ---*/
  
  Set_MPI_Solution(geometry, config);
  
  /*--- After the solution has been communicated, set the 'old' predicted solution as the solution ---*/
  /*--- Loop over n points (as we have already communicated everything ---*/
  
  for (iPoint = 0; iPoint < nPoint; iPoint++) {
    for (iVar = 0; iVar < nVar; iVar++) {
      node[iPoint]->SetSolution_Pred_Old(iVar,node[iPoint]->GetSolution(iVar));
    }
  }
  
  
}


void CFEASolver::GeneralizedAlpha_Iteration(CGeometry *geometry, CSolver **solver_container, CConfig *config) {
  
  unsigned long iPoint, jPoint;
  unsigned short iVar, jVar;
  
  bool initial_calc = (config->GetExtIter() == 0);                  // Checks if it is the first calculation.
  bool first_iter = (config->GetIntIter() == 0);
  bool dynamic = (config->GetDynamic_Analysis() == DYNAMIC);              // Dynamic simulations.
  bool linear_analysis = (config->GetGeometricConditions() == SMALL_DEFORMATIONS);  // Linear analysis.
  bool nonlinear_analysis = (config->GetGeometricConditions() == LARGE_DEFORMATIONS);  // Nonlinear analysis.
  bool newton_raphson = (config->GetKind_SpaceIteScheme_FEA() == NEWTON_RAPHSON);    // Newton-Raphson method
  bool fsi = config->GetFSI_Simulation();                        // FSI simulation.
  
  bool body_forces = config->GetDeadLoad();                      // Body forces (dead loads).
  
  bool restart = config->GetRestart();                          // Restart solution
  bool initial_calc_restart = (SU2_TYPE::Int(config->GetExtIter()) == config->GetDyn_RestartIter());  // Restart iteration
  
  su2double alpha_f = config->Get_Int_Coeffs(2);
  
  bool incremental_load = config->GetIncrementalLoad();
  
  if (!dynamic) {
    
    for (iPoint = 0; iPoint < nPointDomain; iPoint++) {
      /*--- Add the external contribution to the residual    ---*/
      /*--- (the terms that are constant over the time step) ---*/
      if (incremental_load) {
        for (iVar = 0; iVar < nVar; iVar++) {
          Res_Ext_Surf[iVar] = loadIncrement * node[iPoint]->Get_SurfaceLoad_Res(iVar);
        }
      }
      else {
        for (iVar = 0; iVar < nVar; iVar++) {
          Res_Ext_Surf[iVar] = node[iPoint]->Get_SurfaceLoad_Res(iVar);
        }
        //Res_Ext_Surf = node[iPoint]->Get_SurfaceLoad_Res();
      }
      
      LinSysRes.AddBlock(iPoint, Res_Ext_Surf);
      
      /*--- Add the contribution to the residual due to body forces ---*/
      
      if (body_forces) {
        if (incremental_load) {
          for (iVar = 0; iVar < nVar; iVar++) {
            Res_Dead_Load[iVar] = loadIncrement * node[iPoint]->Get_BodyForces_Res(iVar);
          }
        }
        else {
          for (iVar = 0; iVar < nVar; iVar++) {
            Res_Dead_Load[iVar] = node[iPoint]->Get_BodyForces_Res(iVar);
          }
          //Res_Dead_Load = node[iPoint]->Get_BodyForces_Res();
        }
        
        LinSysRes.AddBlock(iPoint, Res_Dead_Load);
      }
      
    }
    
  }
  
  if (dynamic) {
    
    /*--- Add the mass matrix contribution to the Jacobian ---*/
    
    /*
     * If the problem is nonlinear, we need to add the Mass Matrix contribution to the Jacobian at the beginning
     * of each time step. If the solution method is Newton Rapshon, we repeat this step at the beginning of each
     * iteration, as the Jacobian is recomputed
     *
     * If the problem is linear, we add the Mass Matrix contribution to the Jacobian at the first calculation.
     * From then on, the Jacobian is always the same matrix.
     *
     */
    
    if ((nonlinear_analysis && (newton_raphson || first_iter)) ||
        (linear_analysis && initial_calc) ||
        (linear_analysis && restart && initial_calc_restart)) {
      for (iPoint = 0; iPoint < nPoint; iPoint++) {
        for (jPoint = 0; jPoint < nPoint; jPoint++) {
          for(iVar = 0; iVar < nVar; iVar++) {
            for (jVar = 0; jVar < nVar; jVar++) {
              Jacobian_ij[iVar][jVar] = a_dt[0] * MassMatrix.GetBlock(iPoint, jPoint, iVar, jVar);
            }
          }
          Jacobian.AddBlock(iPoint, jPoint, Jacobian_ij);
        }
      }
    }
    
    
    /*--- Loop over all points, and set aux vector TimeRes_Aux = a0*U+a2*U'+a3*U'' ---*/
    if (linear_analysis) {
      for (iPoint = 0; iPoint < nPoint; iPoint++) {
        for (iVar = 0; iVar < nVar; iVar++) {
          Residual[iVar] = a_dt[0]*node[iPoint]->GetSolution_time_n(iVar)+    //a0*U(t)
          a_dt[2]*node[iPoint]->GetSolution_Vel_time_n(iVar)+  //a2*U'(t)
          a_dt[3]*node[iPoint]->GetSolution_Accel_time_n(iVar);  //a3*U''(t)
        }
        TimeRes_Aux.SetBlock(iPoint, Residual);
      }
    }
    else if (nonlinear_analysis) {
      for (iPoint = 0; iPoint < nPoint; iPoint++) {
        for (iVar = 0; iVar < nVar; iVar++) {
          Residual[iVar] =   a_dt[0]*node[iPoint]->GetSolution_time_n(iVar)        //a0*U(t)
          - a_dt[0]*node[iPoint]->GetSolution(iVar)           //a0*U(t+dt)(k-1)
          + a_dt[2]*node[iPoint]->GetSolution_Vel_time_n(iVar)    //a2*U'(t)
          + a_dt[3]*node[iPoint]->GetSolution_Accel_time_n(iVar);  //a3*U''(t)
        }
        TimeRes_Aux.SetBlock(iPoint, Residual);
      }
    }
    /*--- Once computed, compute M*TimeRes_Aux ---*/
    MassMatrix.MatrixVectorProduct(TimeRes_Aux,TimeRes,geometry,config);
    /*--- Add the components of M*TimeRes_Aux to the residual R(t+dt) ---*/
    for (iPoint = 0; iPoint < nPoint; iPoint++) {
      /*--- Dynamic contribution ---*/
      //Res_Time_Cont = TimeRes.GetBlock(iPoint);
      for (iVar = 0; iVar < nVar; iVar++) {
        Res_Time_Cont[iVar] = TimeRes.GetBlock(iPoint, iVar);
      }
      LinSysRes.AddBlock(iPoint, Res_Time_Cont);
      /*--- External surface load contribution ---*/
      if (incremental_load) {
        for (iVar = 0; iVar < nVar; iVar++) {
          Res_Ext_Surf[iVar] = loadIncrement * ( (1 - alpha_f) * node[iPoint]->Get_SurfaceLoad_Res(iVar) +
                                                alpha_f  * node[iPoint]->Get_SurfaceLoad_Res_n(iVar) );
        }
      }
      else {
        for (iVar = 0; iVar < nVar; iVar++) {
          Res_Ext_Surf[iVar] = (1 - alpha_f) * node[iPoint]->Get_SurfaceLoad_Res(iVar) +
          alpha_f  * node[iPoint]->Get_SurfaceLoad_Res_n(iVar);
        }
      }
      LinSysRes.AddBlock(iPoint, Res_Ext_Surf);
      
      /*--- Add the contribution to the residual due to body forces.
       *--- It is constant over time, so it's not necessary to distribute it. ---*/
      
      if (body_forces) {
        if (incremental_load) {
          for (iVar = 0; iVar < nVar; iVar++) {
            Res_Dead_Load[iVar] = loadIncrement * node[iPoint]->Get_BodyForces_Res(iVar);
          }
        }
        else {
          for (iVar = 0; iVar < nVar; iVar++) {
            Res_Dead_Load[iVar] = node[iPoint]->Get_BodyForces_Res(iVar);
          }
          //Res_Dead_Load = node[iPoint]->Get_BodyForces_Res();
        }
        
        LinSysRes.AddBlock(iPoint, Res_Dead_Load);
      }
      
      /*--- Add FSI contribution ---*/
      if (fsi) {
        if (incremental_load) {
          for (iVar = 0; iVar < nVar; iVar++) {
            Res_FSI_Cont[iVar] = loadIncrement * ( (1 - alpha_f) * node[iPoint]->Get_FlowTraction(iVar) +
                                                  alpha_f  * node[iPoint]->Get_FlowTraction_n(iVar) );
          }
        }
        else {
          for (iVar = 0; iVar < nVar; iVar++) {
            Res_FSI_Cont[iVar] = (1 - alpha_f) * node[iPoint]->Get_FlowTraction(iVar) +
            alpha_f  * node[iPoint]->Get_FlowTraction_n(iVar);
          }
        }
        LinSysRes.AddBlock(iPoint, Res_FSI_Cont);
      }
    }
  }
  
}

void CFEASolver::GeneralizedAlpha_UpdateDisp(CGeometry *geometry, CSolver **solver_container, CConfig *config) {
  
  unsigned short iVar;
  unsigned long iPoint;
  
  bool linear = (config->GetGeometricConditions() == SMALL_DEFORMATIONS);    // Geometrically linear problems
  bool nonlinear = (config->GetGeometricConditions() == LARGE_DEFORMATIONS);  // Geometrically non-linear problems
  
  /*--- Update solution ---*/
  
  for (iPoint = 0; iPoint < nPointDomain; iPoint++) {
    
    for (iVar = 0; iVar < nVar; iVar++) {
      
      /*--- Displacements component of the solution ---*/
      
      /*--- If it's a non-linear problem, the result is the DELTA_U, not U itself ---*/
      
      if (linear) node[iPoint]->SetSolution(iVar, LinSysSol[iPoint*nVar+iVar]);
      
      if (nonlinear)  node[iPoint]->Add_DeltaSolution(iVar, LinSysSol[iPoint*nVar+iVar]);
      
    }
    
  }
  
  /*--- Perform the MPI communication of the solution, displacements only ---*/
  
  Set_MPI_Solution_DispOnly(geometry, config);
  
}

void CFEASolver::GeneralizedAlpha_UpdateSolution(CGeometry *geometry, CSolver **solver_container, CConfig *config) {
  
  unsigned short iVar;
  unsigned long iPoint;
  
  su2double alpha_f = config->Get_Int_Coeffs(2), alpha_m =  config->Get_Int_Coeffs(3);
  
  /*--- Compute solution at t_n+1, and update velocities and accelerations ---*/
  
  for (iPoint = 0; iPoint < nPointDomain; iPoint++) {

    for (iVar = 0; iVar < nVar; iVar++) {
      
      /*--- Compute the solution from the previous time step and the solution computed at t+1-alpha_f ---*/
      /*--- U(t+dt) = 1/alpha_f*(U(t+1-alpha_f)-alpha_f*U(t)) ---*/
      
      Solution[iVar]=(1 / (1 - alpha_f))*(node[iPoint]->GetSolution(iVar) -
                                          alpha_f * node[iPoint]->GetSolution_time_n(iVar));
      

    }
    
    /*--- Set the solution in the node structure ---*/
    
    node[iPoint]->SetSolution(Solution);
    
    for (iVar = 0; iVar < nVar; iVar++) {
      
      /*--- Acceleration component of the solution ---*/
      /*--- U''(t+dt-alpha_m) = a8*(U(t+dt)-U(t))+a2*(U'(t))+a3*(U''(t)) ---*/
      
      Solution_Interm[iVar]=a_dt[8]*( node[iPoint]->GetSolution(iVar) -
                                     node[iPoint]->GetSolution_time_n(iVar)) -
      a_dt[2]* node[iPoint]->GetSolution_Vel_time_n(iVar) -
      a_dt[3]* node[iPoint]->GetSolution_Accel_time_n(iVar);
      
      /*--- Compute the solution from the previous time step and the solution computed at t+1-alpha_f ---*/
      /*--- U''(t+dt) = 1/alpha_m*(U''(t+1-alpha_m)-alpha_m*U''(t)) ---*/
      
      Solution[iVar]=(1 / (1 - alpha_m))*(Solution_Interm[iVar] - alpha_m * node[iPoint]->GetSolution_Accel_time_n(iVar));
    }
    
    /*--- Set the acceleration in the node structure ---*/
    
    node[iPoint]->SetSolution_Accel(Solution);
    
    for (iVar = 0; iVar < nVar; iVar++) {
      
      /*--- Velocity component of the solution ---*/
      /*--- U'(t+dt) = U'(t)+ a6*(U''(t)) + a7*(U''(t+dt)) ---*/
      
      Solution[iVar]=node[iPoint]->GetSolution_Vel_time_n(iVar)+
      a_dt[6]* node[iPoint]->GetSolution_Accel_time_n(iVar) +
      a_dt[7]* node[iPoint]->GetSolution_Accel(iVar);
      
    }
    
    /*--- Set the velocity in the node structure ---*/
    
    node[iPoint]->SetSolution_Vel(Solution);
    
  }
  
  /*--- Perform the MPI communication of the solution ---*/
  
  Set_MPI_Solution(geometry, config);
  
}

void CFEASolver::GeneralizedAlpha_UpdateLoads(CGeometry *geometry, CSolver **solver_container, CConfig *config) {
  
  unsigned long iPoint;
  bool fsi = config->GetFSI_Simulation();
  
  /*--- Set the load conditions of the time step n+1 as the load conditions for time step n ---*/
  for (iPoint = 0; iPoint < nPointDomain; iPoint++) {
    node[iPoint]->Set_SurfaceLoad_Res_n();
    if (fsi) node[iPoint]->Set_FlowTraction_n();
  }
  
}

void CFEASolver::Solve_System(CGeometry *geometry, CSolver **solver_container, CConfig *config) {
  
  unsigned long IterLinSol = 0, iPoint, total_index;
  unsigned short iVar;
  
  /*--- Initialize residual and solution at the ghost points ---*/
  
  for (iPoint = nPointDomain; iPoint < nPoint; iPoint++) {
    
    for (iVar = 0; iVar < nVar; iVar++) {
      total_index = iPoint*nVar + iVar;
      LinSysRes[total_index] = 0.0;
      LinSysSol[total_index] = 0.0;
    }
    
  }
  
  CSysSolve femSystem;
  IterLinSol = femSystem.Solve(Jacobian, LinSysRes, LinSysSol, geometry, config);
  
  /*--- The the number of iterations of the linear solver ---*/
  
  SetIterLinSolver(IterLinSol);
  
}


<<<<<<< HEAD
void CFEASolver::PredictStruct_Displacement(CGeometry **fea_geometry,
=======

void CFEM_ElasticitySolver::SetFEA_Load(CSolver ***flow_solution, CGeometry **fea_geometry,
                                        CGeometry **flow_geometry, CConfig *fea_config,
                                        CConfig *flow_config, CNumerics *fea_numerics) {
  
  unsigned short nMarkerFSI, nMarkerFlow;    // Number of markers on FSI problem, FEA and Flow side
  unsigned short iMarkerFSI, iMarkerFlow;    // Variables for iteration over markers
  int Marker_Flow = -1;
  
  unsigned long iVertex, iPoint;                // Variables for iteration over vertices and nodes
  
  unsigned short iDim, jDim;
  
  // Check the kind of fluid problem
  bool compressible       = (flow_config->GetKind_Regime() == COMPRESSIBLE);
  bool incompressible     = (flow_config->GetKind_Regime() == INCOMPRESSIBLE);
  bool viscous_flow       = ((flow_config->GetKind_Solver() == NAVIER_STOKES) ||
                             (flow_config->GetKind_Solver() == RANS) );
  
  /*--- Redimensionalize the pressure ---*/
  
  su2double *Velocity_ND, *Velocity_Real;
  su2double Density_ND,  Density_Real, Velocity2_Real, Velocity2_ND;
  su2double factorForces;
  
  Velocity_Real = flow_config->GetVelocity_FreeStream();
  Density_Real = flow_config->GetDensity_FreeStream();
  
  Velocity_ND = flow_config->GetVelocity_FreeStreamND();
  Density_ND = flow_config->GetDensity_FreeStreamND();
  
  Velocity2_Real = 0.0;
  Velocity2_ND = 0.0;
  for (iDim = 0; iDim < nDim; iDim++) {
    Velocity2_Real += Velocity_Real[iDim]*Velocity_Real[iDim];
    Velocity2_ND += Velocity_ND[iDim]*Velocity_ND[iDim];
  }
  
  factorForces = Density_Real*Velocity2_Real/(Density_ND*Velocity2_ND);
  
  /*--- Apply a ramp to the transfer of the fluid loads ---*/
  
  su2double ModAmpl;
  su2double CurrentTime = fea_config->GetCurrent_DynTime();
  su2double Static_Time = fea_config->GetStatic_Time();
  
  bool Ramp_Load = fea_config->GetRamp_Load();
  su2double Ramp_Time = fea_config->GetRamp_Time();
  
  if (CurrentTime <= Static_Time) { ModAmpl=0.0; }
  else if((CurrentTime > Static_Time) &&
          (CurrentTime <= (Static_Time + Ramp_Time)) &&
          (Ramp_Load)) {
    ModAmpl = (CurrentTime-Static_Time) / Ramp_Time;
    ModAmpl = max(ModAmpl,0.0);
    ModAmpl = min(ModAmpl,1.0);
  }
  else { ModAmpl = 1.0; }
  
  /*--- Number of markers on the FSI interface ---*/
  
  nMarkerFSI = (fea_config->GetMarker_n_ZoneInterface())/2;
  nMarkerFlow = flow_geometry[MESH_0]->GetnMarker();    // Retrieve total number of markers on Fluid side
  
  // Parameters for the calculations
  // Pn: Pressure
  // Pinf: Pressure_infinite
  // div_vel: Velocity divergence
  // Dij: Dirac delta
  su2double Pn = 0.0, Pinf = 0.0, div_vel = 0.0, Dij = 0.0;
  su2double Viscosity = 0.0;
  su2double **Grad_PrimVar = NULL;
  su2double Tau[3][3];
  
  unsigned long Point_Flow, Point_Struct;
  su2double *Normal_Flow;
  
  su2double *tn_f;
  tn_f         = new su2double [nVar];      // Fluid traction
  
#ifndef HAVE_MPI
  
  unsigned long nVertexFlow;            // Number of vertices on FEA and Flow side
  
  for (iPoint = 0; iPoint < nPoint; iPoint++) {
    node[iPoint]->Clear_FlowTraction();
  }
  
  /*--- Loop over all the markers on the interface ---*/
  
  for (iMarkerFSI = 0; iMarkerFSI < nMarkerFSI; iMarkerFSI++) {
    
    /*--- Identification of the markers ---*/
    
    /*--- Current fluid marker ---*/
    for (iMarkerFlow = 0; iMarkerFlow < nMarkerFlow; iMarkerFlow++) {
      if (flow_config->GetMarker_All_ZoneInterface(iMarkerFlow) == (iMarkerFSI+1)) {
        Marker_Flow = iMarkerFlow;
      }
    }
    
    nVertexFlow = flow_geometry[MESH_0]->GetnVertex(Marker_Flow);  // Retrieve total number of vertices on Fluid marker
    
    /*--- Loop over the nodes in the fluid mesh, calculate the tf vector (unitary) ---*/
    /*--- Here, we are looping over the fluid, and we find the pointer to the structure (Point_Struct) ---*/
    for (iVertex = 0; iVertex < nVertexFlow; iVertex++) {
      
      // Node from the flow mesh
      Point_Flow = flow_geometry[MESH_0]->vertex[Marker_Flow][iVertex]->GetNode();
      
      // Normals at the vertex: these normals go inside the fluid domain.
      Normal_Flow = flow_geometry[MESH_0]->vertex[Marker_Flow][iVertex]->GetNormal();
      
      // Corresponding node on the structural mesh
      Point_Struct = flow_geometry[MESH_0]->vertex[Marker_Flow][iVertex]->GetDonorPoint();
      
      // Retrieve the values of pressure, viscosity and density
      if (incompressible) {
        
        Pn = flow_solution[MESH_0][FLOW_SOL]->node[Point_Flow]->GetPressure();
        Pinf = flow_solution[MESH_0][FLOW_SOL]->GetPressure_Inf();
        
        if (viscous_flow) {
          
          Grad_PrimVar = flow_solution[MESH_0][FLOW_SOL]->node[Point_Flow]->GetGradient_Primitive();
          Viscosity = flow_solution[MESH_0][FLOW_SOL]->node[Point_Flow]->GetLaminarViscosity();
        }
      }
      else if (compressible) {
        
        Pn = flow_solution[MESH_0][FLOW_SOL]->node[Point_Flow]->GetPressure();
        Pinf = flow_solution[MESH_0][FLOW_SOL]->GetPressure_Inf();
        
        if (viscous_flow) {
          
          Grad_PrimVar = flow_solution[MESH_0][FLOW_SOL]->node[Point_Flow]->GetGradient_Primitive();
          Viscosity = flow_solution[MESH_0][FLOW_SOL]->node[Point_Flow]->GetLaminarViscosity();
        }
      }
      
      // Calculate tn in the fluid nodes for the inviscid term --> Units of force (non-dimensional).
      for (iDim = 0; iDim < nDim; iDim++) {
        tn_f[iDim] = -(Pn-Pinf)*Normal_Flow[iDim];
      }
      
      // Calculate tn in the fluid nodes for the viscous term
      
      if (viscous_flow) {
        
        // Divergence of the velocity
        div_vel = 0.0; for (iDim = 0; iDim < nDim; iDim++) div_vel += Grad_PrimVar[iDim+1][iDim];
        if (incompressible) div_vel = 0.0;
        
        for (iDim = 0; iDim < nDim; iDim++) {
          
          for (jDim = 0 ; jDim < nDim; jDim++) {
            // Dirac delta
            Dij = 0.0; if (iDim == jDim) Dij = 1.0;
            
            // Viscous stress
            Tau[iDim][jDim] = Viscosity*(Grad_PrimVar[jDim+1][iDim] + Grad_PrimVar[iDim+1][jDim]) -
            TWO3*Viscosity*div_vel*Dij;
            
            // Viscous component in the tn vector --> Units of force (non-dimensional).
            tn_f[iDim] += Tau[iDim][jDim]*Normal_Flow[jDim];
          }
        }
      }
      
      // Rescale tn to SI units and apply time-dependent coefficient (static structure, ramp load, full load)
      
      for (iDim = 0; iDim < nDim; iDim++) {
        Residual[iDim] = tn_f[iDim]*factorForces*ModAmpl;
      }
      
      /*--- Set the Flow traction ---*/
      //node[Point_Struct]->Set_FlowTraction(Residual);
      /*--- Add to the Flow traction (to add values to corners...) ---*/
      node[Point_Struct]->Add_FlowTraction(Residual);
    }
    
  }
  
#else
  
  unsigned long nLocalVertexStruct = 0, nLocalVertexFlow = 0;
  
  unsigned long MaxLocalVertexStruct = 0, MaxLocalVertexFlow = 0;
  
  unsigned long nBuffer_FlowTraction = 0, nBuffer_StructTraction = 0;
  unsigned long nBuffer_DonorIndices = 0, nBuffer_SetIndex = 0;
  
  unsigned long Processor_Struct;
  
  int iProcessor, nProcessor = 0;
  
  unsigned short nMarkerStruct, iMarkerStruct;    // Variables for iteration over markers
  int Marker_Struct = -1;
  
  /*--- Number of markers on the FSI interface ---*/
  
  nMarkerFSI     = (flow_config->GetMarker_n_ZoneInterface())/2;
  nMarkerStruct  = fea_geometry[MESH_0]->GetnMarker();
  nMarkerFlow    = flow_geometry[MESH_0]->GetnMarker();
  
  nProcessor = size;
  
  for (iPoint = 0; iPoint < nPoint; iPoint++) {
    node[iPoint]->Clear_FlowTraction();
  }
  
  /*--- Outer loop over the markers on the FSI interface: compute one by one ---*/
  /*--- The tags are always an integer greater than 1: loop from 1 to nMarkerFSI ---*/
  
  for (iMarkerFSI = 1; iMarkerFSI <= nMarkerFSI; iMarkerFSI++) {
    
    Marker_Struct = -1;
    Marker_Flow = -1;
    
    /*--- Initialize pointer buffers inside the loop, so we can delete for each marker. ---*/
    unsigned long Buffer_Send_nVertexStruct[1], *Buffer_Recv_nVertexStruct = NULL;
    unsigned long Buffer_Send_nVertexFlow[1], *Buffer_Recv_nVertexFlow = NULL;
    
    /*--- The markers on the fluid and structural side are tagged with the same index.
     *--- This is independent of the MPI domain decomposition.
     *--- We need to loop over all markers on both sides and get the number of nodes
     *--- that belong to each FSI marker for each processor ---*/
    
    /*--- On the structural side ---*/
    
    for (iMarkerStruct = 0; iMarkerStruct < nMarkerStruct; iMarkerStruct++) {
      /*--- If the tag GetMarker_All_ZoneInterface(iMarkerStruct) equals the index we are looping at ---*/
      if ( fea_config->GetMarker_All_ZoneInterface(iMarkerStruct) == iMarkerFSI ) {
        /*--- We have identified the local index of the FEA marker ---*/
        /*--- Store the number of local points that belong to Marker_Struct on each processor ---*/
        /*--- This includes the halo nodes ---*/
        nLocalVertexStruct = fea_geometry[MESH_0]->GetnVertex(iMarkerStruct);
        /*--- Store the identifier for the structural marker ---*/
        Marker_Struct = iMarkerStruct;
        /*--- Exit the for loop: we have found the local index for iMarkerFSI on the FEA side ---*/
        break;
      }
      else {
        /*--- If the tag hasn't matched any tag within the FEA markers ---*/
        nLocalVertexStruct = 0;
        Marker_Struct = -1;
      }
    }
    
    /*--- On the fluid side ---*/
    
    for (iMarkerFlow = 0; iMarkerFlow < nMarkerFlow; iMarkerFlow++) {
      /*--- If the tag GetMarker_All_ZoneInterface(iMarkerFlow) equals the index we are looping at ---*/
      if ( flow_config->GetMarker_All_ZoneInterface(iMarkerFlow) == iMarkerFSI ) {
        /*--- We have identified the local index of the Flow marker ---*/
        /*--- Store the number of local points that belong to Marker_Flow on each processor ---*/
        /*--- This includes the halo nodes ---*/
        nLocalVertexFlow = flow_geometry[MESH_0]->GetnVertex(iMarkerFlow);
        /*--- Store the identifier for the fluid marker ---*/
        Marker_Flow = iMarkerFlow;
        /*--- Exit the for loop: we have found the local index for iMarkerFSI on the FEA side ---*/
        break;
      }
      else {
        /*--- If the tag hasn't matched any tag within the Flow markers ---*/
        nLocalVertexFlow = 0;
        Marker_Flow = -1;
      }
    }
    
    Buffer_Send_nVertexStruct[0] = nLocalVertexStruct;                  // Retrieve total number of vertices on FEA marker
    Buffer_Send_nVertexFlow[0] = nLocalVertexFlow;                    // Retrieve total number of vertices on Flow marker
    if (rank == MASTER_NODE) Buffer_Recv_nVertexStruct = new unsigned long[size];   // Allocate memory to receive how many vertices are on each rank on the structural side
    if (rank == MASTER_NODE) Buffer_Recv_nVertexFlow = new unsigned long[size];     // Allocate memory to receive how many vertices are on each rank on the fluid side
    
    /*--- We receive MaxLocalVertexFEA as the maximum number of vertices in one single processor on the structural side---*/
    SU2_MPI::Allreduce(&nLocalVertexStruct, &MaxLocalVertexStruct, 1, MPI_UNSIGNED_LONG, MPI_MAX, MPI_COMM_WORLD);
    /*--- We receive MaxLocalVertexFlow as the maximum number of vertices in one single processor on the fluid side ---*/
    SU2_MPI::Allreduce(&nLocalVertexFlow, &MaxLocalVertexFlow, 1, MPI_UNSIGNED_LONG, MPI_MAX, MPI_COMM_WORLD);
    
    /*--- We gather a vector in MASTER_NODE that determines how many elements are there on each processor on the structural side ---*/
    SU2_MPI::Gather(&Buffer_Send_nVertexStruct, 1, MPI_UNSIGNED_LONG, Buffer_Recv_nVertexStruct, 1, MPI_UNSIGNED_LONG, MASTER_NODE, MPI_COMM_WORLD);
    /*--- We gather a vector in MASTER_NODE that determines how many elements are there on each processor on the fluid side ---*/
    SU2_MPI::Gather(&Buffer_Send_nVertexFlow, 1, MPI_UNSIGNED_LONG, Buffer_Recv_nVertexFlow, 1, MPI_UNSIGNED_LONG, MASTER_NODE, MPI_COMM_WORLD);
    
    /*--- We will be gathering the structural coordinates into the master node ---*/
    /*--- Then we will distribute them using a scatter operation into the appropriate fluid processor ---*/
    nBuffer_FlowTraction = MaxLocalVertexFlow * nDim;
    nBuffer_StructTraction = MaxLocalVertexStruct * nDim;
    
    /*--- We will be gathering donor index and donor processor (for flow -> donor = structure) ---*/
    /*--- Then we will pass on to the structural side the index (fea point) to the appropriate processor ---*/
    nBuffer_DonorIndices = 2 * MaxLocalVertexFlow;
    nBuffer_SetIndex = MaxLocalVertexStruct;
    
    /*--- Send and Recv buffers ---*/
    
    /*--- Buffers to send and receive the structural coordinates ---*/
    su2double *Buffer_Send_FlowTraction = new su2double[nBuffer_FlowTraction];
    su2double *Buffer_Recv_FlowTraction = NULL;
    
    /*--- Buffers to send and receive the donor index and processor ---*/
    long *Buffer_Send_DonorIndices = new long[nBuffer_DonorIndices];
    long *Buffer_Recv_DonorIndices = NULL;
    
    /*--- Buffers to send and receive the new fluid coordinates ---*/
    su2double *Buffer_Send_StructTraction = NULL;
    su2double *Buffer_Recv_StructTraction = new su2double[nBuffer_StructTraction];
    
    /*--- Buffers to send and receive the fluid index ---*/
    long *Buffer_Send_SetIndex = NULL;
    long *Buffer_Recv_SetIndex = new long[nBuffer_SetIndex];
    
    /*--- Prepare the receive buffers (1st step) and send buffers (2nd step) on the master node only. ---*/
    
    if (rank == MASTER_NODE) {
      Buffer_Recv_FlowTraction  = new su2double[size*nBuffer_FlowTraction];
      Buffer_Recv_DonorIndices = new long[size*nBuffer_DonorIndices];
      Buffer_Send_StructTraction = new su2double[size*nBuffer_StructTraction];
      Buffer_Send_SetIndex     = new long[size*nBuffer_SetIndex];
    }
    
    /*--- On the fluid side ---*/
    
    /*--- If this processor owns the marker we are looping at on the structural side ---*/
    
    /*--- First we initialize all of the indices and processors to -1 ---*/
    /*--- This helps on identifying halo nodes and avoids setting wrong values ---*/
    for (iVertex = 0; iVertex < nBuffer_DonorIndices; iVertex++)
      Buffer_Send_DonorIndices[iVertex] = -1;
    
    if (Marker_Flow >= 0) {
      
      /*--- We have identified the local index of the FEA marker ---*/
      /*--- We loop over all the vertices in that marker and in that particular processor ---*/
      
      for (iVertex = 0; iVertex < nLocalVertexFlow; iVertex++) {
        
        Point_Flow = flow_geometry[MESH_0]->vertex[Marker_Flow][iVertex]->GetNode();
        
        Point_Struct = flow_geometry[MESH_0]->vertex[Marker_Flow][iVertex]->GetDonorPoint();
        
        Processor_Struct = flow_geometry[MESH_0]->vertex[Marker_Flow][iVertex]->GetDonorProcessor();
        
        // Get the normal at the vertex: this normal goes inside the fluid domain.
        Normal_Flow = flow_geometry[MESH_0]->vertex[Marker_Flow][iVertex]->GetNormal();
        
        // Retrieve the values of pressure, viscosity and density
        if (incompressible) {
          
          Pn = flow_solution[MESH_0][FLOW_SOL]->node[Point_Flow]->GetPressure();
          Pinf = flow_solution[MESH_0][FLOW_SOL]->GetPressure_Inf();
          
          if (viscous_flow) {
            
            Grad_PrimVar = flow_solution[MESH_0][FLOW_SOL]->node[Point_Flow]->GetGradient_Primitive();
            Viscosity = flow_solution[MESH_0][FLOW_SOL]->node[Point_Flow]->GetLaminarViscosity();
          }
        }
        else if (compressible) {
          
          Pn = flow_solution[MESH_0][FLOW_SOL]->node[Point_Flow]->GetPressure();
          Pinf = flow_solution[MESH_0][FLOW_SOL]->GetPressure_Inf();
          
          if (viscous_flow) {
            
            Grad_PrimVar = flow_solution[MESH_0][FLOW_SOL]->node[Point_Flow]->GetGradient_Primitive();
            Viscosity = flow_solution[MESH_0][FLOW_SOL]->node[Point_Flow]->GetLaminarViscosity();
          }
        }
        
        // Calculate tn in the fluid nodes for the inviscid term --> Units of force (non-dimensional).
        for (iDim = 0; iDim < nDim; iDim++) {
          tn_f[iDim] = -(Pn-Pinf)*Normal_Flow[iDim];
        }
        
        // Calculate tn in the fluid nodes for the viscous term
        
        if ((incompressible || compressible) && viscous_flow) {
          
          // Divergence of the velocity
          div_vel = 0.0; for (iDim = 0; iDim < nDim; iDim++) div_vel += Grad_PrimVar[iDim+1][iDim];
          if (incompressible) div_vel = 0.0;
          
          for (iDim = 0; iDim < nDim; iDim++) {
            
            for (jDim = 0 ; jDim < nDim; jDim++) {
              // Dirac delta
              Dij = 0.0; if (iDim == jDim) Dij = 1.0;
              
              // Viscous stress
              Tau[iDim][jDim] = Viscosity*(Grad_PrimVar[jDim+1][iDim] + Grad_PrimVar[iDim+1][jDim]) -
              TWO3*Viscosity*div_vel*Dij;
              
              // Viscous component in the tn vector --> Units of force (non-dimensional).
              tn_f[iDim] += Tau[iDim][jDim]*Normal_Flow[jDim];
            }
          }
        }
        
        for (iDim = 0; iDim < nDim; iDim++) {
          Buffer_Send_FlowTraction[iVertex*nDim+iDim] = tn_f[iDim]*factorForces*ModAmpl;
        }
        /*--- If this processor owns the node ---*/
        if (flow_geometry[MESH_0]->node[Point_Flow]->GetDomain()) {
          Buffer_Send_DonorIndices[2*iVertex]     = Point_Struct;
          Buffer_Send_DonorIndices[2*iVertex + 1] = Processor_Struct;
        }
        else {
          /*--- We set the values to be -1 to be able to identify them later as halo nodes ---*/
          Buffer_Send_DonorIndices[2*iVertex]     = -1;
          Buffer_Send_DonorIndices[2*iVertex + 1] = -1;
        }
        
      }
    }
    
    /*--- Once all the messages have been sent, we gather them all into the MASTER_NODE ---*/
    SU2_MPI::Gather(Buffer_Send_FlowTraction, nBuffer_FlowTraction, MPI_DOUBLE, Buffer_Recv_FlowTraction, nBuffer_FlowTraction, MPI_DOUBLE, MASTER_NODE, MPI_COMM_WORLD);
    SU2_MPI::Gather(Buffer_Send_DonorIndices, nBuffer_DonorIndices, MPI_LONG, Buffer_Recv_DonorIndices, nBuffer_DonorIndices, MPI_LONG, MASTER_NODE, MPI_COMM_WORLD);
    
    //    if (rank == MASTER_NODE) {
    //      cout << endl << "-----------------------------------------------------------" << endl;
    //      cout << "For tag " << iMarkerFSI << ":" << endl;
    //      for (iProcessor = 0; iProcessor < nProcessor; iProcessor++) {
    //        cout << "The processor " << iProcessor << " has " << Buffer_Recv_nVertexStruct[iProcessor] << " nodes on the structural side and ";
    //        cout << Buffer_Recv_nVertexFlow[iProcessor] << " nodes on the fluid side " << endl;
    //      }
    //      cout << "The max number of vertices is " << MaxLocalVertexStruct << " on the structural side and ";
    //      cout << MaxLocalVertexFlow << " on the fluid side." << endl;
    //
    //      cout << "---------------- Check received buffers ---------------------" << endl;
    //      for (iProcessor = 0; iProcessor < nProcessor; iProcessor++) {
    //        long initialIndex, initialIndex2;
    //        initialIndex = iProcessor*nBuffer_FlowTraction;
    //        initialIndex2 = iProcessor*nBuffer_DonorIndices;
    //        for (long iCheck = 0; iCheck < Buffer_Recv_nVertexStruct[iProcessor]; iCheck++) {
    //          cout << "From processor " << iProcessor << " we get coordinates (";
    //            for (iDim = 0; iDim < nDim; iDim++)
    //              cout << Buffer_Recv_FlowTraction[initialIndex+iCheck*nDim+iDim] << ",";
    //          cout << "), the donor index for the flow " << Buffer_Recv_DonorIndices[initialIndex2+iCheck*2] ;
    //          cout << " and the donor processor " << Buffer_Recv_DonorIndices[initialIndex2+iCheck*2+1] << endl;
    //
    //        }
    //      }
    //
    //    }
    
    /*--- Counter to determine where in the array we have to set the information ---*/
    long *Counter_Processor_Struct = NULL;
    long iProcessor_Flow = 0, iIndex_Flow = 0;
    long iProcessor_Struct = 0, iPoint_Struct = 0, iIndex_Struct = 0;
    long Point_Struct_Send, Processor_Struct_Send;
    
    /*--- Now we pack the information to send it over to the different processors ---*/
    
    if (rank == MASTER_NODE) {
      
      /*--- We set the counter to 0 ---*/
      Counter_Processor_Struct = new long[nProcessor];
      for (iProcessor = 0; iProcessor < nProcessor; iProcessor++) {
        Counter_Processor_Struct[iProcessor] = 0;
      }
      
      /*--- First we initialize the index vector to -1 ---*/
      /*--- This helps on identifying halo nodes and avoids setting wrong values ---*/
      for (iVertex = 0; iVertex < nProcessor*nBuffer_SetIndex; iVertex++)
        Buffer_Send_SetIndex[iVertex] = -2;
      
      /*--- As of now we do the loop over the flow points ---*/
      /*--- The number of points for flow and structure does not necessarily have to match ---*/
      /*--- In fact, it's possible that a processor asks for nStruct nodes and there are only ---*/
      /*--- nFlow < nStruct available; this is due to halo nodes ---*/
      
      /*--- For every processor from which we have received information ---*/
      /*--- (This is, for every processor on the structural side) ---*/
      for (iProcessor = 0; iProcessor < nProcessor; iProcessor++) {
        
        /*--- This is the initial index on the coordinates buffer for that particular processor on the structural side ---*/
        iProcessor_Flow = iProcessor*nBuffer_FlowTraction;
        /*--- This is the initial index on the donor index/processor buffer for that particular processor on the structural side ---*/
        iIndex_Flow = iProcessor*nBuffer_DonorIndices;
        
        /*--- For every vertex in the information retreived from iProcessor ---*/
        for (iVertex = 0; iVertex < Buffer_Recv_nVertexFlow[iProcessor]; iVertex++) {
          
          /*--- The processor and index for the flow are: ---*/
          Processor_Struct_Send = Buffer_Recv_DonorIndices[iIndex_Flow+iVertex*2+1];
          Point_Struct_Send     = Buffer_Recv_DonorIndices[iIndex_Flow+iVertex*2];
          
          /*--- Load the buffer at the appropriate position ---*/
          /*--- This is determined on the fluid side by:
           *--- Processor_Flow*nBuffer_StructTraction -> Initial position of the processor array (fluid side)
           *--- +
           *--- Counter_Processor_Struct*nDim -> Initial position of the nDim array for the particular point on the fluid side
           *--- +
           *--- iDim -> Position within the nDim array that corresponds to a point
           *---
           *--- While on the structural side is:
           *--- iProcessor*nBuffer_FlowTraction -> Initial position on the processor array (structural side)
           *--- +
           *--- iVertex*nDim -> Initial position of the nDim array for the particular point on the structural side
           */
          
          /*--- We check that we are not setting the value for a halo node ---*/
          if (Point_Struct_Send != -1) {
            iProcessor_Struct = Processor_Struct_Send*nBuffer_StructTraction;
            iIndex_Struct = Processor_Struct_Send*nBuffer_SetIndex;
            iPoint_Struct = Counter_Processor_Struct[Processor_Struct_Send]*nDim;
            
            for (iDim = 0; iDim < nDim; iDim++)
              Buffer_Send_StructTraction[iProcessor_Struct + iPoint_Struct + iDim] = Buffer_Recv_FlowTraction[iProcessor_Flow + iVertex*nDim + iDim];
            
            /*--- We set the fluid index at an appropriate position matching the coordinates ---*/
            Buffer_Send_SetIndex[iIndex_Struct + Counter_Processor_Struct[Processor_Struct_Send]] = Point_Struct_Send;
            
            Counter_Processor_Struct[Processor_Struct_Send]++;
          }
          
        }
        
      }
      
      //      cout << "---------------- Check send buffers ---------------------" << endl;
      //
      //      for (iProcessor = 0; iProcessor < nProcessor; iProcessor++) {
      //        long initialIndex, initialIndex2;
      //        initialIndex = iProcessor*nBuffer_StructTraction;
      //        initialIndex2 = iProcessor*nBuffer_SetIndex;
      //        for (long iCheck = 0; iCheck < Buffer_Recv_nVertexFlow[iProcessor]; iCheck++) {
      //          cout << "Processor " << iProcessor << " will receive the node " ;
      //          cout << Buffer_Send_SetIndex[initialIndex2+iCheck] << " which corresponds to the coordinates ";
      //          for (iDim = 0; iDim < nDim; iDim++)
      //            cout << "x" << iDim << "=" << Buffer_Send_StructTraction[initialIndex + iCheck*nDim + iDim] << ", ";
      //          cout << endl;
      //        }
      //
      //      }
      
    }
    
    /*--- Once all the messages have been prepared, we scatter them all from the MASTER_NODE ---*/
    SU2_MPI::Scatter(Buffer_Send_StructTraction, nBuffer_StructTraction, MPI_DOUBLE, Buffer_Recv_StructTraction, nBuffer_StructTraction, MPI_DOUBLE, MASTER_NODE, MPI_COMM_WORLD);
    SU2_MPI::Scatter(Buffer_Send_SetIndex, nBuffer_SetIndex, MPI_LONG, Buffer_Recv_SetIndex, nBuffer_SetIndex, MPI_LONG, MASTER_NODE, MPI_COMM_WORLD);
    
    long indexPoint_iVertex, Point_Struct_Check;
    long Point_Struct_Recv;
    
    /*--- For the flow marker we are studying ---*/
    if (Marker_Struct >= 0) {
      
      /*--- We have identified the local index of the Structural marker ---*/
      /*--- We loop over all the vertices in that marker and in that particular processor ---*/
      
      for (iVertex = 0; iVertex < nLocalVertexStruct; iVertex++) {
        
        Point_Struct_Recv = fea_geometry[MESH_0]->vertex[Marker_Struct][iVertex]->GetNode();
        
        if (fea_geometry[MESH_0]->node[Point_Struct_Recv]->GetDomain()) {
          /*--- Find the index of the point Point_Struct in the buffer Buffer_Recv_SetIndex ---*/
          indexPoint_iVertex = std::distance(Buffer_Recv_SetIndex, std::find(Buffer_Recv_SetIndex, Buffer_Recv_SetIndex + MaxLocalVertexStruct, Point_Struct_Recv));
          
          Point_Struct_Check = Buffer_Recv_SetIndex[indexPoint_iVertex];
          
          if (Point_Struct_Check < 0) {
            SU2_MPI::Error("A nonphysical point is being considered for traction transfer.", CURRENT_FUNCTION);
          }
          
          for (iDim = 0; iDim < nDim; iDim++)
            Residual[iDim] = Buffer_Recv_StructTraction[indexPoint_iVertex*nDim+iDim];
          
          /*--- Add to the Flow traction ---*/
          node[Point_Struct_Recv]->Add_FlowTraction(Residual);
          
        }
        
      }
      
    }
    
    delete [] Buffer_Send_FlowTraction;
    delete [] Buffer_Send_DonorIndices;
    delete [] Buffer_Recv_StructTraction;
    delete [] Buffer_Recv_SetIndex;
    
    if (rank == MASTER_NODE) {
      delete [] Buffer_Recv_nVertexStruct;
      delete [] Buffer_Recv_nVertexFlow;
      delete [] Buffer_Recv_FlowTraction;
      delete [] Buffer_Recv_DonorIndices;
      delete [] Buffer_Send_StructTraction;
      delete [] Buffer_Send_SetIndex;
      delete [] Counter_Processor_Struct;
    }
    
  }
  
#endif
  
  delete[] tn_f;
  
  
}

void CFEM_ElasticitySolver::SetFEA_Load_Int(CSolver ***flow_solution, CGeometry **fea_geometry,
                                            CGeometry **flow_geometry, CConfig *fea_config,
                                            CConfig *flow_config, CNumerics *fea_numerics) { }

void CFEM_ElasticitySolver::PredictStruct_Displacement(CGeometry **fea_geometry,
>>>>>>> dad2ab30
                                                       CConfig *fea_config, CSolver ***fea_solution) {
  
  unsigned short predOrder = fea_config->GetPredictorOrder();
  su2double Delta_t = fea_config->GetDelta_DynTime();
  unsigned long iPoint, iDim;
  su2double *solDisp, *solVel, *solVel_tn, *valPred;
  
  //To nPointDomain: we need to communicate the predicted solution after setting it
  for (iPoint=0; iPoint < nPointDomain; iPoint++) {
    if (predOrder==0) fea_solution[MESH_0][FEA_SOL]->node[iPoint]->SetSolution_Pred();
    else if (predOrder==1) {
      
      solDisp = fea_solution[MESH_0][FEA_SOL]->node[iPoint]->GetSolution();
      solVel = fea_solution[MESH_0][FEA_SOL]->node[iPoint]->GetSolution_Vel();
      valPred = fea_solution[MESH_0][FEA_SOL]->node[iPoint]->GetSolution_Pred();
      
      for (iDim=0; iDim < nDim; iDim++) {
        valPred[iDim] = solDisp[iDim] + Delta_t*solVel[iDim];
      }
      
    }
    else if (predOrder==2) {
      
      solDisp = fea_solution[MESH_0][FEA_SOL]->node[iPoint]->GetSolution();
      solVel = fea_solution[MESH_0][FEA_SOL]->node[iPoint]->GetSolution_Vel();
      solVel_tn = fea_solution[MESH_0][FEA_SOL]->node[iPoint]->GetSolution_Vel_time_n();
      valPred = fea_solution[MESH_0][FEA_SOL]->node[iPoint]->GetSolution_Pred();
      
      for (iDim=0; iDim < nDim; iDim++) {
        valPred[iDim] = solDisp[iDim] + 0.5*Delta_t*(3*solVel[iDim]-solVel_tn[iDim]);
      }
      
    }
    else {
      cout<< "Higher order predictor not implemented. Solving with order 0." << endl;
      fea_solution[MESH_0][FEA_SOL]->node[iPoint]->SetSolution_Pred();
    }
  }
  
}

void CFEASolver::ComputeAitken_Coefficient(CGeometry **fea_geometry, CConfig *fea_config,
                                                      CSolver ***fea_solution, unsigned long iFSIIter) {
  
  unsigned long iPoint, iDim;
  su2double rbuf_numAitk = 0, sbuf_numAitk = 0;
  su2double rbuf_denAitk = 0, sbuf_denAitk = 0;
  
  su2double *dispPred, *dispCalc, *dispPred_Old, *dispCalc_Old;
  su2double deltaU[3] = {0.0, 0.0, 0.0}, deltaU_p1[3] = {0.0, 0.0, 0.0};
  su2double delta_deltaU[3] = {0.0, 0.0, 0.0};
  su2double CurrentTime=fea_config->GetCurrent_DynTime();
  su2double WAitkDyn_tn1, WAitkDyn_Max, WAitkDyn_Min, WAitkDyn;
  
  unsigned short RelaxMethod_FSI = fea_config->GetRelaxation_Method_FSI();
  
  ofstream historyFile_FSI;
  bool writeHistFSI = fea_config->GetWrite_Conv_FSI();
  if (writeHistFSI && (rank == MASTER_NODE)) {
    char cstrFSI[200];
    string filenameHistFSI = fea_config->GetConv_FileName_FSI();
    strcpy (cstrFSI, filenameHistFSI.data());
    historyFile_FSI.open (cstrFSI, std::ios_base::app);
  }
  
  
  /*--- Only when there is movement, and a dynamic coefficient is requested, it makes sense to compute the Aitken's coefficient ---*/
  
    
    if (RelaxMethod_FSI == NO_RELAXATION) {
      
      if (writeHistFSI && (rank == MASTER_NODE)) {
        
        SetWAitken_Dyn(1.0);
        
        if (iFSIIter == 0) historyFile_FSI << " " << endl ;
        historyFile_FSI << setiosflags(ios::fixed) << setprecision(4) << CurrentTime << "," ;
        historyFile_FSI << setiosflags(ios::fixed) << setprecision(1) << iFSIIter << "," ;
        if (iFSIIter == 0) historyFile_FSI << setiosflags(ios::scientific) << setprecision(4) << 1.0 ;
        else historyFile_FSI << setiosflags(ios::scientific) << setprecision(4) << 1.0 << "," ;
      }
      
    }
    else if (RelaxMethod_FSI == FIXED_PARAMETER) {
      
      if (writeHistFSI && (rank == MASTER_NODE)) {
        
        SetWAitken_Dyn(fea_config->GetAitkenStatRelax());
        
        if (iFSIIter == 0) historyFile_FSI << " " << endl ;
        historyFile_FSI << setiosflags(ios::fixed) << setprecision(4) << CurrentTime << "," ;
        historyFile_FSI << setiosflags(ios::fixed) << setprecision(1) << iFSIIter << "," ;
        if (iFSIIter == 0) historyFile_FSI << setiosflags(ios::scientific) << setprecision(4) << fea_config->GetAitkenStatRelax() ;
        else historyFile_FSI << setiosflags(ios::scientific) << setprecision(4) << fea_config->GetAitkenStatRelax() << "," ;
      }
      
    }
    else if (RelaxMethod_FSI == AITKEN_DYNAMIC) {
      
      if (iFSIIter == 0) {
        
        WAitkDyn_tn1 = GetWAitken_Dyn_tn1();
        WAitkDyn_Max = fea_config->GetAitkenDynMaxInit();
        WAitkDyn_Min = fea_config->GetAitkenDynMinInit();
        
        WAitkDyn = min(WAitkDyn_tn1, WAitkDyn_Max);
        WAitkDyn = max(WAitkDyn, WAitkDyn_Min);
        
        SetWAitken_Dyn(WAitkDyn);
        if (writeHistFSI && (rank == MASTER_NODE)) {
          if (iFSIIter == 0) historyFile_FSI << " " << endl ;
          historyFile_FSI << setiosflags(ios::fixed) << setprecision(4) << CurrentTime << "," ;
          historyFile_FSI << setiosflags(ios::fixed) << setprecision(1) << iFSIIter << "," ;
          historyFile_FSI << setiosflags(ios::scientific) << setprecision(4) << WAitkDyn ;
        }
        
      }
      else {
        // To nPointDomain; we need to communicate the values
        for (iPoint = 0; iPoint < nPointDomain; iPoint++) {
          
          dispPred = fea_solution[MESH_0][FEA_SOL]->node[iPoint]->GetSolution_Pred();
          dispPred_Old = fea_solution[MESH_0][FEA_SOL]->node[iPoint]->GetSolution_Pred_Old();
          dispCalc = fea_solution[MESH_0][FEA_SOL]->node[iPoint]->GetSolution();
          dispCalc_Old = fea_solution[MESH_0][FEA_SOL]->node[iPoint]->GetSolution_Old();
          
          for (iDim = 0; iDim < nDim; iDim++) {
            
            /*--- Compute the deltaU and deltaU_n+1 ---*/
            deltaU[iDim] = dispCalc_Old[iDim] - dispPred_Old[iDim];
            deltaU_p1[iDim] = dispCalc[iDim] - dispPred[iDim];
            
            /*--- Compute the difference ---*/
            delta_deltaU[iDim] = deltaU_p1[iDim] - deltaU[iDim];
            
            /*--- Add numerator and denominator ---*/
            sbuf_numAitk += deltaU[iDim] * delta_deltaU[iDim];
            sbuf_denAitk += delta_deltaU[iDim] * delta_deltaU[iDim];
            
          }
          
        }
        
#ifdef HAVE_MPI
        SU2_MPI::Allreduce(&sbuf_numAitk, &rbuf_numAitk, 1, MPI_DOUBLE, MPI_SUM, MPI_COMM_WORLD);
        SU2_MPI::Allreduce(&sbuf_denAitk, &rbuf_denAitk, 1, MPI_DOUBLE, MPI_SUM, MPI_COMM_WORLD);
#else
        rbuf_numAitk = sbuf_numAitk;
        rbuf_denAitk = sbuf_denAitk;
#endif
        
        WAitkDyn = GetWAitken_Dyn();
        
        if (rbuf_denAitk > 1E-15) {
          WAitkDyn = - 1.0 * WAitkDyn * rbuf_numAitk / rbuf_denAitk ;
        }
        
        WAitkDyn = max(WAitkDyn, 0.1);
        WAitkDyn = min(WAitkDyn, 1.0);
        
        SetWAitken_Dyn(WAitkDyn);
        
        if (writeHistFSI && (rank == MASTER_NODE)) {
          historyFile_FSI << setiosflags(ios::fixed) << setprecision(4) << CurrentTime << "," ;
          historyFile_FSI << setiosflags(ios::fixed) << setprecision(1) << iFSIIter << "," ;
          historyFile_FSI << setiosflags(ios::scientific) << setprecision(4) << WAitkDyn << "," ;
        }
        
      }
      
    }
    else {
      if (rank == MASTER_NODE) cout << "No relaxation method used. " << endl;
    }
  
  if (writeHistFSI && (rank == MASTER_NODE)) {historyFile_FSI.close();}
  
}

void CFEASolver::SetAitken_Relaxation(CGeometry **fea_geometry,
                                                 CConfig *fea_config, CSolver ***fea_solution) {
  
  unsigned long iPoint, iDim;
  unsigned short RelaxMethod_FSI;
  su2double *dispPred, *dispCalc;
  su2double WAitken;
  su2double CurrentTime=fea_config->GetCurrent_DynTime();
  
  RelaxMethod_FSI = fea_config->GetRelaxation_Method_FSI();
  
  /*--- Only when there is movement it makes sense to update the solutions... ---*/
    
    if (RelaxMethod_FSI == NO_RELAXATION) {
      WAitken = 1.0;
    }
    else if (RelaxMethod_FSI == FIXED_PARAMETER) {
      WAitken = fea_config->GetAitkenStatRelax();
    }
    else if (RelaxMethod_FSI == AITKEN_DYNAMIC) {
      WAitken = GetWAitken_Dyn();
    }
    else {
      WAitken = 1.0;
    }
    
    // To nPointDomain; we need to communicate the solutions (predicted, old and old predicted) after this routine
    for (iPoint=0; iPoint < nPointDomain; iPoint++) {
      
      /*--- Retrieve pointers to the predicted and calculated solutions ---*/
      dispPred = fea_solution[MESH_0][FEA_SOL]->node[iPoint]->GetSolution_Pred();
      dispCalc = fea_solution[MESH_0][FEA_SOL]->node[iPoint]->GetSolution();
      
      /*--- Set predicted solution as the old predicted solution ---*/
      fea_solution[MESH_0][FEA_SOL]->node[iPoint]->SetSolution_Pred_Old();
      
      /*--- Set calculated solution as the old solution (needed for dynamic Aitken relaxation) ---*/
      fea_solution[MESH_0][FEA_SOL]->node[iPoint]->SetSolution_Old(dispCalc);
      
      /*--- Apply the Aitken relaxation ---*/
      for (iDim=0; iDim < nDim; iDim++) {
        dispPred[iDim] = (1.0 - WAitken)*dispPred[iDim] + WAitken*dispCalc[iDim];
      }
      
    }
    
  
}

void CFEASolver::Update_StructSolution(CGeometry **fea_geometry,
                                                  CConfig *fea_config, CSolver ***fea_solution) {
  
  unsigned long iPoint;
  su2double *valSolutionPred;
  
  for (iPoint=0; iPoint < nPointDomain; iPoint++) {
    
    valSolutionPred = fea_solution[MESH_0][FEA_SOL]->node[iPoint]->GetSolution_Pred();
    
    fea_solution[MESH_0][FEA_SOL]->node[iPoint]->SetSolution(valSolutionPred);
    
  }
  
  /*--- Perform the MPI communication of the solution, displacements only ---*/
  
  Set_MPI_Solution_DispOnly(fea_geometry[MESH_0], fea_config);
  
}


void CFEASolver::Compute_OFRefGeom(CGeometry *geometry, CSolver **solver_container, CConfig *config){

  unsigned short iVar;
  unsigned long iPoint;
  unsigned long nTotalPoint = 1;

  bool dynamic = (config->GetDynamic_Analysis() == DYNAMIC);

  unsigned long ExtIter = config->GetExtIter();

  su2double reference_geometry = 0.0, current_solution = 0.0;

  bool fsi = config->GetFSI_Simulation();

  su2double objective_function = 0.0, objective_function_reduce = 0.0;
  su2double weight_OF = 1.0;

  su2double objective_function_averaged = 0.0;

#ifdef HAVE_MPI
    SU2_MPI::Allreduce(&nPointDomain,  &nTotalPoint,  1, MPI_UNSIGNED_LONG, MPI_SUM, MPI_COMM_WORLD);
#else
    nTotalPoint        = nPointDomain;
#endif

  weight_OF = config->GetRefGeom_Penalty() / nTotalPoint;

  for (iPoint = 0; iPoint < nPointDomain; iPoint++){

    for (iVar = 0; iVar < nVar; iVar++){

      /*--- Retrieve the value of the reference geometry ---*/
      reference_geometry = node[iPoint]->GetReference_Geometry(iVar);

      /*--- Retrieve the value of the current solution ---*/
      current_solution = node[iPoint]->GetSolution(iVar);

      /*--- The objective function is the sum of the difference between solution and difference, squared ---*/
      objective_function += weight_OF * (current_solution - reference_geometry)*(current_solution - reference_geometry);
    }

  }

#ifdef HAVE_MPI
    SU2_MPI::Allreduce(&objective_function,  &objective_function_reduce,  1, MPI_DOUBLE, MPI_SUM, MPI_COMM_WORLD);
#else
    objective_function_reduce        = objective_function;
#endif

  Total_OFRefGeom = objective_function_reduce + PenaltyValue;

  Global_OFRefGeom += Total_OFRefGeom;
  objective_function_averaged = Global_OFRefGeom / (ExtIter + 1.0 + EPS);

  bool direct_diff = ((config->GetDirectDiff() == D_YOUNG) ||
                      (config->GetDirectDiff() == D_POISSON) ||
                      (config->GetDirectDiff() == D_RHO) ||
                      (config->GetDirectDiff() == D_RHO_DL) ||
                      (config->GetDirectDiff() == D_EFIELD) ||
                      (config->GetDirectDiff() == D_MACH) ||
                      (config->GetDirectDiff() == D_PRESSURE));

  if ((direct_diff) && (rank == MASTER_NODE)){

    ofstream myfile_res;

    if (config->GetDirectDiff() == D_YOUNG) myfile_res.open ("Output_Direct_Diff_E.txt", ios::app);
    if (config->GetDirectDiff() == D_POISSON) myfile_res.open ("Output_Direct_Diff_Nu.txt", ios::app);
    if (config->GetDirectDiff() == D_RHO) myfile_res.open ("Output_Direct_Diff_Rho.txt", ios::app);
    if (config->GetDirectDiff() == D_RHO_DL) myfile_res.open ("Output_Direct_Diff_Rho_DL.txt", ios::app);
    if (config->GetDirectDiff() == D_EFIELD) myfile_res.open ("Output_Direct_Diff_EField.txt", ios::app);

    if (config->GetDirectDiff() == D_MACH) myfile_res.open ("Output_Direct_Diff_Mach.txt");
    if (config->GetDirectDiff() == D_PRESSURE) myfile_res.open ("Output_Direct_Diff_Pressure.txt");

    myfile_res.precision(15);

    myfile_res << scientific << Total_OFRefGeom << "\t";

    if (dynamic) myfile_res << scientific << objective_function_averaged << "\t";

    su2double local_forward_gradient = 0.0;
    su2double averaged_gradient = 0.0;

    local_forward_gradient = SU2_TYPE::GetDerivative(Total_OFRefGeom);

    if (fsi) {
      Total_ForwardGradient = local_forward_gradient;
      averaged_gradient     = Total_ForwardGradient / (ExtIter + 1.0);
    }
    else {
      Total_ForwardGradient += local_forward_gradient;
      averaged_gradient      = Total_ForwardGradient / (ExtIter + 1.0);
    }

    myfile_res << scientific << local_forward_gradient << "\t";

    myfile_res << scientific << averaged_gradient << "\t";

    myfile_res << endl;

    myfile_res.close();

    if (config->GetDirectDiff() == D_YOUNG)   cout << "Objective function: " << Total_OFRefGeom << ". Global derivative of the Young Modulus: " << Total_ForwardGradient << "." << endl;
    if (config->GetDirectDiff() == D_POISSON) cout << "Objective function: " << Total_OFRefGeom << ". Global derivative of the Poisson's ratio: " << Total_ForwardGradient << "." << endl;
    if (config->GetDirectDiff() == D_RHO)     cout << "Objective function: " << Total_OFRefGeom << ". Global derivative of the structural density: " << Total_ForwardGradient << "." << endl;
    if (config->GetDirectDiff() == D_RHO_DL)  cout << "Objective function: " << Total_OFRefGeom << ". Global derivative of the dead weight: " << Total_ForwardGradient << "." << endl;
    if (config->GetDirectDiff() == D_EFIELD)  cout << "Objective function: " << Total_OFRefGeom << ". Global derivative of the electric field: " << Total_ForwardGradient << "." << endl;
    if (config->GetDirectDiff() == D_MACH)    cout << "Objective function: " << Total_OFRefGeom << ". Global derivative of the Mach number: " << Total_ForwardGradient << "." << endl;
    if (config->GetDirectDiff() == D_PRESSURE) cout << "Objective function: " << Total_OFRefGeom << ". Global derivative of the freestream Pressure: " << Total_ForwardGradient << "." << endl;
  }
  else
  {

      // TODO: Temporary output file for the objective function. Will be integrated in the output once is refurbished.
   if (rank == MASTER_NODE){
      cout << "Objective function: " << Total_OFRefGeom << "." << endl;
      ofstream myfile_res;
      myfile_res.open ("of_refgeom.dat");
      myfile_res.precision(15);
      if (dynamic) myfile_res << scientific << objective_function_averaged << endl;
      else myfile_res << scientific << Total_OFRefGeom << endl;
      myfile_res.close();
      if (fsi){
          ofstream myfile_his;
          myfile_his.open ("history_refgeom.dat",ios::app);
          myfile_his.precision(15);
          myfile_his << scientific << Total_OFRefGeom << endl;
          myfile_his.close();
      }
    }

  }

}

void CFEASolver::Compute_OFRefNode(CGeometry *geometry, CSolver **solver_container, CConfig *config){

  unsigned short iVar;
  unsigned long iPoint;

  bool dynamic = (config->GetDynamic_Analysis() == DYNAMIC);

  unsigned long ExtIter = config->GetExtIter();

  su2double reference_geometry = 0.0, current_solution = 0.0;

  bool fsi = config->GetFSI_Simulation();

  su2double objective_function = 0.0, objective_function_reduce = 0.0;
  su2double distance_sq = 0.0 ;
  su2double weight_OF = 1.0;

  su2double objective_function_averaged = 0.0;

  /*--- TEMPORARY, for application in dynamic TestCase ---*/
  su2double difX = 0.0, difX_reduce = 0.0;
  su2double difY = 0.0, difY_reduce = 0.0;

  weight_OF = config->GetRefNode_Penalty();

  for (iPoint = 0; iPoint < nPointDomain; iPoint++){

    if (geometry->node[iPoint]->GetGlobalIndex() == config->GetRefNode_ID() ){

      for (iVar = 0; iVar < nVar; iVar++){

        /*--- Retrieve the value of the reference geometry ---*/
        reference_geometry = config->GetRefNode_Displacement(iVar);

        /*--- Retrieve the value of the current solution ---*/
        current_solution = node[iPoint]->GetSolution(iVar);

        /*--- The objective function is the sum of the difference between solution and difference, squared ---*/
        distance_sq +=  (current_solution - reference_geometry)*(current_solution - reference_geometry);
      }

      objective_function = weight_OF * sqrt(distance_sq);

      difX = node[iPoint]->GetSolution(0) - config->GetRefNode_Displacement(0);
      difY = node[iPoint]->GetSolution(1) - config->GetRefNode_Displacement(1);

    }

  }

#ifdef HAVE_MPI
    SU2_MPI::Allreduce(&objective_function,  &objective_function_reduce,  1, MPI_DOUBLE, MPI_SUM, MPI_COMM_WORLD);
    SU2_MPI::Allreduce(&difX,  &difX_reduce,  1, MPI_DOUBLE, MPI_SUM, MPI_COMM_WORLD);
    SU2_MPI::Allreduce(&difY,  &difY_reduce,  1, MPI_DOUBLE, MPI_SUM, MPI_COMM_WORLD);
#else
    objective_function_reduce        = objective_function;
    difX_reduce                      = difX;
    difY_reduce                      = difY;
#endif

  Total_OFRefNode = objective_function_reduce + PenaltyValue;

  Global_OFRefNode += Total_OFRefNode;
  objective_function_averaged = Global_OFRefNode / (ExtIter + 1.0 + EPS);

  bool direct_diff = ((config->GetDirectDiff() == D_YOUNG) ||
                      (config->GetDirectDiff() == D_POISSON) ||
                      (config->GetDirectDiff() == D_RHO) ||
                      (config->GetDirectDiff() == D_RHO_DL) ||
                      (config->GetDirectDiff() == D_EFIELD) ||
                      (config->GetDirectDiff() == D_MACH) ||
                      (config->GetDirectDiff() == D_PRESSURE));

  if ((direct_diff) && (rank == MASTER_NODE)){

    ofstream myfile_res;

    if (config->GetDirectDiff() == D_YOUNG) myfile_res.open ("Output_Direct_Diff_E.txt", ios::app);
    if (config->GetDirectDiff() == D_POISSON) myfile_res.open ("Output_Direct_Diff_Nu.txt", ios::app);
    if (config->GetDirectDiff() == D_RHO) myfile_res.open ("Output_Direct_Diff_Rho.txt", ios::app);
    if (config->GetDirectDiff() == D_RHO_DL) myfile_res.open ("Output_Direct_Diff_Rho_DL.txt", ios::app);
    if (config->GetDirectDiff() == D_EFIELD) myfile_res.open ("Output_Direct_Diff_EField.txt", ios::app);

    if (config->GetDirectDiff() == D_MACH) myfile_res.open ("Output_Direct_Diff_Mach.txt");
    if (config->GetDirectDiff() == D_PRESSURE) myfile_res.open ("Output_Direct_Diff_Pressure.txt");

    myfile_res.precision(15);

    myfile_res << scientific << Total_OFRefNode << "\t";

    if (dynamic) myfile_res << scientific << objective_function_averaged << "\t";

    su2double local_forward_gradient = 0.0;
    su2double averaged_gradient = 0.0;

    local_forward_gradient = SU2_TYPE::GetDerivative(Total_OFRefNode);

    if (fsi) {
      Total_ForwardGradient = local_forward_gradient;
      averaged_gradient     = Total_ForwardGradient / (ExtIter + 1.0);
    }
    else {
      Total_ForwardGradient += local_forward_gradient;
      averaged_gradient      = Total_ForwardGradient / (ExtIter + 1.0);
    }

    myfile_res << scientific << local_forward_gradient << "\t";

    myfile_res << scientific << averaged_gradient << "\t";

    myfile_res << scientific << difX_reduce << "\t";
    myfile_res << scientific << difY_reduce << "\t";

    myfile_res << endl;

    myfile_res.close();

    if (config->GetDirectDiff() == D_YOUNG)   cout << "Objective function: " << Total_OFRefNode << ". Global derivative of the Young Modulus: " << Total_ForwardGradient << "." << endl;
    if (config->GetDirectDiff() == D_POISSON) cout << "Objective function: " << Total_OFRefNode << ". Global derivative of the Poisson's ratio: " << Total_ForwardGradient << "." << endl;
    if (config->GetDirectDiff() == D_RHO)     cout << "Objective function: " << Total_OFRefNode << ". Global derivative of the structural density: " << Total_ForwardGradient << "." << endl;
    if (config->GetDirectDiff() == D_RHO_DL)  cout << "Objective function: " << Total_OFRefNode << ". Global derivative of the dead weight: " << Total_ForwardGradient << "." << endl;
    if (config->GetDirectDiff() == D_EFIELD)  cout << "Objective function: " << Total_OFRefNode << ". Global derivative of the electric field: " << Total_ForwardGradient << "." << endl;
    if (config->GetDirectDiff() == D_MACH)    cout << "Objective function: " << Total_OFRefNode << ". Global derivative of the Mach number: " << Total_ForwardGradient << "." << endl;
    if (config->GetDirectDiff() == D_PRESSURE) cout << "Objective function: " << Total_OFRefNode << ". Global derivative of the freestream Pressure: " << Total_ForwardGradient << "." << endl;
  }
  else
  {

    // TODO: Temporary output file for the objective function. Will be integrated in the output once is refurbished.
    if (rank == MASTER_NODE){
      cout << "Objective function: " << Total_OFRefNode << "." << endl;
      ofstream myfile_res;
      myfile_res.open ("of_refnode.dat");
      myfile_res.precision(15);
      if (dynamic) myfile_res << scientific << objective_function_averaged << endl;
      else myfile_res << scientific << Total_OFRefNode << endl;
      myfile_res.close();

      ofstream myfile_his;
      myfile_his.open ("history_refnode.dat",ios::app);
      myfile_his.precision(15);
      myfile_his << ExtIter << "\t";
      myfile_his << scientific << Total_OFRefNode << "\t";
      myfile_his << scientific << objective_function_averaged << "\t";
      myfile_his << scientific << difX_reduce << "\t";
      myfile_his << scientific << difY_reduce << endl;
      myfile_his.close();

    }

  }


}

void CFEASolver::Stiffness_Penalty(CGeometry *geometry, CSolver **solver, CNumerics **numerics, CConfig *config){

  unsigned long iElem;
  unsigned short iNode, iDim, nNodes = 0;

  unsigned long indexNode[8]={0,0,0,0,0,0,0,0};
  su2double val_Coord, val_Sol;
  int EL_KIND = 0;

  su2double elementVolume, dvValue, ratio;
  su2double weightedValue = 0.0;
  su2double weightedValue_reduce = 0.0;
  su2double totalVolume = 0.0;
  su2double totalVolume_reduce = 0.0;

  /*--- Loops over the elements in the domain ---*/

  for (iElem = 0; iElem < geometry->GetnElem(); iElem++) {

    if (geometry->elem[iElem]->GetVTK_Type() == TRIANGLE)     {nNodes = 3; EL_KIND = EL_TRIA;}
    if (geometry->elem[iElem]->GetVTK_Type() == QUADRILATERAL)    {nNodes = 4; EL_KIND = EL_QUAD;}

    if (geometry->elem[iElem]->GetVTK_Type() == TETRAHEDRON)  {nNodes = 4; EL_KIND = EL_TETRA;}
    if (geometry->elem[iElem]->GetVTK_Type() == PYRAMID)      {nNodes = 5; EL_KIND = EL_TRIA;}
    if (geometry->elem[iElem]->GetVTK_Type() == PRISM)        {nNodes = 6; EL_KIND = EL_TRIA;}
    if (geometry->elem[iElem]->GetVTK_Type() == HEXAHEDRON)   {nNodes = 8; EL_KIND = EL_HEXA;}

    /*--- For the number of nodes, we get the coordinates from the connectivity matrix ---*/
    for (iNode = 0; iNode < nNodes; iNode++) {
        indexNode[iNode] = geometry->elem[iElem]->GetNode(iNode);
        for (iDim = 0; iDim < nDim; iDim++) {
            val_Coord = geometry->node[indexNode[iNode]]->GetCoord(iDim);
            val_Sol = node[indexNode[iNode]]->GetSolution(iDim) + val_Coord;
            element_container[FEA_TERM][EL_KIND]->SetRef_Coord(val_Coord, iNode, iDim);
            element_container[FEA_TERM][EL_KIND]->SetCurr_Coord(val_Sol, iNode, iDim);
        }
    }

    // Avoid double-counting elements:
    // Only add the value if the first node is in the domain
    if (geometry->node[indexNode[0]]->GetDomain()){

        // Compute the area/volume of the element
        if (nDim == 2)
        	elementVolume = element_container[FEA_TERM][EL_KIND]->ComputeArea();
        else
        	elementVolume = element_container[FEA_TERM][EL_KIND]->ComputeVolume();

        // Compute the total volume
        totalVolume += elementVolume;

        // Retrieve the value of the design variable
        dvValue = numerics[FEA_TERM]->Get_DV_Val(element_properties[iElem]->GetDV());

        // Add the weighted sum of the value of the design variable
        weightedValue += dvValue * elementVolume;

    }

  }

// Reduce value across processors for parallelization

#ifdef HAVE_MPI
    SU2_MPI::Allreduce(&weightedValue,  &weightedValue_reduce,  1, MPI_DOUBLE, MPI_SUM, MPI_COMM_WORLD);
    SU2_MPI::Allreduce(&totalVolume,  &totalVolume_reduce,  1, MPI_DOUBLE, MPI_SUM, MPI_COMM_WORLD);
#else
    weightedValue_reduce        = weightedValue;
    totalVolume_reduce          = totalVolume;
#endif

    ratio = 1.0 - weightedValue_reduce/totalVolume_reduce;

    PenaltyValue = config->GetTotalDV_Penalty() * ratio * ratio;



}

void CFEASolver::ComputeResidual_BGS(CGeometry *geometry, CConfig *config){

  unsigned short iVar;
  unsigned long iPoint;
  su2double residual, bgs_sol;

  /*--- Set Residuals to zero ---*/

  for (iVar = 0; iVar < nVar; iVar++){
      SetRes_BGS(iVar,0.0);
      SetRes_Max_BGS(iVar,0.0,0);
  }

  /*--- Set the residuals ---*/
  for (iPoint = 0; iPoint < nPointDomain; iPoint++){
      for (iVar = 0; iVar < nVar; iVar++){
          residual = node[iPoint]->GetSolution(iVar) - node[iPoint]->Get_BGSSolution_k(iVar);
          AddRes_BGS(iVar,residual*residual);
          AddRes_Max_BGS(iVar,fabs(residual),geometry->node[iPoint]->GetGlobalIndex(),geometry->node[iPoint]->GetCoord());
      }
  }

  SetResidual_BGS(geometry, config);

}


void CFEASolver::UpdateSolution_BGS(CGeometry *geometry, CConfig *config){

  unsigned long iPoint;

  /*--- To nPoint: The solution must be communicated beforehand ---*/
  for (iPoint = 0; iPoint < nPoint; iPoint++){

    node[iPoint]->Set_BGSSolution_k();

  }

}

void CFEASolver::LoadRestart(CGeometry **geometry, CSolver ***solver, CConfig *config, int val_iter, bool val_update_geo) {

  unsigned short iVar, nSolVar;
  unsigned long index;

  ifstream restart_file;
  string restart_filename, filename, text_line;

  unsigned short iZone = config->GetiZone();
  unsigned short nZone = geometry[MESH_0]->GetnZone();

  bool dynamic = (config->GetDynamic_Analysis() == DYNAMIC);
  bool fluid_structure = config->GetFSI_Simulation();
  bool discrete_adjoint = config->GetDiscrete_Adjoint();

  if (dynamic) nSolVar = 3 * nVar;
  else nSolVar = nVar;

  su2double *Sol = new su2double[nSolVar];

  /*--- Skip coordinates ---*/

  unsigned short skipVars = geometry[MESH_0]->GetnDim();

  /*--- Restart the solution from file information ---*/

  filename = config->GetSolution_FEMFileName();

  /*--- If multizone, append zone name ---*/

  if (nZone > 1)
    filename = config->GetMultizone_FileName(filename, iZone);

  if (dynamic) {
    filename = config->GetUnsteady_FileName(filename, val_iter);
  }

  /*--- Read all lines in the restart file ---*/

  int counter = 0;
  long iPoint_Local; unsigned long iPoint_Global = 0; unsigned long iPoint_Global_Local = 0;
  unsigned short rbuf_NotMatching = 0, sbuf_NotMatching = 0;

  /*--- Read the restart data from either an ASCII or binary SU2 file. ---*/

  if (config->GetRead_Binary_Restart()) {
    Read_SU2_Restart_Binary(geometry[MESH_0], config, filename);
  } else {
    Read_SU2_Restart_ASCII(geometry[MESH_0], config, filename);
  }

  /*--- Load data from the restart into correct containers. ---*/

  counter = 0;
  for (iPoint_Global = 0; iPoint_Global < geometry[MESH_0]->GetGlobal_nPointDomain(); iPoint_Global++ ) {

    /*--- Retrieve local index. If this node from the restart file lives
     on the current processor, we will load and instantiate the vars. ---*/

    iPoint_Local = geometry[MESH_0]->GetGlobal_to_Local_Point(iPoint_Global);

    if (iPoint_Local > -1) {

      /*--- We need to store this point's data, so jump to the correct
       offset in the buffer of data from the restart file and load it. ---*/

      index = counter*Restart_Vars[1] + skipVars;
      for (iVar = 0; iVar < nSolVar; iVar++) Sol[iVar] = Restart_Data[index+iVar];

      for (iVar = 0; iVar < nVar; iVar++) {
        node[iPoint_Local]->SetSolution(iVar, Sol[iVar]);
        if (dynamic) {
          node[iPoint_Local]->SetSolution_time_n(iVar, Sol[iVar]);
          node[iPoint_Local]->SetSolution_Vel(iVar, Sol[iVar+nVar]);
          node[iPoint_Local]->SetSolution_Vel_time_n(iVar, Sol[iVar+nVar]);
          node[iPoint_Local]->SetSolution_Accel(iVar, Sol[iVar+2*nVar]);
          node[iPoint_Local]->SetSolution_Accel_time_n(iVar, Sol[iVar+2*nVar]);
        }
        if (fluid_structure && !dynamic) {
          node[iPoint_Local]->SetSolution_Pred(iVar, Sol[iVar]);
          node[iPoint_Local]->SetSolution_Pred_Old(iVar, Sol[iVar]);
        }
        if (fluid_structure && discrete_adjoint){
          node[iPoint_Local]->SetSolution_Old(iVar, Sol[iVar]);
        }
      }
      iPoint_Global_Local++;

      /*--- Increment the overall counter for how many points have been loaded. ---*/
      counter++;
    }
    
  }

  /*--- Detect a wrong solution file ---*/

  if (iPoint_Global_Local < nPointDomain) { sbuf_NotMatching = 1; }
#ifndef HAVE_MPI
  rbuf_NotMatching = sbuf_NotMatching;
#else
  SU2_MPI::Allreduce(&sbuf_NotMatching, &rbuf_NotMatching, 1, MPI_UNSIGNED_SHORT, MPI_SUM, MPI_COMM_WORLD);
#endif
  if (rbuf_NotMatching != 0) {
    SU2_MPI::Error(string("The solution file ") + filename + string(" doesn't match with the mesh file!\n") +
                   string("It could be empty lines at the end of the file."), CURRENT_FUNCTION);
  }

  /*--- MPI. If dynamic, we also need to communicate the old solution ---*/

  solver[MESH_0][FEA_SOL]->Set_MPI_Solution(geometry[MESH_0], config);
  if (dynamic) solver[MESH_0][FEA_SOL]->Set_MPI_Solution_Old(geometry[MESH_0], config);
  if (fluid_structure && !dynamic){
      solver[MESH_0][FEA_SOL]->Set_MPI_Solution_Pred(geometry[MESH_0], config);
      solver[MESH_0][FEA_SOL]->Set_MPI_Solution_Pred_Old(geometry[MESH_0], config);
  }

  delete [] Sol;

  /*--- Delete the class memory that is used to load the restart. ---*/

  if (Restart_Vars != NULL) delete [] Restart_Vars;
  if (Restart_Data != NULL) delete [] Restart_Data;
  Restart_Vars = NULL; Restart_Data = NULL;
  
}<|MERGE_RESOLUTION|>--- conflicted
+++ resolved
@@ -3100,12 +3100,6 @@
   su2double TotalLoad;
   
   su2double CurrentTime=config->GetCurrent_DynTime();
-<<<<<<< HEAD
-=======
-  su2double ModAmpl = 1.0;
-  
-  bool Ramp_Load = config->GetRamp_Load();
->>>>>>> dad2ab30
   su2double Ramp_Time = config->GetRamp_Time();
 
   su2double ModAmpl = 1.0;
@@ -4017,619 +4011,7 @@
 }
 
 
-<<<<<<< HEAD
 void CFEASolver::PredictStruct_Displacement(CGeometry **fea_geometry,
-=======
-
-void CFEM_ElasticitySolver::SetFEA_Load(CSolver ***flow_solution, CGeometry **fea_geometry,
-                                        CGeometry **flow_geometry, CConfig *fea_config,
-                                        CConfig *flow_config, CNumerics *fea_numerics) {
-  
-  unsigned short nMarkerFSI, nMarkerFlow;    // Number of markers on FSI problem, FEA and Flow side
-  unsigned short iMarkerFSI, iMarkerFlow;    // Variables for iteration over markers
-  int Marker_Flow = -1;
-  
-  unsigned long iVertex, iPoint;                // Variables for iteration over vertices and nodes
-  
-  unsigned short iDim, jDim;
-  
-  // Check the kind of fluid problem
-  bool compressible       = (flow_config->GetKind_Regime() == COMPRESSIBLE);
-  bool incompressible     = (flow_config->GetKind_Regime() == INCOMPRESSIBLE);
-  bool viscous_flow       = ((flow_config->GetKind_Solver() == NAVIER_STOKES) ||
-                             (flow_config->GetKind_Solver() == RANS) );
-  
-  /*--- Redimensionalize the pressure ---*/
-  
-  su2double *Velocity_ND, *Velocity_Real;
-  su2double Density_ND,  Density_Real, Velocity2_Real, Velocity2_ND;
-  su2double factorForces;
-  
-  Velocity_Real = flow_config->GetVelocity_FreeStream();
-  Density_Real = flow_config->GetDensity_FreeStream();
-  
-  Velocity_ND = flow_config->GetVelocity_FreeStreamND();
-  Density_ND = flow_config->GetDensity_FreeStreamND();
-  
-  Velocity2_Real = 0.0;
-  Velocity2_ND = 0.0;
-  for (iDim = 0; iDim < nDim; iDim++) {
-    Velocity2_Real += Velocity_Real[iDim]*Velocity_Real[iDim];
-    Velocity2_ND += Velocity_ND[iDim]*Velocity_ND[iDim];
-  }
-  
-  factorForces = Density_Real*Velocity2_Real/(Density_ND*Velocity2_ND);
-  
-  /*--- Apply a ramp to the transfer of the fluid loads ---*/
-  
-  su2double ModAmpl;
-  su2double CurrentTime = fea_config->GetCurrent_DynTime();
-  su2double Static_Time = fea_config->GetStatic_Time();
-  
-  bool Ramp_Load = fea_config->GetRamp_Load();
-  su2double Ramp_Time = fea_config->GetRamp_Time();
-  
-  if (CurrentTime <= Static_Time) { ModAmpl=0.0; }
-  else if((CurrentTime > Static_Time) &&
-          (CurrentTime <= (Static_Time + Ramp_Time)) &&
-          (Ramp_Load)) {
-    ModAmpl = (CurrentTime-Static_Time) / Ramp_Time;
-    ModAmpl = max(ModAmpl,0.0);
-    ModAmpl = min(ModAmpl,1.0);
-  }
-  else { ModAmpl = 1.0; }
-  
-  /*--- Number of markers on the FSI interface ---*/
-  
-  nMarkerFSI = (fea_config->GetMarker_n_ZoneInterface())/2;
-  nMarkerFlow = flow_geometry[MESH_0]->GetnMarker();    // Retrieve total number of markers on Fluid side
-  
-  // Parameters for the calculations
-  // Pn: Pressure
-  // Pinf: Pressure_infinite
-  // div_vel: Velocity divergence
-  // Dij: Dirac delta
-  su2double Pn = 0.0, Pinf = 0.0, div_vel = 0.0, Dij = 0.0;
-  su2double Viscosity = 0.0;
-  su2double **Grad_PrimVar = NULL;
-  su2double Tau[3][3];
-  
-  unsigned long Point_Flow, Point_Struct;
-  su2double *Normal_Flow;
-  
-  su2double *tn_f;
-  tn_f         = new su2double [nVar];      // Fluid traction
-  
-#ifndef HAVE_MPI
-  
-  unsigned long nVertexFlow;            // Number of vertices on FEA and Flow side
-  
-  for (iPoint = 0; iPoint < nPoint; iPoint++) {
-    node[iPoint]->Clear_FlowTraction();
-  }
-  
-  /*--- Loop over all the markers on the interface ---*/
-  
-  for (iMarkerFSI = 0; iMarkerFSI < nMarkerFSI; iMarkerFSI++) {
-    
-    /*--- Identification of the markers ---*/
-    
-    /*--- Current fluid marker ---*/
-    for (iMarkerFlow = 0; iMarkerFlow < nMarkerFlow; iMarkerFlow++) {
-      if (flow_config->GetMarker_All_ZoneInterface(iMarkerFlow) == (iMarkerFSI+1)) {
-        Marker_Flow = iMarkerFlow;
-      }
-    }
-    
-    nVertexFlow = flow_geometry[MESH_0]->GetnVertex(Marker_Flow);  // Retrieve total number of vertices on Fluid marker
-    
-    /*--- Loop over the nodes in the fluid mesh, calculate the tf vector (unitary) ---*/
-    /*--- Here, we are looping over the fluid, and we find the pointer to the structure (Point_Struct) ---*/
-    for (iVertex = 0; iVertex < nVertexFlow; iVertex++) {
-      
-      // Node from the flow mesh
-      Point_Flow = flow_geometry[MESH_0]->vertex[Marker_Flow][iVertex]->GetNode();
-      
-      // Normals at the vertex: these normals go inside the fluid domain.
-      Normal_Flow = flow_geometry[MESH_0]->vertex[Marker_Flow][iVertex]->GetNormal();
-      
-      // Corresponding node on the structural mesh
-      Point_Struct = flow_geometry[MESH_0]->vertex[Marker_Flow][iVertex]->GetDonorPoint();
-      
-      // Retrieve the values of pressure, viscosity and density
-      if (incompressible) {
-        
-        Pn = flow_solution[MESH_0][FLOW_SOL]->node[Point_Flow]->GetPressure();
-        Pinf = flow_solution[MESH_0][FLOW_SOL]->GetPressure_Inf();
-        
-        if (viscous_flow) {
-          
-          Grad_PrimVar = flow_solution[MESH_0][FLOW_SOL]->node[Point_Flow]->GetGradient_Primitive();
-          Viscosity = flow_solution[MESH_0][FLOW_SOL]->node[Point_Flow]->GetLaminarViscosity();
-        }
-      }
-      else if (compressible) {
-        
-        Pn = flow_solution[MESH_0][FLOW_SOL]->node[Point_Flow]->GetPressure();
-        Pinf = flow_solution[MESH_0][FLOW_SOL]->GetPressure_Inf();
-        
-        if (viscous_flow) {
-          
-          Grad_PrimVar = flow_solution[MESH_0][FLOW_SOL]->node[Point_Flow]->GetGradient_Primitive();
-          Viscosity = flow_solution[MESH_0][FLOW_SOL]->node[Point_Flow]->GetLaminarViscosity();
-        }
-      }
-      
-      // Calculate tn in the fluid nodes for the inviscid term --> Units of force (non-dimensional).
-      for (iDim = 0; iDim < nDim; iDim++) {
-        tn_f[iDim] = -(Pn-Pinf)*Normal_Flow[iDim];
-      }
-      
-      // Calculate tn in the fluid nodes for the viscous term
-      
-      if (viscous_flow) {
-        
-        // Divergence of the velocity
-        div_vel = 0.0; for (iDim = 0; iDim < nDim; iDim++) div_vel += Grad_PrimVar[iDim+1][iDim];
-        if (incompressible) div_vel = 0.0;
-        
-        for (iDim = 0; iDim < nDim; iDim++) {
-          
-          for (jDim = 0 ; jDim < nDim; jDim++) {
-            // Dirac delta
-            Dij = 0.0; if (iDim == jDim) Dij = 1.0;
-            
-            // Viscous stress
-            Tau[iDim][jDim] = Viscosity*(Grad_PrimVar[jDim+1][iDim] + Grad_PrimVar[iDim+1][jDim]) -
-            TWO3*Viscosity*div_vel*Dij;
-            
-            // Viscous component in the tn vector --> Units of force (non-dimensional).
-            tn_f[iDim] += Tau[iDim][jDim]*Normal_Flow[jDim];
-          }
-        }
-      }
-      
-      // Rescale tn to SI units and apply time-dependent coefficient (static structure, ramp load, full load)
-      
-      for (iDim = 0; iDim < nDim; iDim++) {
-        Residual[iDim] = tn_f[iDim]*factorForces*ModAmpl;
-      }
-      
-      /*--- Set the Flow traction ---*/
-      //node[Point_Struct]->Set_FlowTraction(Residual);
-      /*--- Add to the Flow traction (to add values to corners...) ---*/
-      node[Point_Struct]->Add_FlowTraction(Residual);
-    }
-    
-  }
-  
-#else
-  
-  unsigned long nLocalVertexStruct = 0, nLocalVertexFlow = 0;
-  
-  unsigned long MaxLocalVertexStruct = 0, MaxLocalVertexFlow = 0;
-  
-  unsigned long nBuffer_FlowTraction = 0, nBuffer_StructTraction = 0;
-  unsigned long nBuffer_DonorIndices = 0, nBuffer_SetIndex = 0;
-  
-  unsigned long Processor_Struct;
-  
-  int iProcessor, nProcessor = 0;
-  
-  unsigned short nMarkerStruct, iMarkerStruct;    // Variables for iteration over markers
-  int Marker_Struct = -1;
-  
-  /*--- Number of markers on the FSI interface ---*/
-  
-  nMarkerFSI     = (flow_config->GetMarker_n_ZoneInterface())/2;
-  nMarkerStruct  = fea_geometry[MESH_0]->GetnMarker();
-  nMarkerFlow    = flow_geometry[MESH_0]->GetnMarker();
-  
-  nProcessor = size;
-  
-  for (iPoint = 0; iPoint < nPoint; iPoint++) {
-    node[iPoint]->Clear_FlowTraction();
-  }
-  
-  /*--- Outer loop over the markers on the FSI interface: compute one by one ---*/
-  /*--- The tags are always an integer greater than 1: loop from 1 to nMarkerFSI ---*/
-  
-  for (iMarkerFSI = 1; iMarkerFSI <= nMarkerFSI; iMarkerFSI++) {
-    
-    Marker_Struct = -1;
-    Marker_Flow = -1;
-    
-    /*--- Initialize pointer buffers inside the loop, so we can delete for each marker. ---*/
-    unsigned long Buffer_Send_nVertexStruct[1], *Buffer_Recv_nVertexStruct = NULL;
-    unsigned long Buffer_Send_nVertexFlow[1], *Buffer_Recv_nVertexFlow = NULL;
-    
-    /*--- The markers on the fluid and structural side are tagged with the same index.
-     *--- This is independent of the MPI domain decomposition.
-     *--- We need to loop over all markers on both sides and get the number of nodes
-     *--- that belong to each FSI marker for each processor ---*/
-    
-    /*--- On the structural side ---*/
-    
-    for (iMarkerStruct = 0; iMarkerStruct < nMarkerStruct; iMarkerStruct++) {
-      /*--- If the tag GetMarker_All_ZoneInterface(iMarkerStruct) equals the index we are looping at ---*/
-      if ( fea_config->GetMarker_All_ZoneInterface(iMarkerStruct) == iMarkerFSI ) {
-        /*--- We have identified the local index of the FEA marker ---*/
-        /*--- Store the number of local points that belong to Marker_Struct on each processor ---*/
-        /*--- This includes the halo nodes ---*/
-        nLocalVertexStruct = fea_geometry[MESH_0]->GetnVertex(iMarkerStruct);
-        /*--- Store the identifier for the structural marker ---*/
-        Marker_Struct = iMarkerStruct;
-        /*--- Exit the for loop: we have found the local index for iMarkerFSI on the FEA side ---*/
-        break;
-      }
-      else {
-        /*--- If the tag hasn't matched any tag within the FEA markers ---*/
-        nLocalVertexStruct = 0;
-        Marker_Struct = -1;
-      }
-    }
-    
-    /*--- On the fluid side ---*/
-    
-    for (iMarkerFlow = 0; iMarkerFlow < nMarkerFlow; iMarkerFlow++) {
-      /*--- If the tag GetMarker_All_ZoneInterface(iMarkerFlow) equals the index we are looping at ---*/
-      if ( flow_config->GetMarker_All_ZoneInterface(iMarkerFlow) == iMarkerFSI ) {
-        /*--- We have identified the local index of the Flow marker ---*/
-        /*--- Store the number of local points that belong to Marker_Flow on each processor ---*/
-        /*--- This includes the halo nodes ---*/
-        nLocalVertexFlow = flow_geometry[MESH_0]->GetnVertex(iMarkerFlow);
-        /*--- Store the identifier for the fluid marker ---*/
-        Marker_Flow = iMarkerFlow;
-        /*--- Exit the for loop: we have found the local index for iMarkerFSI on the FEA side ---*/
-        break;
-      }
-      else {
-        /*--- If the tag hasn't matched any tag within the Flow markers ---*/
-        nLocalVertexFlow = 0;
-        Marker_Flow = -1;
-      }
-    }
-    
-    Buffer_Send_nVertexStruct[0] = nLocalVertexStruct;                  // Retrieve total number of vertices on FEA marker
-    Buffer_Send_nVertexFlow[0] = nLocalVertexFlow;                    // Retrieve total number of vertices on Flow marker
-    if (rank == MASTER_NODE) Buffer_Recv_nVertexStruct = new unsigned long[size];   // Allocate memory to receive how many vertices are on each rank on the structural side
-    if (rank == MASTER_NODE) Buffer_Recv_nVertexFlow = new unsigned long[size];     // Allocate memory to receive how many vertices are on each rank on the fluid side
-    
-    /*--- We receive MaxLocalVertexFEA as the maximum number of vertices in one single processor on the structural side---*/
-    SU2_MPI::Allreduce(&nLocalVertexStruct, &MaxLocalVertexStruct, 1, MPI_UNSIGNED_LONG, MPI_MAX, MPI_COMM_WORLD);
-    /*--- We receive MaxLocalVertexFlow as the maximum number of vertices in one single processor on the fluid side ---*/
-    SU2_MPI::Allreduce(&nLocalVertexFlow, &MaxLocalVertexFlow, 1, MPI_UNSIGNED_LONG, MPI_MAX, MPI_COMM_WORLD);
-    
-    /*--- We gather a vector in MASTER_NODE that determines how many elements are there on each processor on the structural side ---*/
-    SU2_MPI::Gather(&Buffer_Send_nVertexStruct, 1, MPI_UNSIGNED_LONG, Buffer_Recv_nVertexStruct, 1, MPI_UNSIGNED_LONG, MASTER_NODE, MPI_COMM_WORLD);
-    /*--- We gather a vector in MASTER_NODE that determines how many elements are there on each processor on the fluid side ---*/
-    SU2_MPI::Gather(&Buffer_Send_nVertexFlow, 1, MPI_UNSIGNED_LONG, Buffer_Recv_nVertexFlow, 1, MPI_UNSIGNED_LONG, MASTER_NODE, MPI_COMM_WORLD);
-    
-    /*--- We will be gathering the structural coordinates into the master node ---*/
-    /*--- Then we will distribute them using a scatter operation into the appropriate fluid processor ---*/
-    nBuffer_FlowTraction = MaxLocalVertexFlow * nDim;
-    nBuffer_StructTraction = MaxLocalVertexStruct * nDim;
-    
-    /*--- We will be gathering donor index and donor processor (for flow -> donor = structure) ---*/
-    /*--- Then we will pass on to the structural side the index (fea point) to the appropriate processor ---*/
-    nBuffer_DonorIndices = 2 * MaxLocalVertexFlow;
-    nBuffer_SetIndex = MaxLocalVertexStruct;
-    
-    /*--- Send and Recv buffers ---*/
-    
-    /*--- Buffers to send and receive the structural coordinates ---*/
-    su2double *Buffer_Send_FlowTraction = new su2double[nBuffer_FlowTraction];
-    su2double *Buffer_Recv_FlowTraction = NULL;
-    
-    /*--- Buffers to send and receive the donor index and processor ---*/
-    long *Buffer_Send_DonorIndices = new long[nBuffer_DonorIndices];
-    long *Buffer_Recv_DonorIndices = NULL;
-    
-    /*--- Buffers to send and receive the new fluid coordinates ---*/
-    su2double *Buffer_Send_StructTraction = NULL;
-    su2double *Buffer_Recv_StructTraction = new su2double[nBuffer_StructTraction];
-    
-    /*--- Buffers to send and receive the fluid index ---*/
-    long *Buffer_Send_SetIndex = NULL;
-    long *Buffer_Recv_SetIndex = new long[nBuffer_SetIndex];
-    
-    /*--- Prepare the receive buffers (1st step) and send buffers (2nd step) on the master node only. ---*/
-    
-    if (rank == MASTER_NODE) {
-      Buffer_Recv_FlowTraction  = new su2double[size*nBuffer_FlowTraction];
-      Buffer_Recv_DonorIndices = new long[size*nBuffer_DonorIndices];
-      Buffer_Send_StructTraction = new su2double[size*nBuffer_StructTraction];
-      Buffer_Send_SetIndex     = new long[size*nBuffer_SetIndex];
-    }
-    
-    /*--- On the fluid side ---*/
-    
-    /*--- If this processor owns the marker we are looping at on the structural side ---*/
-    
-    /*--- First we initialize all of the indices and processors to -1 ---*/
-    /*--- This helps on identifying halo nodes and avoids setting wrong values ---*/
-    for (iVertex = 0; iVertex < nBuffer_DonorIndices; iVertex++)
-      Buffer_Send_DonorIndices[iVertex] = -1;
-    
-    if (Marker_Flow >= 0) {
-      
-      /*--- We have identified the local index of the FEA marker ---*/
-      /*--- We loop over all the vertices in that marker and in that particular processor ---*/
-      
-      for (iVertex = 0; iVertex < nLocalVertexFlow; iVertex++) {
-        
-        Point_Flow = flow_geometry[MESH_0]->vertex[Marker_Flow][iVertex]->GetNode();
-        
-        Point_Struct = flow_geometry[MESH_0]->vertex[Marker_Flow][iVertex]->GetDonorPoint();
-        
-        Processor_Struct = flow_geometry[MESH_0]->vertex[Marker_Flow][iVertex]->GetDonorProcessor();
-        
-        // Get the normal at the vertex: this normal goes inside the fluid domain.
-        Normal_Flow = flow_geometry[MESH_0]->vertex[Marker_Flow][iVertex]->GetNormal();
-        
-        // Retrieve the values of pressure, viscosity and density
-        if (incompressible) {
-          
-          Pn = flow_solution[MESH_0][FLOW_SOL]->node[Point_Flow]->GetPressure();
-          Pinf = flow_solution[MESH_0][FLOW_SOL]->GetPressure_Inf();
-          
-          if (viscous_flow) {
-            
-            Grad_PrimVar = flow_solution[MESH_0][FLOW_SOL]->node[Point_Flow]->GetGradient_Primitive();
-            Viscosity = flow_solution[MESH_0][FLOW_SOL]->node[Point_Flow]->GetLaminarViscosity();
-          }
-        }
-        else if (compressible) {
-          
-          Pn = flow_solution[MESH_0][FLOW_SOL]->node[Point_Flow]->GetPressure();
-          Pinf = flow_solution[MESH_0][FLOW_SOL]->GetPressure_Inf();
-          
-          if (viscous_flow) {
-            
-            Grad_PrimVar = flow_solution[MESH_0][FLOW_SOL]->node[Point_Flow]->GetGradient_Primitive();
-            Viscosity = flow_solution[MESH_0][FLOW_SOL]->node[Point_Flow]->GetLaminarViscosity();
-          }
-        }
-        
-        // Calculate tn in the fluid nodes for the inviscid term --> Units of force (non-dimensional).
-        for (iDim = 0; iDim < nDim; iDim++) {
-          tn_f[iDim] = -(Pn-Pinf)*Normal_Flow[iDim];
-        }
-        
-        // Calculate tn in the fluid nodes for the viscous term
-        
-        if ((incompressible || compressible) && viscous_flow) {
-          
-          // Divergence of the velocity
-          div_vel = 0.0; for (iDim = 0; iDim < nDim; iDim++) div_vel += Grad_PrimVar[iDim+1][iDim];
-          if (incompressible) div_vel = 0.0;
-          
-          for (iDim = 0; iDim < nDim; iDim++) {
-            
-            for (jDim = 0 ; jDim < nDim; jDim++) {
-              // Dirac delta
-              Dij = 0.0; if (iDim == jDim) Dij = 1.0;
-              
-              // Viscous stress
-              Tau[iDim][jDim] = Viscosity*(Grad_PrimVar[jDim+1][iDim] + Grad_PrimVar[iDim+1][jDim]) -
-              TWO3*Viscosity*div_vel*Dij;
-              
-              // Viscous component in the tn vector --> Units of force (non-dimensional).
-              tn_f[iDim] += Tau[iDim][jDim]*Normal_Flow[jDim];
-            }
-          }
-        }
-        
-        for (iDim = 0; iDim < nDim; iDim++) {
-          Buffer_Send_FlowTraction[iVertex*nDim+iDim] = tn_f[iDim]*factorForces*ModAmpl;
-        }
-        /*--- If this processor owns the node ---*/
-        if (flow_geometry[MESH_0]->node[Point_Flow]->GetDomain()) {
-          Buffer_Send_DonorIndices[2*iVertex]     = Point_Struct;
-          Buffer_Send_DonorIndices[2*iVertex + 1] = Processor_Struct;
-        }
-        else {
-          /*--- We set the values to be -1 to be able to identify them later as halo nodes ---*/
-          Buffer_Send_DonorIndices[2*iVertex]     = -1;
-          Buffer_Send_DonorIndices[2*iVertex + 1] = -1;
-        }
-        
-      }
-    }
-    
-    /*--- Once all the messages have been sent, we gather them all into the MASTER_NODE ---*/
-    SU2_MPI::Gather(Buffer_Send_FlowTraction, nBuffer_FlowTraction, MPI_DOUBLE, Buffer_Recv_FlowTraction, nBuffer_FlowTraction, MPI_DOUBLE, MASTER_NODE, MPI_COMM_WORLD);
-    SU2_MPI::Gather(Buffer_Send_DonorIndices, nBuffer_DonorIndices, MPI_LONG, Buffer_Recv_DonorIndices, nBuffer_DonorIndices, MPI_LONG, MASTER_NODE, MPI_COMM_WORLD);
-    
-    //    if (rank == MASTER_NODE) {
-    //      cout << endl << "-----------------------------------------------------------" << endl;
-    //      cout << "For tag " << iMarkerFSI << ":" << endl;
-    //      for (iProcessor = 0; iProcessor < nProcessor; iProcessor++) {
-    //        cout << "The processor " << iProcessor << " has " << Buffer_Recv_nVertexStruct[iProcessor] << " nodes on the structural side and ";
-    //        cout << Buffer_Recv_nVertexFlow[iProcessor] << " nodes on the fluid side " << endl;
-    //      }
-    //      cout << "The max number of vertices is " << MaxLocalVertexStruct << " on the structural side and ";
-    //      cout << MaxLocalVertexFlow << " on the fluid side." << endl;
-    //
-    //      cout << "---------------- Check received buffers ---------------------" << endl;
-    //      for (iProcessor = 0; iProcessor < nProcessor; iProcessor++) {
-    //        long initialIndex, initialIndex2;
-    //        initialIndex = iProcessor*nBuffer_FlowTraction;
-    //        initialIndex2 = iProcessor*nBuffer_DonorIndices;
-    //        for (long iCheck = 0; iCheck < Buffer_Recv_nVertexStruct[iProcessor]; iCheck++) {
-    //          cout << "From processor " << iProcessor << " we get coordinates (";
-    //            for (iDim = 0; iDim < nDim; iDim++)
-    //              cout << Buffer_Recv_FlowTraction[initialIndex+iCheck*nDim+iDim] << ",";
-    //          cout << "), the donor index for the flow " << Buffer_Recv_DonorIndices[initialIndex2+iCheck*2] ;
-    //          cout << " and the donor processor " << Buffer_Recv_DonorIndices[initialIndex2+iCheck*2+1] << endl;
-    //
-    //        }
-    //      }
-    //
-    //    }
-    
-    /*--- Counter to determine where in the array we have to set the information ---*/
-    long *Counter_Processor_Struct = NULL;
-    long iProcessor_Flow = 0, iIndex_Flow = 0;
-    long iProcessor_Struct = 0, iPoint_Struct = 0, iIndex_Struct = 0;
-    long Point_Struct_Send, Processor_Struct_Send;
-    
-    /*--- Now we pack the information to send it over to the different processors ---*/
-    
-    if (rank == MASTER_NODE) {
-      
-      /*--- We set the counter to 0 ---*/
-      Counter_Processor_Struct = new long[nProcessor];
-      for (iProcessor = 0; iProcessor < nProcessor; iProcessor++) {
-        Counter_Processor_Struct[iProcessor] = 0;
-      }
-      
-      /*--- First we initialize the index vector to -1 ---*/
-      /*--- This helps on identifying halo nodes and avoids setting wrong values ---*/
-      for (iVertex = 0; iVertex < nProcessor*nBuffer_SetIndex; iVertex++)
-        Buffer_Send_SetIndex[iVertex] = -2;
-      
-      /*--- As of now we do the loop over the flow points ---*/
-      /*--- The number of points for flow and structure does not necessarily have to match ---*/
-      /*--- In fact, it's possible that a processor asks for nStruct nodes and there are only ---*/
-      /*--- nFlow < nStruct available; this is due to halo nodes ---*/
-      
-      /*--- For every processor from which we have received information ---*/
-      /*--- (This is, for every processor on the structural side) ---*/
-      for (iProcessor = 0; iProcessor < nProcessor; iProcessor++) {
-        
-        /*--- This is the initial index on the coordinates buffer for that particular processor on the structural side ---*/
-        iProcessor_Flow = iProcessor*nBuffer_FlowTraction;
-        /*--- This is the initial index on the donor index/processor buffer for that particular processor on the structural side ---*/
-        iIndex_Flow = iProcessor*nBuffer_DonorIndices;
-        
-        /*--- For every vertex in the information retreived from iProcessor ---*/
-        for (iVertex = 0; iVertex < Buffer_Recv_nVertexFlow[iProcessor]; iVertex++) {
-          
-          /*--- The processor and index for the flow are: ---*/
-          Processor_Struct_Send = Buffer_Recv_DonorIndices[iIndex_Flow+iVertex*2+1];
-          Point_Struct_Send     = Buffer_Recv_DonorIndices[iIndex_Flow+iVertex*2];
-          
-          /*--- Load the buffer at the appropriate position ---*/
-          /*--- This is determined on the fluid side by:
-           *--- Processor_Flow*nBuffer_StructTraction -> Initial position of the processor array (fluid side)
-           *--- +
-           *--- Counter_Processor_Struct*nDim -> Initial position of the nDim array for the particular point on the fluid side
-           *--- +
-           *--- iDim -> Position within the nDim array that corresponds to a point
-           *---
-           *--- While on the structural side is:
-           *--- iProcessor*nBuffer_FlowTraction -> Initial position on the processor array (structural side)
-           *--- +
-           *--- iVertex*nDim -> Initial position of the nDim array for the particular point on the structural side
-           */
-          
-          /*--- We check that we are not setting the value for a halo node ---*/
-          if (Point_Struct_Send != -1) {
-            iProcessor_Struct = Processor_Struct_Send*nBuffer_StructTraction;
-            iIndex_Struct = Processor_Struct_Send*nBuffer_SetIndex;
-            iPoint_Struct = Counter_Processor_Struct[Processor_Struct_Send]*nDim;
-            
-            for (iDim = 0; iDim < nDim; iDim++)
-              Buffer_Send_StructTraction[iProcessor_Struct + iPoint_Struct + iDim] = Buffer_Recv_FlowTraction[iProcessor_Flow + iVertex*nDim + iDim];
-            
-            /*--- We set the fluid index at an appropriate position matching the coordinates ---*/
-            Buffer_Send_SetIndex[iIndex_Struct + Counter_Processor_Struct[Processor_Struct_Send]] = Point_Struct_Send;
-            
-            Counter_Processor_Struct[Processor_Struct_Send]++;
-          }
-          
-        }
-        
-      }
-      
-      //      cout << "---------------- Check send buffers ---------------------" << endl;
-      //
-      //      for (iProcessor = 0; iProcessor < nProcessor; iProcessor++) {
-      //        long initialIndex, initialIndex2;
-      //        initialIndex = iProcessor*nBuffer_StructTraction;
-      //        initialIndex2 = iProcessor*nBuffer_SetIndex;
-      //        for (long iCheck = 0; iCheck < Buffer_Recv_nVertexFlow[iProcessor]; iCheck++) {
-      //          cout << "Processor " << iProcessor << " will receive the node " ;
-      //          cout << Buffer_Send_SetIndex[initialIndex2+iCheck] << " which corresponds to the coordinates ";
-      //          for (iDim = 0; iDim < nDim; iDim++)
-      //            cout << "x" << iDim << "=" << Buffer_Send_StructTraction[initialIndex + iCheck*nDim + iDim] << ", ";
-      //          cout << endl;
-      //        }
-      //
-      //      }
-      
-    }
-    
-    /*--- Once all the messages have been prepared, we scatter them all from the MASTER_NODE ---*/
-    SU2_MPI::Scatter(Buffer_Send_StructTraction, nBuffer_StructTraction, MPI_DOUBLE, Buffer_Recv_StructTraction, nBuffer_StructTraction, MPI_DOUBLE, MASTER_NODE, MPI_COMM_WORLD);
-    SU2_MPI::Scatter(Buffer_Send_SetIndex, nBuffer_SetIndex, MPI_LONG, Buffer_Recv_SetIndex, nBuffer_SetIndex, MPI_LONG, MASTER_NODE, MPI_COMM_WORLD);
-    
-    long indexPoint_iVertex, Point_Struct_Check;
-    long Point_Struct_Recv;
-    
-    /*--- For the flow marker we are studying ---*/
-    if (Marker_Struct >= 0) {
-      
-      /*--- We have identified the local index of the Structural marker ---*/
-      /*--- We loop over all the vertices in that marker and in that particular processor ---*/
-      
-      for (iVertex = 0; iVertex < nLocalVertexStruct; iVertex++) {
-        
-        Point_Struct_Recv = fea_geometry[MESH_0]->vertex[Marker_Struct][iVertex]->GetNode();
-        
-        if (fea_geometry[MESH_0]->node[Point_Struct_Recv]->GetDomain()) {
-          /*--- Find the index of the point Point_Struct in the buffer Buffer_Recv_SetIndex ---*/
-          indexPoint_iVertex = std::distance(Buffer_Recv_SetIndex, std::find(Buffer_Recv_SetIndex, Buffer_Recv_SetIndex + MaxLocalVertexStruct, Point_Struct_Recv));
-          
-          Point_Struct_Check = Buffer_Recv_SetIndex[indexPoint_iVertex];
-          
-          if (Point_Struct_Check < 0) {
-            SU2_MPI::Error("A nonphysical point is being considered for traction transfer.", CURRENT_FUNCTION);
-          }
-          
-          for (iDim = 0; iDim < nDim; iDim++)
-            Residual[iDim] = Buffer_Recv_StructTraction[indexPoint_iVertex*nDim+iDim];
-          
-          /*--- Add to the Flow traction ---*/
-          node[Point_Struct_Recv]->Add_FlowTraction(Residual);
-          
-        }
-        
-      }
-      
-    }
-    
-    delete [] Buffer_Send_FlowTraction;
-    delete [] Buffer_Send_DonorIndices;
-    delete [] Buffer_Recv_StructTraction;
-    delete [] Buffer_Recv_SetIndex;
-    
-    if (rank == MASTER_NODE) {
-      delete [] Buffer_Recv_nVertexStruct;
-      delete [] Buffer_Recv_nVertexFlow;
-      delete [] Buffer_Recv_FlowTraction;
-      delete [] Buffer_Recv_DonorIndices;
-      delete [] Buffer_Send_StructTraction;
-      delete [] Buffer_Send_SetIndex;
-      delete [] Counter_Processor_Struct;
-    }
-    
-  }
-  
-#endif
-  
-  delete[] tn_f;
-  
-  
-}
-
-void CFEM_ElasticitySolver::SetFEA_Load_Int(CSolver ***flow_solution, CGeometry **fea_geometry,
-                                            CGeometry **flow_geometry, CConfig *fea_config,
-                                            CConfig *flow_config, CNumerics *fea_numerics) { }
-
-void CFEM_ElasticitySolver::PredictStruct_Displacement(CGeometry **fea_geometry,
->>>>>>> dad2ab30
                                                        CConfig *fea_config, CSolver ***fea_solution) {
   
   unsigned short predOrder = fea_config->GetPredictorOrder();

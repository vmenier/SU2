/*!
 * \file output_paraview.cpp
 * \brief Main subroutines for output solver information
 * \author F. Palacios, T. Economon
 * \version 4.3.0 "Cardinal"
 *
 * SU2 Lead Developers: Dr. Francisco Palacios (Francisco.D.Palacios@boeing.com).
 *                      Dr. Thomas D. Economon (economon@stanford.edu).
 *
 * SU2 Developers: Prof. Juan J. Alonso's group at Stanford University.
 *                 Prof. Piero Colonna's group at Delft University of Technology.
 *                 Prof. Nicolas R. Gauger's group at Kaiserslautern University of Technology.
 *                 Prof. Alberto Guardone's group at Polytechnic University of Milan.
 *                 Prof. Rafael Palacios' group at Imperial College London.
 *                 Prof. Edwin van der Weide's group at the University of Twente.
 *                 Prof. Vincent Terrapon's group at the University of Liege.
 *
 * Copyright (C) 2012-2016 SU2, the open-source CFD code.
 *
 * SU2 is free software; you can redistribute it and/or
 * modify it under the terms of the GNU Lesser General Public
 * License as published by the Free Software Foundation; either
 * version 2.1 of the License, or (at your option) any later version.
 *
 * SU2 is distributed in the hope that it will be useful,
 * but WITHOUT ANY WARRANTY; without even the implied warranty of
 * MERCHANTABILITY or FITNESS FOR A PARTICULAR PURPOSE. See the GNU
 * Lesser General Public License for more details.
 *
 * You should have received a copy of the GNU Lesser General Public
 * License along with SU2. If not, see <http://www.gnu.org/licenses/>.
 */

#include "../include/output_structure.hpp"

void COutput::SetParaview_ASCII(CConfig *config, CGeometry *geometry, unsigned short val_iZone, unsigned short val_nZone, bool surf_sol) {
    
  unsigned short iDim, iVar, nDim = geometry->GetnDim();
  unsigned short Kind_Solver = config->GetKind_Solver();
    
  unsigned long iPoint, iElem, iNode;
  unsigned long iExtIter = config->GetExtIter();
  unsigned long *LocalIndex = NULL;
  bool *SurfacePoint = NULL;
  
  unsigned long nSurf_Elem_Storage;
  unsigned long nGlobal_Elem_Storage;
  
  bool grid_movement  = config->GetGrid_Movement();
  bool adjoint = config->GetContinuous_Adjoint();
  bool disc_adj = config->GetDiscrete_Adjoint();
  bool fem = ((config->GetKind_Solver() == FEM_ELASTICITY)||
		       (config->GetKind_Solver() == ADJ_ELASTICITY));

  char cstr[200], buffer[50];
  string filename, fieldname;
    
  /*--- Write file name with extension ---*/
  if (surf_sol) {
    if (adjoint || disc_adj)
      filename = config->GetSurfAdjCoeff_FileName();
    else
      filename = config->GetSurfFlowCoeff_FileName();
  }
  else {
    if (adjoint || disc_adj)
      filename = config->GetAdj_FileName();
    else
      filename = config->GetFlow_FileName();
  }
  
<<<<<<< HEAD
	if ((Kind_Solver == FEM_ELASTICITY) || (Kind_Solver == ADJ_ELASTICITY)) {
		if (surf_sol)
			filename = config->GetSurfStructure_FileName().c_str();
		else
			filename = config->GetStructure_FileName().c_str();
	}
=======
  if (Kind_Solver == FEM_ELASTICITY) {
    if (surf_sol)
      filename = config->GetSurfStructure_FileName().c_str();
    else
      filename = config->GetStructure_FileName().c_str();
  }
>>>>>>> b36b9194
  
  if (Kind_Solver == WAVE_EQUATION)
    filename = config->GetWave_FileName().c_str();
  
  if (Kind_Solver == POISSON_EQUATION)
    filename = config->GetStructure_FileName().c_str();

  if (Kind_Solver == HEAT_EQUATION)
    filename = config->GetHeat_FileName().c_str();
  
  if (config->GetKind_SU2() == SU2_DOT) {
    if (surf_sol)
      filename = config->GetSurfSens_FileName();
    else
      filename = config->GetVolSens_FileName();
  }

  strcpy (cstr, filename.c_str());
  if (Kind_Solver == POISSON_EQUATION) strcpy (cstr, config->GetStructure_FileName().c_str());
    

<<<<<<< HEAD
	/*--- Special cases where a number needs to be appended to the file name. ---*/
	if ((Kind_Solver == EULER || Kind_Solver == NAVIER_STOKES || Kind_Solver == RANS || Kind_Solver == FEM_ELASTICITY) &&
        (val_nZone > 1) && (config->GetUnsteady_Simulation() != HARMONIC_BALANCE)) {
		SPRINTF (buffer, "_%d", SU2_TYPE::Int(val_iZone));
		strcat(cstr, buffer);
	}
=======
  /*--- Special cases where a number needs to be appended to the file name. ---*/

  if ((Kind_Solver == EULER || Kind_Solver == NAVIER_STOKES || Kind_Solver == RANS || Kind_Solver == FEM_ELASTICITY) &&
        (val_nZone > 1) && (config->GetUnsteady_Simulation() != HARMONIC_BALANCE)) {

    SPRINTF (buffer, "_%d", SU2_TYPE::Int(val_iZone));
    strcat(cstr, buffer);
  }
>>>>>>> b36b9194
    
  /*--- Special cases where a number needs to be appended to the file name. ---*/
  if (((Kind_Solver == ADJ_EULER) || (Kind_Solver == ADJ_NAVIER_STOKES) || (Kind_Solver == ADJ_RANS)) &&
        (val_nZone > 1) && (config->GetUnsteady_Simulation() != HARMONIC_BALANCE)) {
    SPRINTF (buffer, "_%d", SU2_TYPE::Int(val_iZone));
    strcat(cstr, buffer);
  }
    
  if (config->GetUnsteady_Simulation() == HARMONIC_BALANCE) {
    if (SU2_TYPE::Int(val_iZone) < 10) SPRINTF (buffer, "_0000%d.vtk", SU2_TYPE::Int(val_iZone));
    if ((SU2_TYPE::Int(val_iZone) >= 10) && (SU2_TYPE::Int(val_iZone) < 100)) SPRINTF (buffer, "_000%d.vtk", SU2_TYPE::Int(val_iZone));
    if ((SU2_TYPE::Int(val_iZone) >= 100) && (SU2_TYPE::Int(val_iZone) < 1000)) SPRINTF (buffer, "_00%d.vtk", SU2_TYPE::Int(val_iZone));
    if ((SU2_TYPE::Int(val_iZone) >= 1000) && (SU2_TYPE::Int(val_iZone) < 10000)) SPRINTF (buffer, "_0%d.vtk", SU2_TYPE::Int(val_iZone));
    if (SU2_TYPE::Int(val_iZone) >= 10000) SPRINTF (buffer, "_%d.vtk", SU2_TYPE::Int(val_iZone));
        
  } else if (config->GetUnsteady_Simulation() && config->GetWrt_Unsteady()) {
    if (SU2_TYPE::Int(iExtIter) < 10) SPRINTF (buffer, "_0000%d.vtk", SU2_TYPE::Int(iExtIter));
    if ((SU2_TYPE::Int(iExtIter) >= 10) && (SU2_TYPE::Int(iExtIter) < 100)) SPRINTF (buffer, "_000%d.vtk", SU2_TYPE::Int(iExtIter));
    if ((SU2_TYPE::Int(iExtIter) >= 100) && (SU2_TYPE::Int(iExtIter) < 1000)) SPRINTF (buffer, "_00%d.vtk", SU2_TYPE::Int(iExtIter));
    if ((SU2_TYPE::Int(iExtIter) >= 1000) && (SU2_TYPE::Int(iExtIter) < 10000)) SPRINTF (buffer, "_0%d.vtk", SU2_TYPE::Int(iExtIter));
    if (SU2_TYPE::Int(iExtIter) >= 10000) SPRINTF (buffer, "_%d.vtk", SU2_TYPE::Int(iExtIter));

    } else if (config->GetDynamic_Analysis() && config->GetWrt_Dynamic()) {
      if ((SU2_TYPE::Int(iExtIter) >= 0) && (SU2_TYPE::Int(iExtIter) < 10)) SPRINTF (buffer, "_0000%d.vtk", SU2_TYPE::Int(iExtIter));
      if ((SU2_TYPE::Int(iExtIter) >= 10) && (SU2_TYPE::Int(iExtIter) < 100)) SPRINTF (buffer, "_000%d.vtk", SU2_TYPE::Int(iExtIter));
      if ((SU2_TYPE::Int(iExtIter) >= 100) && (SU2_TYPE::Int(iExtIter) < 1000)) SPRINTF (buffer, "_00%d.vtk", SU2_TYPE::Int(iExtIter));
      if ((SU2_TYPE::Int(iExtIter) >= 1000) && (SU2_TYPE::Int(iExtIter) < 10000)) SPRINTF (buffer, "_0%d.vtk", SU2_TYPE::Int(iExtIter));
      if (SU2_TYPE::Int(iExtIter) >= 10000) SPRINTF (buffer, "_%d.vtk", SU2_TYPE::Int(iExtIter));
  } else {
    SPRINTF (buffer, ".vtk");
  }
    
  strcat(cstr, buffer);
    
  /*--- Open Paraview ASCII file and write the header. ---*/
  ofstream Paraview_File;
  Paraview_File.open(cstr, ios::out);
  Paraview_File.precision(6);
  Paraview_File << "# vtk DataFile Version 3.0\n";
  Paraview_File << "vtk output\n";
  Paraview_File << "ASCII\n";
  Paraview_File << "DATASET UNSTRUCTURED_GRID\n";

  /*--- If it's a surface output, print only the points 
   that are in the element list, change the numbering ---*/
  
  if (surf_sol) {
        
    LocalIndex = new unsigned long [nGlobal_Poin+1];
    SurfacePoint = new bool [nGlobal_Poin+1];

    for (iPoint = 0; iPoint < nGlobal_Poin+1; iPoint++) SurfacePoint[iPoint] = false;

    for (iElem = 0; iElem < nGlobal_Line; iElem++) {
      iNode = iElem*N_POINTS_LINE;
      SurfacePoint[Conn_Line[iNode+0]] = true;
      SurfacePoint[Conn_Line[iNode+1]] = true;
    }
    for (iElem = 0; iElem < nGlobal_BoundTria; iElem++) {
      iNode = iElem*N_POINTS_TRIANGLE;
      SurfacePoint[Conn_BoundTria[iNode+0]] = true;
      SurfacePoint[Conn_BoundTria[iNode+1]] = true;
      SurfacePoint[Conn_BoundTria[iNode+2]] = true;
    }
    for (iElem = 0; iElem < nGlobal_BoundQuad; iElem++) {
      iNode = iElem*N_POINTS_QUADRILATERAL;
      SurfacePoint[Conn_BoundQuad[iNode+0]] = true;
      SurfacePoint[Conn_BoundQuad[iNode+1]] = true;
      SurfacePoint[Conn_BoundQuad[iNode+2]] = true;
      SurfacePoint[Conn_BoundQuad[iNode+3]] = true;
    }
    
    nSurf_Poin = 0;
    for (iPoint = 0; iPoint < nGlobal_Poin+1; iPoint++) {
      LocalIndex[iPoint] = 0;
      if (SurfacePoint[iPoint]) { nSurf_Poin++; LocalIndex[iPoint] = nSurf_Poin; }
    }
    
  }
  
  /*--- Write the header ---*/
  if (surf_sol) Paraview_File << "POINTS "<< nSurf_Poin <<" float\n";
  else Paraview_File << "POINTS "<< nGlobal_Poin <<" float\n";
  
  /*--- Write surface and volumetric solution data. ---*/
  for (iPoint = 0; iPoint < nGlobal_Poin; iPoint++) {
    
    if (surf_sol) {
      
      if (LocalIndex[iPoint+1] != 0) {
        
          /*--- Write the node coordinates ---*/
          if ((config->GetKind_SU2() != SU2_SOL) && (config->GetKind_SU2() != SU2_DOT)) {
            for (iDim = 0; iDim < nDim; iDim++)
              Paraview_File << scientific << Coords[iDim][iPoint] << "\t";
            if (nDim == 2) Paraview_File << scientific << "0.0" << "\t";
          }
          else {
            for (iDim = 0; iDim < nDim; iDim++)
              Paraview_File << scientific << Data[iDim][iPoint] << "\t";
            if (nDim == 2) Paraview_File << scientific << "0.0" << "\t";
          }
        
      }
      
    } else {
      
        if ((config->GetKind_SU2() != SU2_SOL) && (config->GetKind_SU2() != SU2_DOT)) {
          for (iDim = 0; iDim < nDim; iDim++)
            Paraview_File << scientific << Coords[iDim][iPoint] << "\t";
          if (nDim == 2) Paraview_File << scientific << "0.0" << "\t";
        }
        else {
          for (iDim = 0; iDim < nDim; iDim++)
            Paraview_File << scientific << Data[iDim][iPoint] << "\t";
          if (nDim == 2) Paraview_File << scientific << "0.0" << "\t";
        }
        
    }
  }
  
  /*--- Write the header ---*/
  nSurf_Elem_Storage = nGlobal_Line*3 +nGlobal_BoundTria*4 + nGlobal_BoundQuad*5;
  nGlobal_Elem_Storage = nGlobal_Tria*4 + nGlobal_Quad*5 + nGlobal_Tetr*5 + nGlobal_Hexa*9 + nGlobal_Pris*7 + nGlobal_Pyra*6;
  
  if (surf_sol) Paraview_File << "\nCELLS " << nSurf_Elem << "\t" << nSurf_Elem_Storage << "\n";
  else Paraview_File << "\nCELLS " << nGlobal_Elem << "\t" << nGlobal_Elem_Storage << "\n";
  
  if (surf_sol) {
    
    for (iElem = 0; iElem < nGlobal_Line; iElem++) {
      iNode = iElem*N_POINTS_LINE;
      Paraview_File << N_POINTS_LINE << "\t";
      Paraview_File << LocalIndex[Conn_Line[iNode+0]]-1 << "\t";
      Paraview_File << LocalIndex[Conn_Line[iNode+1]]-1 << "\t";
    }
    
    for (iElem = 0; iElem < nGlobal_BoundTria; iElem++) {
      iNode = iElem*N_POINTS_TRIANGLE;
      Paraview_File << N_POINTS_TRIANGLE << "\t";
      Paraview_File << LocalIndex[Conn_BoundTria[iNode+0]]-1 << "\t";
      Paraview_File << LocalIndex[Conn_BoundTria[iNode+1]]-1 << "\t";
      Paraview_File << LocalIndex[Conn_BoundTria[iNode+2]]-1 << "\t";
    }
    
    for (iElem = 0; iElem < nGlobal_BoundQuad; iElem++) {
      iNode = iElem*N_POINTS_QUADRILATERAL;
      Paraview_File << N_POINTS_QUADRILATERAL << "\t";
      Paraview_File << LocalIndex[Conn_BoundQuad[iNode+0]]-1 << "\t";
      Paraview_File << LocalIndex[Conn_BoundQuad[iNode+1]]-1 << "\t";
      Paraview_File << LocalIndex[Conn_BoundQuad[iNode+2]]-1 << "\t";
      Paraview_File << LocalIndex[Conn_BoundQuad[iNode+3]]-1 << "\t";
    }
    
  }
  else {
    
    for (iElem = 0; iElem < nGlobal_Tria; iElem++) {
      iNode = iElem*N_POINTS_TRIANGLE;
      Paraview_File << N_POINTS_TRIANGLE << "\t";
      Paraview_File << Conn_Tria[iNode+0]-1 << "\t";
      Paraview_File << Conn_Tria[iNode+1]-1 << "\t";
      Paraview_File << Conn_Tria[iNode+2]-1 << "\t";
    }
    
    for (iElem = 0; iElem < nGlobal_Quad; iElem++) {
      iNode = iElem*N_POINTS_QUADRILATERAL;
      Paraview_File << N_POINTS_QUADRILATERAL << "\t";
      Paraview_File << Conn_Quad[iNode+0]-1 << "\t";
      Paraview_File << Conn_Quad[iNode+1]-1 << "\t";
      Paraview_File << Conn_Quad[iNode+2]-1 << "\t";
      Paraview_File << Conn_Quad[iNode+3]-1 << "\t";
    }
    
    for (iElem = 0; iElem < nGlobal_Tetr; iElem++) {
      iNode = iElem*N_POINTS_TETRAHEDRON;
      Paraview_File << N_POINTS_TETRAHEDRON << "\t";
      Paraview_File << Conn_Tetr[iNode+0]-1 << "\t" << Conn_Tetr[iNode+1]-1 << "\t";
      Paraview_File << Conn_Tetr[iNode+2]-1 << "\t" << Conn_Tetr[iNode+3]-1 << "\t";
    }
    
    for (iElem = 0; iElem < nGlobal_Hexa; iElem++) {
      iNode = iElem*N_POINTS_HEXAHEDRON;
      Paraview_File << N_POINTS_HEXAHEDRON << "\t";
      Paraview_File << Conn_Hexa[iNode+0]-1 << "\t" << Conn_Hexa[iNode+1]-1 << "\t";
      Paraview_File << Conn_Hexa[iNode+2]-1 << "\t" << Conn_Hexa[iNode+3]-1 << "\t";
      Paraview_File << Conn_Hexa[iNode+4]-1 << "\t" << Conn_Hexa[iNode+5]-1 << "\t";
      Paraview_File << Conn_Hexa[iNode+6]-1 << "\t" << Conn_Hexa[iNode+7]-1 << "\t";
    }
    
    for (iElem = 0; iElem < nGlobal_Pris; iElem++) {
      iNode = iElem*N_POINTS_PRISM;
      Paraview_File << N_POINTS_PRISM << "\t";
      Paraview_File << Conn_Pris[iNode+0]-1 << "\t" << Conn_Pris[iNode+1]-1 << "\t";
      Paraview_File << Conn_Pris[iNode+2]-1 << "\t" << Conn_Pris[iNode+3]-1 << "\t";
      Paraview_File << Conn_Pris[iNode+4]-1 << "\t" << Conn_Pris[iNode+5]-1 << "\t";
    }
    
    for (iElem = 0; iElem < nGlobal_Pyra; iElem++) {
      iNode = iElem*N_POINTS_PYRAMID;
      Paraview_File << N_POINTS_PYRAMID << "\t";
      Paraview_File << Conn_Pyra[iNode+0]-1 << "\t" << Conn_Pyra[iNode+1]-1 << "\t";
      Paraview_File << Conn_Pyra[iNode+2]-1 << "\t" << Conn_Pyra[iNode+3]-1 << "\t";
      Paraview_File << Conn_Pyra[iNode+4]-1 << "\t";
    }
  }
  
  /*--- Write the header ---*/
  if (surf_sol) Paraview_File << "\nCELL_TYPES " << nSurf_Elem << "\n";
  else Paraview_File << "\nCELL_TYPES " << nGlobal_Elem << "\n";
  
  if (surf_sol) {
    for (iElem = 0; iElem < nGlobal_Line; iElem++) Paraview_File << "3\t";    
    for (iElem = 0; iElem < nGlobal_BoundTria; iElem++) Paraview_File << "5\t";    
    for (iElem = 0; iElem < nGlobal_BoundQuad; iElem++) Paraview_File << "9\t";
    
  }
  else {
    for (iElem = 0; iElem < nGlobal_Tria; iElem++) Paraview_File << "5\t";
    for (iElem = 0; iElem < nGlobal_Quad; iElem++) Paraview_File << "9\t";
    for (iElem = 0; iElem < nGlobal_Tetr; iElem++) Paraview_File << "10\t";
    for (iElem = 0; iElem < nGlobal_Hexa; iElem++) Paraview_File << "12\t";
    for (iElem = 0; iElem < nGlobal_Pris; iElem++) Paraview_File << "13\t";
    for (iElem = 0; iElem < nGlobal_Pyra; iElem++) Paraview_File << "14\t";
  }
  
  
  
  /*--- Write the header ---*/
  if (surf_sol) Paraview_File << "\nPOINT_DATA "<< nSurf_Poin <<"\n";
  else Paraview_File << "\nPOINT_DATA "<< nGlobal_Poin <<"\n";
  
  unsigned short VarCounter = 0;
  
  if ((config->GetKind_SU2() == SU2_SOL) || (config->GetKind_SU2() == SU2_DOT)) {
    
    /*--- If SU2_SOL called this routine, we already have a set of output
     variables with the appropriate string tags stored in the config class. ---*/
    for (unsigned short iField = 1; iField < config->fields.size(); iField++) {
      
      fieldname = config->fields[iField];

      bool output_variable = true;
      size_t found = config->fields[iField].find("\"x\"");
      if (found!=string::npos) output_variable = false;
      found = config->fields[iField].find("\"y\"");
      if (found!=string::npos) output_variable = false;
      found = config->fields[iField].find("\"z\"");
      if (found!=string::npos) output_variable = false;
      
      if (output_variable) {
        fieldname.erase(remove(fieldname.begin(), fieldname.end(), '"'), fieldname.end());

        Paraview_File << "\nSCALARS " << fieldname << " float 1\n";
        Paraview_File << "LOOKUP_TABLE default\n";
        
        for (iPoint = 0; iPoint < nGlobal_Poin; iPoint++) {
          if (surf_sol) {
            if (LocalIndex[iPoint+1] != 0) {
              /*--- Loop over the vars/residuals and write the values to file ---*/
              Paraview_File << scientific << Data[VarCounter][iPoint] << "\t";
            }
          } else {
            /*--- Loop over the vars/residuals and write the values to file ---*/
            Paraview_File << scientific << Data[VarCounter][iPoint] << "\t";
          }
        }
      }
      
      VarCounter++;

      
    }
    
  }  
  
  else {
    
    for (iVar = 0; iVar < nVar_Consv; iVar++) {

<<<<<<< HEAD
    	if ((Kind_Solver == FEM_ELASTICITY) || (Kind_Solver == ADJ_ELASTICITY))
    		Paraview_File << "\nSCALARS Displacement_" << iVar+1 << " float 1\n";
    	else
    		Paraview_File << "\nSCALARS Conservative_" << iVar+1 << " float 1\n";
=======
      if (Kind_Solver == FEM_ELASTICITY)
        Paraview_File << "\nSCALARS Displacement_" << iVar+1 << " float 1\n";
      else
        Paraview_File << "\nSCALARS Conservative_" << iVar+1 << " float 1\n";
>>>>>>> b36b9194
      
      Paraview_File << "LOOKUP_TABLE default\n";
      
      for (iPoint = 0; iPoint < nGlobal_Poin; iPoint++) {
        if (surf_sol) {
          if (LocalIndex[iPoint+1] != 0) {
            /*--- Loop over the vars/residuals and write the values to file ---*/
            Paraview_File << scientific << Data[VarCounter][iPoint] << "\t";
          }
        } else {
          /*--- Loop over the vars/residuals and write the values to file ---*/
          Paraview_File << scientific << Data[VarCounter][iPoint] << "\t";
        }
      }
      VarCounter++;
    }
    
    if (config->GetWrt_Limiters()) {
      for (iVar = 0; iVar < nVar_Consv; iVar++) {
        
        Paraview_File << "\nSCALARS Limiter_" << iVar+1 << " float 1\n";
        Paraview_File << "LOOKUP_TABLE default\n";
        
        for (iPoint = 0; iPoint < nGlobal_Poin; iPoint++) {
          if (surf_sol) {
            if (LocalIndex[iPoint+1] != 0) {
              /*--- Loop over the vars/residuals and write the values to file ---*/
              Paraview_File << scientific << Data[VarCounter][iPoint] << "\t";
            }
          } else {
            /*--- Loop over the vars/residuals and write the values to file ---*/
            Paraview_File << scientific << Data[VarCounter][iPoint] << "\t";
          }
        }
        VarCounter++;
      }
    }
    
    if (config->GetWrt_Residuals()) {
      for (iVar = 0; iVar < nVar_Consv; iVar++) {
        
        Paraview_File << "\nSCALARS Residual_" << iVar+1 << " float 1\n";
        Paraview_File << "LOOKUP_TABLE default\n";
        
        for (iPoint = 0; iPoint < nGlobal_Poin; iPoint++) {
          if (surf_sol) {
            if (LocalIndex[iPoint+1] != 0) {
              /*--- Loop over the vars/residuals and write the values to file ---*/
              Paraview_File << scientific << Data[VarCounter][iPoint] << "\t";
            }
          } else {
            /*--- Loop over the vars/residuals and write the values to file ---*/
            Paraview_File << scientific << Data[VarCounter][iPoint] << "\t";
          }
        }
        VarCounter++;
      }
    }
    
    /*--- Add names for any extra variables (this will need to be adjusted). ---*/
    if (grid_movement && !fem) {
      
      Paraview_File << "\nSCALARS Grid_Velx float 1\n";
      Paraview_File << "LOOKUP_TABLE default\n";
      
      for (iPoint = 0; iPoint < nGlobal_Poin; iPoint++) {
        if (surf_sol) {
          if (LocalIndex[iPoint+1] != 0) {
            /*--- Loop over the vars/residuals and write the values to file ---*/
            Paraview_File << scientific << Data[VarCounter][iPoint] << "\t";
          }
        } else {
          /*--- Loop over the vars/residuals and write the values to file ---*/
          Paraview_File << scientific << Data[VarCounter][iPoint] << "\t";
        }
      }
      VarCounter++;
      
      Paraview_File << "\nSCALARS Grid_Vely float 1\n";
      Paraview_File << "LOOKUP_TABLE default\n";
      
      for (iPoint = 0; iPoint < nGlobal_Poin; iPoint++) {
        if (surf_sol) {
          if (LocalIndex[iPoint+1] != 0) {
            /*--- Loop over the vars/residuals and write the values to file ---*/
            Paraview_File << scientific << Data[VarCounter][iPoint] << "\t";
          }
        } else {
          /*--- Loop over the vars/residuals and write the values to file ---*/
          Paraview_File << scientific << Data[VarCounter][iPoint] << "\t";
        }
      }
      VarCounter++;
      
      if (nDim == 3) {
        
        Paraview_File << "\nSCALARS Grid_Velz float 1\n";
        Paraview_File << "LOOKUP_TABLE default\n";
        
        for (iPoint = 0; iPoint < nGlobal_Poin; iPoint++) {
          if (surf_sol) {
            if (LocalIndex[iPoint+1] != 0) {
              /*--- Loop over the vars/residuals and write the values to file ---*/
              Paraview_File << scientific << Data[VarCounter][iPoint] << "\t";
            }
          } else {
            /*--- Loop over the vars/residuals and write the values to file ---*/
            Paraview_File << scientific << Data[VarCounter][iPoint] << "\t";
          }
        }
        VarCounter++;
        
      }
    }
    
    if ((Kind_Solver == EULER) || (Kind_Solver == NAVIER_STOKES) || (Kind_Solver == RANS)) {
      
      Paraview_File << "\nSCALARS Pressure float 1\n";
      Paraview_File << "LOOKUP_TABLE default\n";
      
      for (iPoint = 0; iPoint < nGlobal_Poin; iPoint++) {
        if (surf_sol) {
          if (LocalIndex[iPoint+1] != 0) {
            /*--- Loop over the vars/residuals and write the values to file ---*/
            Paraview_File << scientific << Data[VarCounter][iPoint] << "\t";
          }
        } else {
          /*--- Loop over the vars/residuals and write the values to file ---*/
          Paraview_File << scientific << Data[VarCounter][iPoint] << "\t";
        }
      }
      VarCounter++;
      
      Paraview_File << "\nSCALARS Temperature float 1\n";
      Paraview_File << "LOOKUP_TABLE default\n";

      for (iPoint = 0; iPoint < nGlobal_Poin; iPoint++) {
        if (surf_sol) {
          if (LocalIndex[iPoint+1] != 0) {
            /*--- Loop over the vars/residuals and write the values to file ---*/
            Paraview_File << scientific << Data[VarCounter][iPoint] << "\t";
          }
        } else {
          /*--- Loop over the vars/residuals and write the values to file ---*/
          Paraview_File << scientific << Data[VarCounter][iPoint] << "\t";
        }
      }
      VarCounter++;

      Paraview_File << "\nSCALARS Pressure_Coefficient float 1\n";
      Paraview_File << "LOOKUP_TABLE default\n";
      
      for (iPoint = 0; iPoint < nGlobal_Poin; iPoint++) {
        if (surf_sol) {
          if (LocalIndex[iPoint+1] != 0) {
            /*--- Loop over the vars/residuals and write the values to file ---*/
            Paraview_File << scientific << Data[VarCounter][iPoint] << "\t";
          }
        } else {
          /*--- Loop over the vars/residuals and write the values to file ---*/
          Paraview_File << scientific << Data[VarCounter][iPoint] << "\t";
        }
      }
      VarCounter++;
      
      Paraview_File << "\nSCALARS Mach float 1\n";
      Paraview_File << "LOOKUP_TABLE default\n";
      
      for (iPoint = 0; iPoint < nGlobal_Poin; iPoint++) {
        if (surf_sol) {
          if (LocalIndex[iPoint+1] != 0) {
            /*--- Loop over the vars/residuals and write the values to file ---*/
            Paraview_File << scientific << Data[VarCounter][iPoint] << "\t";
          }
        } else {
          /*--- Loop over the vars/residuals and write the values to file ---*/
          Paraview_File << scientific << Data[VarCounter][iPoint] << "\t";
        }
      }
      VarCounter++;
      
    }
    
    if ((Kind_Solver == NAVIER_STOKES) || (Kind_Solver == RANS)) {

      Paraview_File << "\nSCALARS Laminar_Viscosity float 1\n";
      Paraview_File << "LOOKUP_TABLE default\n";
      
      for (iPoint = 0; iPoint < nGlobal_Poin; iPoint++) {
        if (surf_sol) {
          if (LocalIndex[iPoint+1] != 0) {
            /*--- Loop over the vars/residuals and write the values to file ---*/
            Paraview_File << scientific << Data[VarCounter][iPoint] << "\t";
          }
        } else {
          /*--- Loop over the vars/residuals and write the values to file ---*/
          Paraview_File << scientific << Data[VarCounter][iPoint] << "\t";
        }
      }
      VarCounter++;
      
      Paraview_File << "\nSCALARS Skin_Friction_Coefficient_X float 1\n";
      Paraview_File << "LOOKUP_TABLE default\n";
      
      for (iPoint = 0; iPoint < nGlobal_Poin; iPoint++) {
        if (surf_sol) {
          if (LocalIndex[iPoint+1] != 0) {
            /*--- Loop over the vars/residuals and write the values to file ---*/
            Paraview_File << scientific << Data[VarCounter][iPoint] << "\t";
          }
        } else {
          /*--- Loop over the vars/residuals and write the values to file ---*/
          Paraview_File << scientific << Data[VarCounter][iPoint] << "\t";
        }
      }
      VarCounter++;
      
      Paraview_File << "\nSCALARS Skin_Friction_Coefficient_Y float 1\n";
      Paraview_File << "LOOKUP_TABLE default\n";
      
      for (iPoint = 0; iPoint < nGlobal_Poin; iPoint++) {
        if (surf_sol) {
          if (LocalIndex[iPoint+1] != 0) {
            /*--- Loop over the vars/residuals and write the values to file ---*/
            Paraview_File << scientific << Data[VarCounter][iPoint] << "\t";
          }
        } else {
          /*--- Loop over the vars/residuals and write the values to file ---*/
          Paraview_File << scientific << Data[VarCounter][iPoint] << "\t";
        }
      }
      VarCounter++;
      
      if (nDim == 3) {
        
        Paraview_File << "\nSCALARS Skin_Friction_Coefficient_Z float 1\n";
        Paraview_File << "LOOKUP_TABLE default\n";
        
        for (iPoint = 0; iPoint < nGlobal_Poin; iPoint++) {
          if (surf_sol) {
            if (LocalIndex[iPoint+1] != 0) {
              /*--- Loop over the vars/residuals and write the values to file ---*/
              Paraview_File << scientific << Data[VarCounter][iPoint] << "\t";
            }
          } else {
            /*--- Loop over the vars/residuals and write the values to file ---*/
            Paraview_File << scientific << Data[VarCounter][iPoint] << "\t";
          }
        }
        VarCounter++;
        
      }
      
      Paraview_File << "\nSCALARS Heat_Flux float 1\n";
      Paraview_File << "LOOKUP_TABLE default\n";
      
      for (iPoint = 0; iPoint < nGlobal_Poin; iPoint++) {
        if (surf_sol) {
          if (LocalIndex[iPoint+1] != 0) {
            /*--- Loop over the vars/residuals and write the values to file ---*/
            Paraview_File << scientific << Data[VarCounter][iPoint] << "\t";
          }
        } else {
          /*--- Loop over the vars/residuals and write the values to file ---*/
          Paraview_File << scientific << Data[VarCounter][iPoint] << "\t";
        }
      }
      VarCounter++;
      
      Paraview_File << "\nSCALARS Y_Plus float 1\n";
      Paraview_File << "LOOKUP_TABLE default\n";
      
      for (iPoint = 0; iPoint < nGlobal_Poin; iPoint++) {
        if (surf_sol) {
          if (LocalIndex[iPoint+1] != 0) {
            /*--- Loop over the vars/residuals and write the values to file ---*/
            Paraview_File << scientific << Data[VarCounter][iPoint] << "\t";
          }
        } else {
          /*--- Loop over the vars/residuals and write the values to file ---*/
          Paraview_File << scientific << Data[VarCounter][iPoint] << "\t";
        }
      }
      VarCounter++;
      
    }
    
    if (Kind_Solver == RANS) {
      
      Paraview_File << "\nSCALARS Eddy_Viscosity float 1\n";
      Paraview_File << "LOOKUP_TABLE default\n";
      
      for (iPoint = 0; iPoint < nGlobal_Poin; iPoint++) {
        if (surf_sol) {
          if (LocalIndex[iPoint+1] != 0) {
            /*--- Loop over the vars/residuals and write the values to file ---*/
            Paraview_File << scientific << Data[VarCounter][iPoint] << "\t";
          }
        } else {
          /*--- Loop over the vars/residuals and write the values to file ---*/
          Paraview_File << scientific << Data[VarCounter][iPoint] << "\t";
        }
      }
      VarCounter++;
      
    }
    
    if (( Kind_Solver == ADJ_EULER         ) ||
        ( Kind_Solver == ADJ_NAVIER_STOKES ) ||
        ( Kind_Solver == ADJ_RANS          ) ||
        ( Kind_Solver == DISC_ADJ_EULER         ) ||
        ( Kind_Solver == DISC_ADJ_NAVIER_STOKES ) ||
        ( Kind_Solver == DISC_ADJ_RANS          ) ) {
      
      Paraview_File << "\nSCALARS Surface_Sensitivity float 1\n";
      Paraview_File << "LOOKUP_TABLE default\n";
      
      for (iPoint = 0; iPoint < nGlobal_Poin; iPoint++) {
        if (surf_sol) {
          if (LocalIndex[iPoint+1] != 0) {
            /*--- Loop over the vars/residuals and write the values to file ---*/
            Paraview_File << scientific << Data[VarCounter][iPoint] << "\t";
          }
        } else {
          /*--- Loop over the vars/residuals and write the values to file ---*/
          Paraview_File << scientific << Data[VarCounter][iPoint] << "\t";
        }
      }
      VarCounter++;
      
    }
    if  (( Kind_Solver == DISC_ADJ_EULER        ) ||
        ( Kind_Solver == DISC_ADJ_NAVIER_STOKES ) ||
        ( Kind_Solver == DISC_ADJ_RANS          ) ) {

      Paraview_File << "\nSCALARS Sensitivity_x float 1\n";
      Paraview_File << "LOOKUP_TABLE default\n";

      for (iPoint = 0; iPoint < nGlobal_Poin; iPoint++) {
        if (! surf_sol) {
          Paraview_File << scientific << Data[VarCounter][iPoint] << "\t";
        }
      }
      VarCounter++;

      Paraview_File << "\nSCALARS Sensitivity_y float 1\n";
      Paraview_File << "LOOKUP_TABLE default\n";

      for (iPoint = 0; iPoint < nGlobal_Poin; iPoint++) {
        if (! surf_sol) {
          Paraview_File << scientific << Data[VarCounter][iPoint] << "\t";
        }
      }
      VarCounter++;

      if (nDim == 3) {
        Paraview_File << "\nSCALARS Sensitivity_z float 1\n";
        Paraview_File << "LOOKUP_TABLE default\n";

        for (iPoint = 0; iPoint < nGlobal_Poin; iPoint++) {
          if (! surf_sol) {
            Paraview_File << scientific << Data[VarCounter][iPoint] << "\t";
          }
        }
        VarCounter++;
      }
    }

    if ((Kind_Solver == FEM_ELASTICITY)||(Kind_Solver == ADJ_ELASTICITY)) {

       if (config->GetDynamic_Analysis() == DYNAMIC) {

           Paraview_File << "\nSCALARS Velocity_1 float 1\n";
           Paraview_File << "LOOKUP_TABLE default\n";

           for (iPoint = 0; iPoint < nGlobal_Poin; iPoint++) {
              if (! surf_sol) {
                Paraview_File << scientific << Data[VarCounter][iPoint] << "\t";
              }
            }
          VarCounter++;

          Paraview_File << "\nSCALARS Velocity_2 float 1\n";
          Paraview_File << "LOOKUP_TABLE default\n";

          for (iPoint = 0; iPoint < nGlobal_Poin; iPoint++) {
             if (! surf_sol) {
               Paraview_File << scientific << Data[VarCounter][iPoint] << "\t";
             }
           }
         VarCounter++;

         if (nDim == 3) {

           Paraview_File << "\nSCALARS Velocity_3 float 1\n";
           Paraview_File << "LOOKUP_TABLE default\n";

           for (iPoint = 0; iPoint < nGlobal_Poin; iPoint++) {
              if (! surf_sol) {
               Paraview_File << scientific << Data[VarCounter][iPoint] << "\t";
              }
            }
            VarCounter++;
         }

         Paraview_File << "\nSCALARS Acceleration_1 float 1\n";
         Paraview_File << "LOOKUP_TABLE default\n";

         for (iPoint = 0; iPoint < nGlobal_Poin; iPoint++) {
            if (! surf_sol) {
              Paraview_File << scientific << Data[VarCounter][iPoint] << "\t";
            }
          }
          VarCounter++;

          Paraview_File << "\nSCALARS Acceleration_2 float 1\n";
          Paraview_File << "LOOKUP_TABLE default\n";

          for (iPoint = 0; iPoint < nGlobal_Poin; iPoint++) {
             if (! surf_sol) {
               Paraview_File << scientific << Data[VarCounter][iPoint] << "\t";
             }
           }
         VarCounter++;

         if (nDim == 3) {

         Paraview_File << "\nSCALARS Acceleration_3 float 1\n";
         Paraview_File << "LOOKUP_TABLE default\n";

         for (iPoint = 0; iPoint < nGlobal_Poin; iPoint++) {
            if (! surf_sol) {
             Paraview_File << scientific << Data[VarCounter][iPoint] << "\t";
            }
          }
          VarCounter++;
         }

       }

       Paraview_File << "\nSCALARS Sxx float 1\n";
       Paraview_File << "LOOKUP_TABLE default\n";

       for (iPoint = 0; iPoint < nGlobal_Poin; iPoint++) {
          if (! surf_sol) {
            Paraview_File << scientific << Data[VarCounter][iPoint] << "\t";
          }
        }
      VarCounter++;

      Paraview_File << "\nSCALARS Syy float 1\n";
      Paraview_File << "LOOKUP_TABLE default\n";

      for (iPoint = 0; iPoint < nGlobal_Poin; iPoint++) {
         if (! surf_sol) {
           Paraview_File << scientific << Data[VarCounter][iPoint] << "\t";
         }
       }
     VarCounter++;

     Paraview_File << "\nSCALARS Sxy float 1\n";
     Paraview_File << "LOOKUP_TABLE default\n";

     for (iPoint = 0; iPoint < nGlobal_Poin; iPoint++) {
        if (! surf_sol) {
          Paraview_File << scientific << Data[VarCounter][iPoint] << "\t";
        }
      }
    VarCounter++;

    if (nDim == 3) {

      Paraview_File << "\nSCALARS Szz float 1\n";
      Paraview_File << "LOOKUP_TABLE default\n";

      for (iPoint = 0; iPoint < nGlobal_Poin; iPoint++) {
         if (! surf_sol) {
          Paraview_File << scientific << Data[VarCounter][iPoint] << "\t";
         }
       }
       VarCounter++;

       Paraview_File << "\nSCALARS Sxz float 1\n";
       Paraview_File << "LOOKUP_TABLE default\n";

       for (iPoint = 0; iPoint < nGlobal_Poin; iPoint++) {
        if (! surf_sol) {
          Paraview_File << scientific << Data[VarCounter][iPoint] << "\t";
        }
      }
      VarCounter++;

      Paraview_File << "\nSCALARS Syz float 1\n";
      Paraview_File << "LOOKUP_TABLE default\n";

      for (iPoint = 0; iPoint < nGlobal_Poin; iPoint++) {
       if (! surf_sol) {
        Paraview_File << scientific << Data[VarCounter][iPoint] << "\t";
       }
       }
     VarCounter++;

    }

      Paraview_File << "\nSCALARS Von_Mises_Stress float 1\n";
      Paraview_File << "LOOKUP_TABLE default\n";

      for (iPoint = 0; iPoint < nGlobal_Poin; iPoint++) {
        if (surf_sol) {
          if (LocalIndex[iPoint+1] != 0) {
            /*--- Loop over the vars/residuals and write the values to file ---*/
            Paraview_File << scientific << Data[VarCounter][iPoint] << "\t";
          }
        } else {
          /*--- Loop over the vars/residuals and write the values to file ---*/
          Paraview_File << scientific << Data[VarCounter][iPoint] << "\t";
        }
      }
      VarCounter++;

    }
    
  }
  
  Paraview_File.close();
  
  if (surf_sol) delete [] LocalIndex;
  
}

void COutput::SetParaview_MeshASCII(CConfig *config, CGeometry *geometry, unsigned short val_iZone, unsigned short val_nZone, bool surf_sol, bool new_file) {
  
  unsigned short iDim, iVar, nDim = geometry->GetnDim();
  unsigned short Kind_Solver = config->GetKind_Solver();
  
  unsigned long iPoint, iElem, iNode;
  unsigned long iExtIter = config->GetExtIter();
  unsigned long *LocalIndex = NULL;
  bool *SurfacePoint = NULL;
  
  unsigned long nSurf_Elem_Storage;
  unsigned long nGlobal_Elem_Storage;
  
<<<<<<< HEAD
	bool grid_movement  = config->GetGrid_Movement();
	bool adjoint = config->GetContinuous_Adjoint();
	bool fem = ((config->GetKind_Solver() == FEM_ELASTICITY)||
			     (config->GetKind_Solver() == ADJ_ELASTICITY));
=======
  bool grid_movement  = config->GetGrid_Movement();
  bool adjoint = config->GetContinuous_Adjoint();
  bool fem = (config->GetKind_Solver() == FEM_ELASTICITY);
>>>>>>> b36b9194
  
  char cstr[200], buffer[50];
  string filename, fieldname;
  
  /*--- Write file name with extension ---*/
  
  if (surf_sol) {
    if (adjoint)
      filename = config->GetSurfAdjCoeff_FileName();
    else
      filename = config->GetSurfFlowCoeff_FileName();
  }
  else {
    if (adjoint)
      filename = config->GetAdj_FileName();
    else
      filename = config->GetFlow_FileName();
  }
  if (config->GetKind_SU2() == SU2_DEF) {
    if (new_file) {
      if (surf_sol) filename = "surface_grid";
      else filename = "volumetric_grid";
    }
    else {
      if (surf_sol) filename = "surface_grid_def";
      else filename = "volumetric_grid_def";
    }
  }
  
<<<<<<< HEAD
	if ((Kind_Solver == FEM_ELASTICITY)||(Kind_Solver == ADJ_ELASTICITY)){
		if (surf_sol)
			filename = config->GetSurfStructure_FileName().c_str();
		else
			filename = config->GetStructure_FileName().c_str();
	}
=======
  if (Kind_Solver == FEM_ELASTICITY) {
    if (surf_sol)
      filename = config->GetSurfStructure_FileName().c_str();
    else
      filename = config->GetStructure_FileName().c_str();
  }
>>>>>>> b36b9194
  
  if (Kind_Solver == WAVE_EQUATION)
    filename = config->GetWave_FileName().c_str();
  
  if (Kind_Solver == POISSON_EQUATION)
    filename = config->GetStructure_FileName().c_str();
  
  if (Kind_Solver == HEAT_EQUATION)
    filename = config->GetHeat_FileName().c_str();
  
  strcpy (cstr, filename.c_str());
  if (Kind_Solver == POISSON_EQUATION) strcpy (cstr, config->GetStructure_FileName().c_str());
  
  /*--- Special cases where a number needs to be appended to the file name. ---*/
  if ((Kind_Solver == EULER || Kind_Solver == NAVIER_STOKES || Kind_Solver == RANS || Kind_Solver == FEM_ELASTICITY) &&
      (val_nZone > 1) && (config->GetUnsteady_Simulation() != HARMONIC_BALANCE)) {
    SPRINTF (buffer, "_%d", SU2_TYPE::Int(val_iZone));
    strcat(cstr, buffer);
  }
  
<<<<<<< HEAD
	/*--- Special cases where a number needs to be appended to the file name. ---*/
	if (((Kind_Solver == ADJ_EULER) || (Kind_Solver == ADJ_NAVIER_STOKES) || (Kind_Solver == ADJ_RANS) || (Kind_Solver == ADJ_ELASTICITY)) &&
=======
  /*--- Special cases where a number needs to be appended to the file name. ---*/
  if (((Kind_Solver == ADJ_EULER) || (Kind_Solver == ADJ_NAVIER_STOKES) || (Kind_Solver == ADJ_RANS)) &&
>>>>>>> b36b9194
      (val_nZone > 1) && (config->GetUnsteady_Simulation() != HARMONIC_BALANCE)) {
    SPRINTF (buffer, "_%d", SU2_TYPE::Int(val_iZone));
    strcat(cstr, buffer);
  }
  
  if (config->GetUnsteady_Simulation() == HARMONIC_BALANCE) {
    if (SU2_TYPE::Int(val_iZone) < 10) SPRINTF (buffer, "_0000%d.vtk", SU2_TYPE::Int(val_iZone));
    if ((SU2_TYPE::Int(val_iZone) >= 10) && (SU2_TYPE::Int(val_iZone) < 100)) SPRINTF (buffer, "_000%d.vtk", SU2_TYPE::Int(val_iZone));
    if ((SU2_TYPE::Int(val_iZone) >= 100) && (SU2_TYPE::Int(val_iZone) < 1000)) SPRINTF (buffer, "_00%d.vtk", SU2_TYPE::Int(val_iZone));
    if ((SU2_TYPE::Int(val_iZone) >= 1000) && (SU2_TYPE::Int(val_iZone) < 10000)) SPRINTF (buffer, "_0%d.vtk", SU2_TYPE::Int(val_iZone));
    if (SU2_TYPE::Int(val_iZone) >= 10000) SPRINTF (buffer, "_%d.vtk", SU2_TYPE::Int(val_iZone));
    
  } else if (config->GetUnsteady_Simulation() && config->GetWrt_Unsteady()) {
    if (SU2_TYPE::Int(iExtIter) < 10) SPRINTF (buffer, "_0000%d.vtk", SU2_TYPE::Int(iExtIter));
    if ((SU2_TYPE::Int(iExtIter) >= 10) && (SU2_TYPE::Int(iExtIter) < 100)) SPRINTF (buffer, "_000%d.vtk", SU2_TYPE::Int(iExtIter));
    if ((SU2_TYPE::Int(iExtIter) >= 100) && (SU2_TYPE::Int(iExtIter) < 1000)) SPRINTF (buffer, "_00%d.vtk", SU2_TYPE::Int(iExtIter));
    if ((SU2_TYPE::Int(iExtIter) >= 1000) && (SU2_TYPE::Int(iExtIter) < 10000)) SPRINTF (buffer, "_0%d.vtk", SU2_TYPE::Int(iExtIter));
    if (SU2_TYPE::Int(iExtIter) >= 10000) SPRINTF (buffer, "_%d.vtk", SU2_TYPE::Int(iExtIter));

    } else if (config->GetDynamic_Analysis() && config->GetWrt_Dynamic()) {
      if ((SU2_TYPE::Int(iExtIter) >= 0) && (SU2_TYPE::Int(iExtIter) < 10)) SPRINTF (buffer, "_0000%d.vtk", SU2_TYPE::Int(iExtIter));
      if ((SU2_TYPE::Int(iExtIter) >= 10) && (SU2_TYPE::Int(iExtIter) < 100)) SPRINTF (buffer, "_000%d.vtk", SU2_TYPE::Int(iExtIter));
      if ((SU2_TYPE::Int(iExtIter) >= 100) && (SU2_TYPE::Int(iExtIter) < 1000)) SPRINTF (buffer, "_00%d.vtk", SU2_TYPE::Int(iExtIter));
      if ((SU2_TYPE::Int(iExtIter) >= 1000) && (SU2_TYPE::Int(iExtIter) < 10000)) SPRINTF (buffer, "_0%d.vtk", SU2_TYPE::Int(iExtIter));
      if (SU2_TYPE::Int(iExtIter) >= 10000) SPRINTF (buffer, "_%d.vtk", SU2_TYPE::Int(iExtIter));  
  } else {
    SPRINTF (buffer, ".vtk");
  }
  
  strcat(cstr, buffer);
  
  /*--- Open Paraview ASCII file and write the header. ---*/
  ofstream Paraview_File;
  Paraview_File.open(cstr, ios::out);
  Paraview_File.precision(6);
  Paraview_File << "# vtk DataFile Version 3.0\n";
  Paraview_File << "vtk output\n";
  Paraview_File << "ASCII\n";
  if (config->GetKind_SU2()!=SU2_DEF) Paraview_File << "DATASET UNSTRUCTURED_GRID\n";
  else Paraview_File << "DATASET UNSTRUCTURED_GRID\n";


  /*--- If it's a surface output, print only the points
   that are in the element list, change the numbering ---*/
  
  if (surf_sol) {
    
    LocalIndex = new unsigned long [nGlobal_Poin+1];
    SurfacePoint = new bool [nGlobal_Poin+1];
    
    for (iPoint = 0; iPoint < nGlobal_Poin+1; iPoint++) SurfacePoint[iPoint] = false;
    
    for (iElem = 0; iElem < nGlobal_Line; iElem++) {
      iNode = iElem*N_POINTS_LINE;
      SurfacePoint[Conn_Line[iNode+0]] = true;
      SurfacePoint[Conn_Line[iNode+1]] = true;
    }
    for (iElem = 0; iElem < nGlobal_BoundTria; iElem++) {
      iNode = iElem*N_POINTS_TRIANGLE;
      SurfacePoint[Conn_BoundTria[iNode+0]] = true;
      SurfacePoint[Conn_BoundTria[iNode+1]] = true;
      SurfacePoint[Conn_BoundTria[iNode+2]] = true;
    }
    for (iElem = 0; iElem < nGlobal_BoundQuad; iElem++) {
      iNode = iElem*N_POINTS_QUADRILATERAL;
      SurfacePoint[Conn_BoundQuad[iNode+0]] = true;
      SurfacePoint[Conn_BoundQuad[iNode+1]] = true;
      SurfacePoint[Conn_BoundQuad[iNode+2]] = true;
      SurfacePoint[Conn_BoundQuad[iNode+3]] = true;
    }
    
    nSurf_Poin = 0;
    for (iPoint = 0; iPoint < nGlobal_Poin+1; iPoint++) {
      LocalIndex[iPoint] = 0;
      if (SurfacePoint[iPoint]) { nSurf_Poin++; LocalIndex[iPoint] = nSurf_Poin; }
    }
    
  }
  
  /*--- Write the header ---*/
  if (surf_sol) Paraview_File << "POINTS "<< nSurf_Poin <<" float\n";
  else Paraview_File << "POINTS "<< nGlobal_Poin <<" float\n";
  
  /*--- Write surface and volumetric solution data. ---*/
  for (iPoint = 0; iPoint < nGlobal_Poin; iPoint++) {
    
    if (surf_sol) {
      
      if (LocalIndex[iPoint+1] != 0) {
        
        /*--- Write the node coordinates ---*/
        if (config->GetKind_SU2() != SU2_SOL) {
          for (iDim = 0; iDim < nDim; iDim++)
            Paraview_File << scientific << Coords[iDim][iPoint] << "\t";
          if (nDim == 2) Paraview_File << scientific << "0.0" << "\t";
        }
        else {
          for (iDim = 0; iDim < nDim; iDim++)
            Paraview_File << scientific << Data[iDim][iPoint] << "\t";
          if (nDim == 2) Paraview_File << scientific << "0.0" << "\t";
        }
        
      }
      
    } else {
      
      if (config->GetKind_SU2() != SU2_SOL) {
        for (iDim = 0; iDim < nDim; iDim++)
          Paraview_File << scientific << Coords[iDim][iPoint] << "\t";
        if (nDim == 2) Paraview_File << scientific << "0.0" << "\t";
      }
      else {
        for (iDim = 0; iDim < nDim; iDim++)
          Paraview_File << scientific << Data[iDim][iPoint] << "\t";
        if (nDim == 2) Paraview_File << scientific << "0.0" << "\t";
      }
      
    }
  }
  
  /*--- Write the header ---*/
  nSurf_Elem_Storage = nGlobal_Line*3 +nGlobal_BoundTria*4 + nGlobal_BoundQuad*5;
  nGlobal_Elem_Storage = nGlobal_Tria*4 + nGlobal_Quad*5 + nGlobal_Tetr*5 + nGlobal_Hexa*9 + nGlobal_Pris*7 + nGlobal_Pyra*6;
  
  if (surf_sol) Paraview_File << "\nCELLS " << nSurf_Elem << "\t" << nSurf_Elem_Storage << "\n";
  else Paraview_File << "\nCELLS " << nGlobal_Elem << "\t" << nGlobal_Elem_Storage << "\n";
  
  if (surf_sol) {
    
    for (iElem = 0; iElem < nGlobal_Line; iElem++) {
      iNode = iElem*N_POINTS_LINE;
      Paraview_File << N_POINTS_LINE << "\t";
      Paraview_File << LocalIndex[Conn_Line[iNode+0]]-1 << "\t";
      Paraview_File << LocalIndex[Conn_Line[iNode+1]]-1 << "\t";
    }
    
    for (iElem = 0; iElem < nGlobal_BoundTria; iElem++) {
      iNode = iElem*N_POINTS_TRIANGLE;
      Paraview_File << N_POINTS_TRIANGLE << "\t";
      Paraview_File << LocalIndex[Conn_BoundTria[iNode+0]]-1 << "\t";
      Paraview_File << LocalIndex[Conn_BoundTria[iNode+1]]-1 << "\t";
      Paraview_File << LocalIndex[Conn_BoundTria[iNode+2]]-1 << "\t";
    }
    
    for (iElem = 0; iElem < nGlobal_BoundQuad; iElem++) {
      iNode = iElem*N_POINTS_QUADRILATERAL;
      Paraview_File << N_POINTS_QUADRILATERAL << "\t";
      Paraview_File << LocalIndex[Conn_BoundQuad[iNode+0]]-1 << "\t";
      Paraview_File << LocalIndex[Conn_BoundQuad[iNode+1]]-1 << "\t";
      Paraview_File << LocalIndex[Conn_BoundQuad[iNode+2]]-1 << "\t";
      Paraview_File << LocalIndex[Conn_BoundQuad[iNode+3]]-1 << "\t";
    }
    
  }
  else {
    
    for (iElem = 0; iElem < nGlobal_Tria; iElem++) {
      iNode = iElem*N_POINTS_TRIANGLE;
      Paraview_File << N_POINTS_TRIANGLE << "\t";
      Paraview_File << Conn_Tria[iNode+0]-1 << "\t";
      Paraview_File << Conn_Tria[iNode+1]-1 << "\t";
      Paraview_File << Conn_Tria[iNode+2]-1 << "\t";
    }
    
    for (iElem = 0; iElem < nGlobal_Quad; iElem++) {
      iNode = iElem*N_POINTS_QUADRILATERAL;
      Paraview_File << N_POINTS_QUADRILATERAL << "\t";
      Paraview_File << Conn_Quad[iNode+0]-1 << "\t";
      Paraview_File << Conn_Quad[iNode+1]-1 << "\t";
      Paraview_File << Conn_Quad[iNode+2]-1 << "\t";
      Paraview_File << Conn_Quad[iNode+3]-1 << "\t";
    }
    
    for (iElem = 0; iElem < nGlobal_Tetr; iElem++) {
      iNode = iElem*N_POINTS_TETRAHEDRON;
      Paraview_File << N_POINTS_TETRAHEDRON << "\t";
      Paraview_File << Conn_Tetr[iNode+0]-1 << "\t" << Conn_Tetr[iNode+1]-1 << "\t";
      Paraview_File << Conn_Tetr[iNode+2]-1 << "\t" << Conn_Tetr[iNode+3]-1 << "\t";
    }
    
    for (iElem = 0; iElem < nGlobal_Hexa; iElem++) {
      iNode = iElem*N_POINTS_HEXAHEDRON;
      Paraview_File << N_POINTS_HEXAHEDRON << "\t";
      Paraview_File << Conn_Hexa[iNode+0]-1 << "\t" << Conn_Hexa[iNode+1]-1 << "\t";
      Paraview_File << Conn_Hexa[iNode+2]-1 << "\t" << Conn_Hexa[iNode+3]-1 << "\t";
      Paraview_File << Conn_Hexa[iNode+4]-1 << "\t" << Conn_Hexa[iNode+5]-1 << "\t";
      Paraview_File << Conn_Hexa[iNode+6]-1 << "\t" << Conn_Hexa[iNode+7]-1 << "\t";
    }
    
    for (iElem = 0; iElem < nGlobal_Pris; iElem++) {
      iNode = iElem*N_POINTS_PRISM;
      Paraview_File << N_POINTS_PRISM << "\t";
      Paraview_File << Conn_Pris[iNode+0]-1 << "\t" << Conn_Pris[iNode+1]-1 << "\t";
      Paraview_File << Conn_Pris[iNode+2]-1 << "\t" << Conn_Pris[iNode+3]-1 << "\t";
      Paraview_File << Conn_Pris[iNode+4]-1 << "\t" << Conn_Pris[iNode+5]-1 << "\t";
    }
    
    for (iElem = 0; iElem < nGlobal_Pyra; iElem++) {
      iNode = iElem*N_POINTS_PYRAMID;
      Paraview_File << N_POINTS_PYRAMID << "\t";
      Paraview_File << Conn_Pyra[iNode+0]-1 << "\t" << Conn_Pyra[iNode+1]-1 << "\t";
      Paraview_File << Conn_Pyra[iNode+2]-1 << "\t" << Conn_Pyra[iNode+3]-1 << "\t";
      Paraview_File << Conn_Pyra[iNode+4]-1 << "\t";
    }
  }
  
  /*--- Write the header ---*/
  if (surf_sol) Paraview_File << "\nCELL_TYPES " << nSurf_Elem << "\n";
  else Paraview_File << "\nCELL_TYPES " << nGlobal_Elem << "\n";
  
  if (surf_sol) {
    for (iElem = 0; iElem < nGlobal_Line; iElem++) Paraview_File << "3\t";
    for (iElem = 0; iElem < nGlobal_BoundTria; iElem++) Paraview_File << "5\t";
    for (iElem = 0; iElem < nGlobal_BoundQuad; iElem++) Paraview_File << "9\t";
    
  }
  else {
    for (iElem = 0; iElem < nGlobal_Tria; iElem++) Paraview_File << "5\t";
    for (iElem = 0; iElem < nGlobal_Quad; iElem++) Paraview_File << "9\t";
    for (iElem = 0; iElem < nGlobal_Tetr; iElem++) Paraview_File << "10\t";
    for (iElem = 0; iElem < nGlobal_Hexa; iElem++) Paraview_File << "12\t";
    for (iElem = 0; iElem < nGlobal_Pris; iElem++) Paraview_File << "13\t";
    for (iElem = 0; iElem < nGlobal_Pyra; iElem++) Paraview_File << "14\t";
  }
  
  
  
  /*--- Write the header ---*/
  if (config->GetKind_SU2() != SU2_DEF) {
    if (surf_sol) Paraview_File << "\nPOINT_DATA "<< nSurf_Poin <<"\n";
    else Paraview_File << "\nPOINT_DATA "<< nGlobal_Poin <<"\n";
  }
  
  unsigned short VarCounter = 0;
  
  if (config->GetKind_SU2() == SU2_SOL) {
    
    /*--- If SU2_SOL called this routine, we already have a set of output
     variables with the appropriate string tags stored in the config class. ---*/
    for (unsigned short iField = 1; iField < config->fields.size(); iField++) {
      
      fieldname = config->fields[iField];
      
      bool output_variable = true;
      size_t found = config->fields[iField].find("\"x\"");
      if (found!=string::npos) output_variable = false;
      found = config->fields[iField].find("\"y\"");
      if (found!=string::npos) output_variable = false;
      found = config->fields[iField].find("\"z\"");
      if (found!=string::npos) output_variable = false;
      
      if (output_variable) {
        fieldname.erase(remove(fieldname.begin(), fieldname.end(), '"'), fieldname.end());

        Paraview_File << "\nSCALARS " << fieldname << " float 1\n";
        Paraview_File << "LOOKUP_TABLE default\n";
        
        for (iPoint = 0; iPoint < nGlobal_Poin; iPoint++) {
          if (surf_sol) {
            if (LocalIndex[iPoint+1] != 0) {
              /*--- Loop over the vars/residuals and write the values to file ---*/
              Paraview_File << scientific << Data[VarCounter][iPoint] << "\t";
            }
          } else {
            /*--- Loop over the vars/residuals and write the values to file ---*/
            Paraview_File << scientific << Data[VarCounter][iPoint] << "\t";
          }
        }
      }
      
      VarCounter++;
      
      
    }
    
  }
  
  else if (config->GetKind_SU2()!=SU2_DEF) {
    
    for (iVar = 0; iVar < nVar_Consv; iVar++) {

<<<<<<< HEAD
    	if ((Kind_Solver == FEM_ELASTICITY) || (Kind_Solver == ADJ_ELASTICITY))
    		Paraview_File << "\nSCALARS Displacement_" << iVar+1 << " float 1\n";
    	else
    		Paraview_File << "\nSCALARS Conservative_" << iVar+1 << " float 1\n";
=======
      if (Kind_Solver == FEM_ELASTICITY)
        Paraview_File << "\nSCALARS Displacement_" << iVar+1 << " float 1\n";
      else
        Paraview_File << "\nSCALARS Conservative_" << iVar+1 << " float 1\n";
>>>>>>> b36b9194
      
      Paraview_File << "LOOKUP_TABLE default\n";
      
      for (iPoint = 0; iPoint < nGlobal_Poin; iPoint++) {
        if (surf_sol) {
          if (LocalIndex[iPoint+1] != 0) {
            /*--- Loop over the vars/residuals and write the values to file ---*/
            Paraview_File << scientific << Data[VarCounter][iPoint] << "\t";
          }
        } else {
          /*--- Loop over the vars/residuals and write the values to file ---*/
          Paraview_File << scientific << Data[VarCounter][iPoint] << "\t";
        }
      }
      VarCounter++;
    }
    
    if (config->GetWrt_Limiters()) {
      for (iVar = 0; iVar < nVar_Consv; iVar++) {
        
        Paraview_File << "\nSCALARS Limiter_" << iVar+1 << " float 1\n";
        Paraview_File << "LOOKUP_TABLE default\n";
        
        for (iPoint = 0; iPoint < nGlobal_Poin; iPoint++) {
          if (surf_sol) {
            if (LocalIndex[iPoint+1] != 0) {
              /*--- Loop over the vars/residuals and write the values to file ---*/
              Paraview_File << scientific << Data[VarCounter][iPoint] << "\t";
            }
          } else {
            /*--- Loop over the vars/residuals and write the values to file ---*/
            Paraview_File << scientific << Data[VarCounter][iPoint] << "\t";
          }
        }
        VarCounter++;
      }
    }
    
    if (config->GetWrt_Residuals()) {
      for (iVar = 0; iVar < nVar_Consv; iVar++) {
        
        Paraview_File << "\nSCALARS Residual_" << iVar+1 << " float 1\n";
        Paraview_File << "LOOKUP_TABLE default\n";
        
        for (iPoint = 0; iPoint < nGlobal_Poin; iPoint++) {
          if (surf_sol) {
            if (LocalIndex[iPoint+1] != 0) {
              /*--- Loop over the vars/residuals and write the values to file ---*/
              Paraview_File << scientific << Data[VarCounter][iPoint] << "\t";
            }
          } else {
            /*--- Loop over the vars/residuals and write the values to file ---*/
            Paraview_File << scientific << Data[VarCounter][iPoint] << "\t";
          }
        }
        VarCounter++;
      }
    }
    
    /*--- Add names for any extra variables (this will need to be adjusted). ---*/
    if (grid_movement && !fem) {
      
      Paraview_File << "\nSCALARS Grid_Velx float 1\n";
      Paraview_File << "LOOKUP_TABLE default\n";
      
      for (iPoint = 0; iPoint < nGlobal_Poin; iPoint++) {
        if (surf_sol) {
          if (LocalIndex[iPoint+1] != 0) {
            /*--- Loop over the vars/residuals and write the values to file ---*/
            Paraview_File << scientific << Data[VarCounter][iPoint] << "\t";
          }
        } else {
          /*--- Loop over the vars/residuals and write the values to file ---*/
          Paraview_File << scientific << Data[VarCounter][iPoint] << "\t";
        }
      }
      VarCounter++;
      
      Paraview_File << "\nSCALARS Grid_Vely float 1\n";
      Paraview_File << "LOOKUP_TABLE default\n";
      
      for (iPoint = 0; iPoint < nGlobal_Poin; iPoint++) {
        if (surf_sol) {
          if (LocalIndex[iPoint+1] != 0) {
            /*--- Loop over the vars/residuals and write the values to file ---*/
            Paraview_File << scientific << Data[VarCounter][iPoint] << "\t";
          }
        } else {
          /*--- Loop over the vars/residuals and write the values to file ---*/
          Paraview_File << scientific << Data[VarCounter][iPoint] << "\t";
        }
      }
      VarCounter++;
      
      if (nDim == 3) {
        
        Paraview_File << "\nSCALARS Grid_Velz float 1\n";
        Paraview_File << "LOOKUP_TABLE default\n";
        
        for (iPoint = 0; iPoint < nGlobal_Poin; iPoint++) {
          if (surf_sol) {
            if (LocalIndex[iPoint+1] != 0) {
              /*--- Loop over the vars/residuals and write the values to file ---*/
              Paraview_File << scientific << Data[VarCounter][iPoint] << "\t";
            }
          } else {
            /*--- Loop over the vars/residuals and write the values to file ---*/
            Paraview_File << scientific << Data[VarCounter][iPoint] << "\t";
          }
        }
        VarCounter++;
        
      }
    }
    
    if ((Kind_Solver == EULER) || (Kind_Solver == NAVIER_STOKES) || (Kind_Solver == RANS)) {
      
      Paraview_File << "\nSCALARS Pressure float 1\n";
      Paraview_File << "LOOKUP_TABLE default\n";
      
      for (iPoint = 0; iPoint < nGlobal_Poin; iPoint++) {
        if (surf_sol) {
          if (LocalIndex[iPoint+1] != 0) {
            /*--- Loop over the vars/residuals and write the values to file ---*/
            Paraview_File << scientific << Data[VarCounter][iPoint] << "\t";
          }
        } else {
          /*--- Loop over the vars/residuals and write the values to file ---*/
          Paraview_File << scientific << Data[VarCounter][iPoint] << "\t";
        }
      }
      VarCounter++;
      
      Paraview_File << "\nSCALARS Temperature float 1\n";
      Paraview_File << "LOOKUP_TABLE default\n";
      
      for (iPoint = 0; iPoint < nGlobal_Poin; iPoint++) {
        if (surf_sol) {
          if (LocalIndex[iPoint+1] != 0) {
            /*--- Loop over the vars/residuals and write the values to file ---*/
            Paraview_File << scientific << Data[VarCounter][iPoint] << "\t";
          }
        } else {
          /*--- Loop over the vars/residuals and write the values to file ---*/
          Paraview_File << scientific << Data[VarCounter][iPoint] << "\t";
        }
      }
      VarCounter++;
      
      Paraview_File << "\nSCALARS Pressure_Coefficient float 1\n";
      Paraview_File << "LOOKUP_TABLE default\n";
      
      for (iPoint = 0; iPoint < nGlobal_Poin; iPoint++) {
        if (surf_sol) {
          if (LocalIndex[iPoint+1] != 0) {
            /*--- Loop over the vars/residuals and write the values to file ---*/
            Paraview_File << scientific << Data[VarCounter][iPoint] << "\t";
          }
        } else {
          /*--- Loop over the vars/residuals and write the values to file ---*/
          Paraview_File << scientific << Data[VarCounter][iPoint] << "\t";
        }
      }
      VarCounter++;
      
      Paraview_File << "\nSCALARS Mach float 1\n";
      Paraview_File << "LOOKUP_TABLE default\n";
      
      for (iPoint = 0; iPoint < nGlobal_Poin; iPoint++) {
        if (surf_sol) {
          if (LocalIndex[iPoint+1] != 0) {
            /*--- Loop over the vars/residuals and write the values to file ---*/
            Paraview_File << scientific << Data[VarCounter][iPoint] << "\t";
          }
        } else {
          /*--- Loop over the vars/residuals and write the values to file ---*/
          Paraview_File << scientific << Data[VarCounter][iPoint] << "\t";
        }
      }
      VarCounter++;
      
    }
    
    if ((Kind_Solver == NAVIER_STOKES) || (Kind_Solver == RANS)) {
      
      Paraview_File << "\nSCALARS Laminar_Viscosity float 1\n";
      Paraview_File << "LOOKUP_TABLE default\n";
      
      for (iPoint = 0; iPoint < nGlobal_Poin; iPoint++) {
        if (surf_sol) {
          if (LocalIndex[iPoint+1] != 0) {
            /*--- Loop over the vars/residuals and write the values to file ---*/
            Paraview_File << scientific << Data[VarCounter][iPoint] << "\t";
          }
        } else {
          /*--- Loop over the vars/residuals and write the values to file ---*/
          Paraview_File << scientific << Data[VarCounter][iPoint] << "\t";
        }
      }
      VarCounter++;
      
      Paraview_File << "\nSCALARS Skin_Friction_Coefficient float 1\n";
      Paraview_File << "LOOKUP_TABLE default\n";
      
      for (iPoint = 0; iPoint < nGlobal_Poin; iPoint++) {
        if (surf_sol) {
          if (LocalIndex[iPoint+1] != 0) {
            /*--- Loop over the vars/residuals and write the values to file ---*/
            Paraview_File << scientific << Data[VarCounter][iPoint] << "\t";
          }
        } else {
          /*--- Loop over the vars/residuals and write the values to file ---*/
          Paraview_File << scientific << Data[VarCounter][iPoint] << "\t";
        }
      }
      VarCounter++;
      
      Paraview_File << "\nSCALARS Heat_Flux float 1\n";
      Paraview_File << "LOOKUP_TABLE default\n";
      
      for (iPoint = 0; iPoint < nGlobal_Poin; iPoint++) {
        if (surf_sol) {
          if (LocalIndex[iPoint+1] != 0) {
            /*--- Loop over the vars/residuals and write the values to file ---*/
            Paraview_File << scientific << Data[VarCounter][iPoint] << "\t";
          }
        } else {
          /*--- Loop over the vars/residuals and write the values to file ---*/
          Paraview_File << scientific << Data[VarCounter][iPoint] << "\t";
        }
      }
      VarCounter++;
      
      Paraview_File << "\nSCALARS Y_Plus float 1\n";
      Paraview_File << "LOOKUP_TABLE default\n";
      
      for (iPoint = 0; iPoint < nGlobal_Poin; iPoint++) {
        if (surf_sol) {
          if (LocalIndex[iPoint+1] != 0) {
            /*--- Loop over the vars/residuals and write the values to file ---*/
            Paraview_File << scientific << Data[VarCounter][iPoint] << "\t";
          }
        } else {
          /*--- Loop over the vars/residuals and write the values to file ---*/
          Paraview_File << scientific << Data[VarCounter][iPoint] << "\t";
        }
      }
      VarCounter++;
      
    }
    
    if (Kind_Solver == RANS) {
      
      Paraview_File << "\nSCALARS Eddy_Viscosity float 1\n";
      Paraview_File << "LOOKUP_TABLE default\n";
      
      for (iPoint = 0; iPoint < nGlobal_Poin; iPoint++) {
        if (surf_sol) {
          if (LocalIndex[iPoint+1] != 0) {
            /*--- Loop over the vars/residuals and write the values to file ---*/
            Paraview_File << scientific << Data[VarCounter][iPoint] << "\t";
          }
        } else {
          /*--- Loop over the vars/residuals and write the values to file ---*/
          Paraview_File << scientific << Data[VarCounter][iPoint] << "\t";
        }
      }
      VarCounter++;
      
    }
    
    if (( Kind_Solver == ADJ_EULER         ) ||
        ( Kind_Solver == ADJ_NAVIER_STOKES ) ||
        ( Kind_Solver == ADJ_RANS          )   ) {
      
      Paraview_File << "\nSCALARS Surface_Sensitivity float 1\n";
      Paraview_File << "LOOKUP_TABLE default\n";
      
      for (iPoint = 0; iPoint < nGlobal_Poin; iPoint++) {
        if (surf_sol) {
          if (LocalIndex[iPoint+1] != 0) {
            /*--- Loop over the vars/residuals and write the values to file ---*/
            Paraview_File << scientific << Data[VarCounter][iPoint] << "\t";
          }
        } else {
          /*--- Loop over the vars/residuals and write the values to file ---*/
          Paraview_File << scientific << Data[VarCounter][iPoint] << "\t";
        }
      }
      VarCounter++;
      
    }

    if ((Kind_Solver == FEM_ELASTICITY) || (Kind_Solver == ADJ_ELASTICITY)) {

        if (config->GetDynamic_Analysis() == DYNAMIC) {

            Paraview_File << "\nSCALARS Velocity_1 float 1\n";
            Paraview_File << "LOOKUP_TABLE default\n";

            for (iPoint = 0; iPoint < nGlobal_Poin; iPoint++) {
               if (! surf_sol) {
                 Paraview_File << scientific << Data[VarCounter][iPoint] << "\t";
               }
             }
           VarCounter++;

           Paraview_File << "\nSCALARS Velocity_2 float 1\n";
           Paraview_File << "LOOKUP_TABLE default\n";

           for (iPoint = 0; iPoint < nGlobal_Poin; iPoint++) {
              if (! surf_sol) {
                Paraview_File << scientific << Data[VarCounter][iPoint] << "\t";
              }
            }
          VarCounter++;

          if (nDim == 3) {

            Paraview_File << "\nSCALARS Velocity_3 float 1\n";
            Paraview_File << "LOOKUP_TABLE default\n";

            for (iPoint = 0; iPoint < nGlobal_Poin; iPoint++) {
               if (! surf_sol) {
                Paraview_File << scientific << Data[VarCounter][iPoint] << "\t";
               }
             }
             VarCounter++;
          }

          Paraview_File << "\nSCALARS Acceleration_1 float 1\n";
          Paraview_File << "LOOKUP_TABLE default\n";

          for (iPoint = 0; iPoint < nGlobal_Poin; iPoint++) {
             if (! surf_sol) {
               Paraview_File << scientific << Data[VarCounter][iPoint] << "\t";
             }
           }
           VarCounter++;

           Paraview_File << "\nSCALARS Acceleration_2 float 1\n";
           Paraview_File << "LOOKUP_TABLE default\n";

           for (iPoint = 0; iPoint < nGlobal_Poin; iPoint++) {
              if (! surf_sol) {
                Paraview_File << scientific << Data[VarCounter][iPoint] << "\t";
              }
            }
          VarCounter++;

          if (nDim == 3) {

          Paraview_File << "\nSCALARS Acceleration_3 float 1\n";
          Paraview_File << "LOOKUP_TABLE default\n";

          for (iPoint = 0; iPoint < nGlobal_Poin; iPoint++) {
             if (! surf_sol) {
              Paraview_File << scientific << Data[VarCounter][iPoint] << "\t";
             }
           }
           VarCounter++;
          }

        }

        Paraview_File << "\nSCALARS Sxx float 1\n";
        Paraview_File << "LOOKUP_TABLE default\n";

        for (iPoint = 0; iPoint < nGlobal_Poin; iPoint++) {
           if (! surf_sol) {
             Paraview_File << scientific << Data[VarCounter][iPoint] << "\t";
           }
         }
       VarCounter++;

       Paraview_File << "\nSCALARS Syy float 1\n";
       Paraview_File << "LOOKUP_TABLE default\n";

       for (iPoint = 0; iPoint < nGlobal_Poin; iPoint++) {
          if (! surf_sol) {
            Paraview_File << scientific << Data[VarCounter][iPoint] << "\t";
          }
        }
      VarCounter++;

      Paraview_File << "\nSCALARS Sxy float 1\n";
      Paraview_File << "LOOKUP_TABLE default\n";

      for (iPoint = 0; iPoint < nGlobal_Poin; iPoint++) {
         if (! surf_sol) {
           Paraview_File << scientific << Data[VarCounter][iPoint] << "\t";
         }
       }
     VarCounter++;

     if (nDim == 3) {

       Paraview_File << "\nSCALARS Szz float 1\n";
       Paraview_File << "LOOKUP_TABLE default\n";

       for (iPoint = 0; iPoint < nGlobal_Poin; iPoint++) {
          if (! surf_sol) {
           Paraview_File << scientific << Data[VarCounter][iPoint] << "\t";
          }
        }
        VarCounter++;

        Paraview_File << "\nSCALARS Sxz float 1\n";
        Paraview_File << "LOOKUP_TABLE default\n";

        for (iPoint = 0; iPoint < nGlobal_Poin; iPoint++) {
         if (! surf_sol) {
           Paraview_File << scientific << Data[VarCounter][iPoint] << "\t";
         }
       }
       VarCounter++;

       Paraview_File << "\nSCALARS Syz float 1\n";
       Paraview_File << "LOOKUP_TABLE default\n";

       for (iPoint = 0; iPoint < nGlobal_Poin; iPoint++) {
        if (! surf_sol) {
         Paraview_File << scientific << Data[VarCounter][iPoint] << "\t";
        }
        }
      VarCounter++;

     }

       Paraview_File << "\nSCALARS Von_Mises_Stress float 1\n";
       Paraview_File << "LOOKUP_TABLE default\n";

       for (iPoint = 0; iPoint < nGlobal_Poin; iPoint++) {
         if (surf_sol) {
           if (LocalIndex[iPoint+1] != 0) {
             /*--- Loop over the vars/residuals and write the values to file ---*/
             Paraview_File << scientific << Data[VarCounter][iPoint] << "\t";
           }
         } else {
           /*--- Loop over the vars/residuals and write the values to file ---*/
           Paraview_File << scientific << Data[VarCounter][iPoint] << "\t";
         }
       }
       VarCounter++;

     }


  }
  
  Paraview_File.close();
  
  if (surf_sol)  delete [] LocalIndex;
  if (SurfacePoint != NULL) delete [] SurfacePoint;
  
}<|MERGE_RESOLUTION|>--- conflicted
+++ resolved
@@ -35,27 +35,27 @@
 
 void COutput::SetParaview_ASCII(CConfig *config, CGeometry *geometry, unsigned short val_iZone, unsigned short val_nZone, bool surf_sol) {
     
-  unsigned short iDim, iVar, nDim = geometry->GetnDim();
-  unsigned short Kind_Solver = config->GetKind_Solver();
-    
-  unsigned long iPoint, iElem, iNode;
-  unsigned long iExtIter = config->GetExtIter();
+	unsigned short iDim, iVar, nDim = geometry->GetnDim();
+	unsigned short Kind_Solver = config->GetKind_Solver();
+    
+	unsigned long iPoint, iElem, iNode;
+	unsigned long iExtIter = config->GetExtIter();
   unsigned long *LocalIndex = NULL;
   bool *SurfacePoint = NULL;
   
   unsigned long nSurf_Elem_Storage;
   unsigned long nGlobal_Elem_Storage;
   
-  bool grid_movement  = config->GetGrid_Movement();
-  bool adjoint = config->GetContinuous_Adjoint();
+	bool grid_movement  = config->GetGrid_Movement();
+	bool adjoint = config->GetContinuous_Adjoint();
   bool disc_adj = config->GetDiscrete_Adjoint();
   bool fem = ((config->GetKind_Solver() == FEM_ELASTICITY)||
 		       (config->GetKind_Solver() == ADJ_ELASTICITY));
 
-  char cstr[200], buffer[50];
+	char cstr[200], buffer[50];
   string filename, fieldname;
     
-  /*--- Write file name with extension ---*/
+	/*--- Write file name with extension ---*/
   if (surf_sol) {
     if (adjoint || disc_adj)
       filename = config->GetSurfAdjCoeff_FileName();
@@ -69,30 +69,21 @@
       filename = config->GetFlow_FileName();
   }
   
-<<<<<<< HEAD
 	if ((Kind_Solver == FEM_ELASTICITY) || (Kind_Solver == ADJ_ELASTICITY)) {
 		if (surf_sol)
 			filename = config->GetSurfStructure_FileName().c_str();
 		else
 			filename = config->GetStructure_FileName().c_str();
 	}
-=======
-  if (Kind_Solver == FEM_ELASTICITY) {
-    if (surf_sol)
-      filename = config->GetSurfStructure_FileName().c_str();
-    else
-      filename = config->GetStructure_FileName().c_str();
-  }
->>>>>>> b36b9194
-  
-  if (Kind_Solver == WAVE_EQUATION)
-    filename = config->GetWave_FileName().c_str();
-  
-  if (Kind_Solver == POISSON_EQUATION)
-    filename = config->GetStructure_FileName().c_str();
+  
+	if (Kind_Solver == WAVE_EQUATION)
+		filename = config->GetWave_FileName().c_str();
+  
+	if (Kind_Solver == POISSON_EQUATION)
+		filename = config->GetStructure_FileName().c_str();
 
   if (Kind_Solver == HEAT_EQUATION)
-    filename = config->GetHeat_FileName().c_str();
+		filename = config->GetHeat_FileName().c_str();
   
   if (config->GetKind_SU2() == SU2_DOT) {
     if (surf_sol)
@@ -101,48 +92,37 @@
       filename = config->GetVolSens_FileName();
   }
 
-  strcpy (cstr, filename.c_str());
-  if (Kind_Solver == POISSON_EQUATION) strcpy (cstr, config->GetStructure_FileName().c_str());
-    
-
-<<<<<<< HEAD
+	strcpy (cstr, filename.c_str());
+	if (Kind_Solver == POISSON_EQUATION) strcpy (cstr, config->GetStructure_FileName().c_str());
+    
+
 	/*--- Special cases where a number needs to be appended to the file name. ---*/
 	if ((Kind_Solver == EULER || Kind_Solver == NAVIER_STOKES || Kind_Solver == RANS || Kind_Solver == FEM_ELASTICITY) &&
         (val_nZone > 1) && (config->GetUnsteady_Simulation() != HARMONIC_BALANCE)) {
 		SPRINTF (buffer, "_%d", SU2_TYPE::Int(val_iZone));
 		strcat(cstr, buffer);
 	}
-=======
-  /*--- Special cases where a number needs to be appended to the file name. ---*/
-
-  if ((Kind_Solver == EULER || Kind_Solver == NAVIER_STOKES || Kind_Solver == RANS || Kind_Solver == FEM_ELASTICITY) &&
+    
+	/*--- Special cases where a number needs to be appended to the file name. ---*/
+	if (((Kind_Solver == ADJ_EULER) || (Kind_Solver == ADJ_NAVIER_STOKES) || (Kind_Solver == ADJ_RANS)) &&
         (val_nZone > 1) && (config->GetUnsteady_Simulation() != HARMONIC_BALANCE)) {
-
-    SPRINTF (buffer, "_%d", SU2_TYPE::Int(val_iZone));
-    strcat(cstr, buffer);
-  }
->>>>>>> b36b9194
-    
-  /*--- Special cases where a number needs to be appended to the file name. ---*/
-  if (((Kind_Solver == ADJ_EULER) || (Kind_Solver == ADJ_NAVIER_STOKES) || (Kind_Solver == ADJ_RANS)) &&
-        (val_nZone > 1) && (config->GetUnsteady_Simulation() != HARMONIC_BALANCE)) {
-    SPRINTF (buffer, "_%d", SU2_TYPE::Int(val_iZone));
-    strcat(cstr, buffer);
-  }
-    
-  if (config->GetUnsteady_Simulation() == HARMONIC_BALANCE) {
-    if (SU2_TYPE::Int(val_iZone) < 10) SPRINTF (buffer, "_0000%d.vtk", SU2_TYPE::Int(val_iZone));
-    if ((SU2_TYPE::Int(val_iZone) >= 10) && (SU2_TYPE::Int(val_iZone) < 100)) SPRINTF (buffer, "_000%d.vtk", SU2_TYPE::Int(val_iZone));
-    if ((SU2_TYPE::Int(val_iZone) >= 100) && (SU2_TYPE::Int(val_iZone) < 1000)) SPRINTF (buffer, "_00%d.vtk", SU2_TYPE::Int(val_iZone));
-    if ((SU2_TYPE::Int(val_iZone) >= 1000) && (SU2_TYPE::Int(val_iZone) < 10000)) SPRINTF (buffer, "_0%d.vtk", SU2_TYPE::Int(val_iZone));
-    if (SU2_TYPE::Int(val_iZone) >= 10000) SPRINTF (buffer, "_%d.vtk", SU2_TYPE::Int(val_iZone));
-        
-  } else if (config->GetUnsteady_Simulation() && config->GetWrt_Unsteady()) {
-    if (SU2_TYPE::Int(iExtIter) < 10) SPRINTF (buffer, "_0000%d.vtk", SU2_TYPE::Int(iExtIter));
-    if ((SU2_TYPE::Int(iExtIter) >= 10) && (SU2_TYPE::Int(iExtIter) < 100)) SPRINTF (buffer, "_000%d.vtk", SU2_TYPE::Int(iExtIter));
-    if ((SU2_TYPE::Int(iExtIter) >= 100) && (SU2_TYPE::Int(iExtIter) < 1000)) SPRINTF (buffer, "_00%d.vtk", SU2_TYPE::Int(iExtIter));
-    if ((SU2_TYPE::Int(iExtIter) >= 1000) && (SU2_TYPE::Int(iExtIter) < 10000)) SPRINTF (buffer, "_0%d.vtk", SU2_TYPE::Int(iExtIter));
-    if (SU2_TYPE::Int(iExtIter) >= 10000) SPRINTF (buffer, "_%d.vtk", SU2_TYPE::Int(iExtIter));
+		SPRINTF (buffer, "_%d", SU2_TYPE::Int(val_iZone));
+		strcat(cstr, buffer);
+	}
+    
+	if (config->GetUnsteady_Simulation() == HARMONIC_BALANCE) {
+		if (SU2_TYPE::Int(val_iZone) < 10) SPRINTF (buffer, "_0000%d.vtk", SU2_TYPE::Int(val_iZone));
+		if ((SU2_TYPE::Int(val_iZone) >= 10) && (SU2_TYPE::Int(val_iZone) < 100)) SPRINTF (buffer, "_000%d.vtk", SU2_TYPE::Int(val_iZone));
+		if ((SU2_TYPE::Int(val_iZone) >= 100) && (SU2_TYPE::Int(val_iZone) < 1000)) SPRINTF (buffer, "_00%d.vtk", SU2_TYPE::Int(val_iZone));
+		if ((SU2_TYPE::Int(val_iZone) >= 1000) && (SU2_TYPE::Int(val_iZone) < 10000)) SPRINTF (buffer, "_0%d.vtk", SU2_TYPE::Int(val_iZone));
+		if (SU2_TYPE::Int(val_iZone) >= 10000) SPRINTF (buffer, "_%d.vtk", SU2_TYPE::Int(val_iZone));
+        
+	} else if (config->GetUnsteady_Simulation() && config->GetWrt_Unsteady()) {
+		if (SU2_TYPE::Int(iExtIter) < 10) SPRINTF (buffer, "_0000%d.vtk", SU2_TYPE::Int(iExtIter));
+		if ((SU2_TYPE::Int(iExtIter) >= 10) && (SU2_TYPE::Int(iExtIter) < 100)) SPRINTF (buffer, "_000%d.vtk", SU2_TYPE::Int(iExtIter));
+		if ((SU2_TYPE::Int(iExtIter) >= 100) && (SU2_TYPE::Int(iExtIter) < 1000)) SPRINTF (buffer, "_00%d.vtk", SU2_TYPE::Int(iExtIter));
+		if ((SU2_TYPE::Int(iExtIter) >= 1000) && (SU2_TYPE::Int(iExtIter) < 10000)) SPRINTF (buffer, "_0%d.vtk", SU2_TYPE::Int(iExtIter));
+		if (SU2_TYPE::Int(iExtIter) >= 10000) SPRINTF (buffer, "_%d.vtk", SU2_TYPE::Int(iExtIter));
 
     } else if (config->GetDynamic_Analysis() && config->GetWrt_Dynamic()) {
       if ((SU2_TYPE::Int(iExtIter) >= 0) && (SU2_TYPE::Int(iExtIter) < 10)) SPRINTF (buffer, "_0000%d.vtk", SU2_TYPE::Int(iExtIter));
@@ -150,20 +130,20 @@
       if ((SU2_TYPE::Int(iExtIter) >= 100) && (SU2_TYPE::Int(iExtIter) < 1000)) SPRINTF (buffer, "_00%d.vtk", SU2_TYPE::Int(iExtIter));
       if ((SU2_TYPE::Int(iExtIter) >= 1000) && (SU2_TYPE::Int(iExtIter) < 10000)) SPRINTF (buffer, "_0%d.vtk", SU2_TYPE::Int(iExtIter));
       if (SU2_TYPE::Int(iExtIter) >= 10000) SPRINTF (buffer, "_%d.vtk", SU2_TYPE::Int(iExtIter));
-  } else {
-    SPRINTF (buffer, ".vtk");
-  }
-    
-  strcat(cstr, buffer);
-    
-  /*--- Open Paraview ASCII file and write the header. ---*/
-  ofstream Paraview_File;
-  Paraview_File.open(cstr, ios::out);
+	} else {
+		SPRINTF (buffer, ".vtk");
+	}
+    
+	strcat(cstr, buffer);
+    
+	/*--- Open Paraview ASCII file and write the header. ---*/
+	ofstream Paraview_File;
+	Paraview_File.open(cstr, ios::out);
   Paraview_File.precision(6);
   Paraview_File << "# vtk DataFile Version 3.0\n";
   Paraview_File << "vtk output\n";
   Paraview_File << "ASCII\n";
-  Paraview_File << "DATASET UNSTRUCTURED_GRID\n";
+	Paraview_File << "DATASET UNSTRUCTURED_GRID\n";
 
   /*--- If it's a surface output, print only the points 
    that are in the element list, change the numbering ---*/
@@ -206,7 +186,7 @@
   if (surf_sol) Paraview_File << "POINTS "<< nSurf_Poin <<" float\n";
   else Paraview_File << "POINTS "<< nGlobal_Poin <<" float\n";
   
-  /*--- Write surface and volumetric solution data. ---*/
+	/*--- Write surface and volumetric solution data. ---*/
   for (iPoint = 0; iPoint < nGlobal_Poin; iPoint++) {
     
     if (surf_sol) {
@@ -402,17 +382,10 @@
     
     for (iVar = 0; iVar < nVar_Consv; iVar++) {
 
-<<<<<<< HEAD
     	if ((Kind_Solver == FEM_ELASTICITY) || (Kind_Solver == ADJ_ELASTICITY))
     		Paraview_File << "\nSCALARS Displacement_" << iVar+1 << " float 1\n";
     	else
     		Paraview_File << "\nSCALARS Conservative_" << iVar+1 << " float 1\n";
-=======
-      if (Kind_Solver == FEM_ELASTICITY)
-        Paraview_File << "\nSCALARS Displacement_" << iVar+1 << " float 1\n";
-      else
-        Paraview_File << "\nSCALARS Conservative_" << iVar+1 << " float 1\n";
->>>>>>> b36b9194
       
       Paraview_File << "LOOKUP_TABLE default\n";
       
@@ -550,15 +523,15 @@
       Paraview_File << "LOOKUP_TABLE default\n";
 
       for (iPoint = 0; iPoint < nGlobal_Poin; iPoint++) {
-        if (surf_sol) {
-          if (LocalIndex[iPoint+1] != 0) {
-            /*--- Loop over the vars/residuals and write the values to file ---*/
-            Paraview_File << scientific << Data[VarCounter][iPoint] << "\t";
-          }
-        } else {
-          /*--- Loop over the vars/residuals and write the values to file ---*/
-          Paraview_File << scientific << Data[VarCounter][iPoint] << "\t";
-        }
+    	  if (surf_sol) {
+    		  if (LocalIndex[iPoint+1] != 0) {
+    			  /*--- Loop over the vars/residuals and write the values to file ---*/
+    			  Paraview_File << scientific << Data[VarCounter][iPoint] << "\t";
+    		  }
+    	  } else {
+    		  /*--- Loop over the vars/residuals and write the values to file ---*/
+    		  Paraview_File << scientific << Data[VarCounter][iPoint] << "\t";
+    	  }
       }
       VarCounter++;
 
@@ -790,7 +763,7 @@
 
            for (iPoint = 0; iPoint < nGlobal_Poin; iPoint++) {
               if (! surf_sol) {
-                Paraview_File << scientific << Data[VarCounter][iPoint] << "\t";
+            	  Paraview_File << scientific << Data[VarCounter][iPoint] << "\t";
               }
             }
           VarCounter++;
@@ -800,22 +773,22 @@
 
           for (iPoint = 0; iPoint < nGlobal_Poin; iPoint++) {
              if (! surf_sol) {
-               Paraview_File << scientific << Data[VarCounter][iPoint] << "\t";
+           	  Paraview_File << scientific << Data[VarCounter][iPoint] << "\t";
              }
            }
          VarCounter++;
 
          if (nDim == 3) {
 
-           Paraview_File << "\nSCALARS Velocity_3 float 1\n";
-           Paraview_File << "LOOKUP_TABLE default\n";
-
-           for (iPoint = 0; iPoint < nGlobal_Poin; iPoint++) {
-              if (! surf_sol) {
-               Paraview_File << scientific << Data[VarCounter][iPoint] << "\t";
-              }
-            }
-            VarCounter++;
+     			Paraview_File << "\nSCALARS Velocity_3 float 1\n";
+     			Paraview_File << "LOOKUP_TABLE default\n";
+
+     			for (iPoint = 0; iPoint < nGlobal_Poin; iPoint++) {
+     			   if (! surf_sol) {
+     				  Paraview_File << scientific << Data[VarCounter][iPoint] << "\t";
+     			   }
+     			 }
+     		   VarCounter++;
          }
 
          Paraview_File << "\nSCALARS Acceleration_1 float 1\n";
@@ -823,7 +796,7 @@
 
          for (iPoint = 0; iPoint < nGlobal_Poin; iPoint++) {
             if (! surf_sol) {
-              Paraview_File << scientific << Data[VarCounter][iPoint] << "\t";
+          	  Paraview_File << scientific << Data[VarCounter][iPoint] << "\t";
             }
           }
           VarCounter++;
@@ -833,22 +806,22 @@
 
           for (iPoint = 0; iPoint < nGlobal_Poin; iPoint++) {
              if (! surf_sol) {
-               Paraview_File << scientific << Data[VarCounter][iPoint] << "\t";
+         	    Paraview_File << scientific << Data[VarCounter][iPoint] << "\t";
              }
            }
          VarCounter++;
 
          if (nDim == 3) {
 
-         Paraview_File << "\nSCALARS Acceleration_3 float 1\n";
-         Paraview_File << "LOOKUP_TABLE default\n";
-
-         for (iPoint = 0; iPoint < nGlobal_Poin; iPoint++) {
-            if (! surf_sol) {
-             Paraview_File << scientific << Data[VarCounter][iPoint] << "\t";
-            }
-          }
-          VarCounter++;
+   			Paraview_File << "\nSCALARS Acceleration_3 float 1\n";
+   			Paraview_File << "LOOKUP_TABLE default\n";
+
+   			for (iPoint = 0; iPoint < nGlobal_Poin; iPoint++) {
+   			   if (! surf_sol) {
+   				  Paraview_File << scientific << Data[VarCounter][iPoint] << "\t";
+   			   }
+   			 }
+   		   VarCounter++;
          }
 
        }
@@ -858,7 +831,7 @@
 
        for (iPoint = 0; iPoint < nGlobal_Poin; iPoint++) {
           if (! surf_sol) {
-            Paraview_File << scientific << Data[VarCounter][iPoint] << "\t";
+        	  Paraview_File << scientific << Data[VarCounter][iPoint] << "\t";
           }
         }
       VarCounter++;
@@ -868,7 +841,7 @@
 
       for (iPoint = 0; iPoint < nGlobal_Poin; iPoint++) {
          if (! surf_sol) {
-           Paraview_File << scientific << Data[VarCounter][iPoint] << "\t";
+       	  Paraview_File << scientific << Data[VarCounter][iPoint] << "\t";
          }
        }
      VarCounter++;
@@ -878,42 +851,42 @@
 
      for (iPoint = 0; iPoint < nGlobal_Poin; iPoint++) {
         if (! surf_sol) {
-          Paraview_File << scientific << Data[VarCounter][iPoint] << "\t";
+      	  Paraview_File << scientific << Data[VarCounter][iPoint] << "\t";
         }
       }
     VarCounter++;
 
     if (nDim == 3) {
 
-      Paraview_File << "\nSCALARS Szz float 1\n";
-      Paraview_File << "LOOKUP_TABLE default\n";
-
-      for (iPoint = 0; iPoint < nGlobal_Poin; iPoint++) {
-         if (! surf_sol) {
-          Paraview_File << scientific << Data[VarCounter][iPoint] << "\t";
-         }
-       }
-       VarCounter++;
-
-       Paraview_File << "\nSCALARS Sxz float 1\n";
-       Paraview_File << "LOOKUP_TABLE default\n";
-
-       for (iPoint = 0; iPoint < nGlobal_Poin; iPoint++) {
-        if (! surf_sol) {
-          Paraview_File << scientific << Data[VarCounter][iPoint] << "\t";
-        }
-      }
-      VarCounter++;
-
-      Paraview_File << "\nSCALARS Syz float 1\n";
-      Paraview_File << "LOOKUP_TABLE default\n";
-
-      for (iPoint = 0; iPoint < nGlobal_Poin; iPoint++) {
-       if (! surf_sol) {
-        Paraview_File << scientific << Data[VarCounter][iPoint] << "\t";
-       }
-       }
-     VarCounter++;
+			Paraview_File << "\nSCALARS Szz float 1\n";
+			Paraview_File << "LOOKUP_TABLE default\n";
+
+			for (iPoint = 0; iPoint < nGlobal_Poin; iPoint++) {
+			   if (! surf_sol) {
+				  Paraview_File << scientific << Data[VarCounter][iPoint] << "\t";
+			   }
+			 }
+		   VarCounter++;
+
+		   Paraview_File << "\nSCALARS Sxz float 1\n";
+		   Paraview_File << "LOOKUP_TABLE default\n";
+
+		   for (iPoint = 0; iPoint < nGlobal_Poin; iPoint++) {
+			  if (! surf_sol) {
+				  Paraview_File << scientific << Data[VarCounter][iPoint] << "\t";
+			  }
+			}
+		  VarCounter++;
+
+		  Paraview_File << "\nSCALARS Syz float 1\n";
+		  Paraview_File << "LOOKUP_TABLE default\n";
+
+		  for (iPoint = 0; iPoint < nGlobal_Poin; iPoint++) {
+			 if (! surf_sol) {
+			  Paraview_File << scientific << Data[VarCounter][iPoint] << "\t";
+			 }
+		   }
+		 VarCounter++;
 
     }
 
@@ -937,7 +910,7 @@
     
   }
   
-  Paraview_File.close();
+	Paraview_File.close();
   
   if (surf_sol) delete [] LocalIndex;
   
@@ -945,32 +918,26 @@
 
 void COutput::SetParaview_MeshASCII(CConfig *config, CGeometry *geometry, unsigned short val_iZone, unsigned short val_nZone, bool surf_sol, bool new_file) {
   
-  unsigned short iDim, iVar, nDim = geometry->GetnDim();
-  unsigned short Kind_Solver = config->GetKind_Solver();
-  
-  unsigned long iPoint, iElem, iNode;
-  unsigned long iExtIter = config->GetExtIter();
+	unsigned short iDim, iVar, nDim = geometry->GetnDim();
+	unsigned short Kind_Solver = config->GetKind_Solver();
+  
+	unsigned long iPoint, iElem, iNode;
+	unsigned long iExtIter = config->GetExtIter();
   unsigned long *LocalIndex = NULL;
   bool *SurfacePoint = NULL;
   
   unsigned long nSurf_Elem_Storage;
   unsigned long nGlobal_Elem_Storage;
   
-<<<<<<< HEAD
 	bool grid_movement  = config->GetGrid_Movement();
 	bool adjoint = config->GetContinuous_Adjoint();
 	bool fem = ((config->GetKind_Solver() == FEM_ELASTICITY)||
 			     (config->GetKind_Solver() == ADJ_ELASTICITY));
-=======
-  bool grid_movement  = config->GetGrid_Movement();
-  bool adjoint = config->GetContinuous_Adjoint();
-  bool fem = (config->GetKind_Solver() == FEM_ELASTICITY);
->>>>>>> b36b9194
-  
-  char cstr[200], buffer[50];
+  
+	char cstr[200], buffer[50];
   string filename, fieldname;
   
-  /*--- Write file name with extension ---*/
+	/*--- Write file name with extension ---*/
   
   if (surf_sol) {
     if (adjoint)
@@ -995,81 +962,67 @@
     }
   }
   
-<<<<<<< HEAD
 	if ((Kind_Solver == FEM_ELASTICITY)||(Kind_Solver == ADJ_ELASTICITY)){
 		if (surf_sol)
 			filename = config->GetSurfStructure_FileName().c_str();
 		else
 			filename = config->GetStructure_FileName().c_str();
 	}
-=======
-  if (Kind_Solver == FEM_ELASTICITY) {
-    if (surf_sol)
-      filename = config->GetSurfStructure_FileName().c_str();
-    else
-      filename = config->GetStructure_FileName().c_str();
-  }
->>>>>>> b36b9194
-  
-  if (Kind_Solver == WAVE_EQUATION)
-    filename = config->GetWave_FileName().c_str();
-  
-  if (Kind_Solver == POISSON_EQUATION)
-    filename = config->GetStructure_FileName().c_str();
+  
+	if (Kind_Solver == WAVE_EQUATION)
+		filename = config->GetWave_FileName().c_str();
+  
+	if (Kind_Solver == POISSON_EQUATION)
+		filename = config->GetStructure_FileName().c_str();
   
   if (Kind_Solver == HEAT_EQUATION)
-    filename = config->GetHeat_FileName().c_str();
-  
-  strcpy (cstr, filename.c_str());
-  if (Kind_Solver == POISSON_EQUATION) strcpy (cstr, config->GetStructure_FileName().c_str());
-  
-  /*--- Special cases where a number needs to be appended to the file name. ---*/
-  if ((Kind_Solver == EULER || Kind_Solver == NAVIER_STOKES || Kind_Solver == RANS || Kind_Solver == FEM_ELASTICITY) &&
+		filename = config->GetHeat_FileName().c_str();
+  
+	strcpy (cstr, filename.c_str());
+	if (Kind_Solver == POISSON_EQUATION) strcpy (cstr, config->GetStructure_FileName().c_str());
+  
+	/*--- Special cases where a number needs to be appended to the file name. ---*/
+	if ((Kind_Solver == EULER || Kind_Solver == NAVIER_STOKES || Kind_Solver == RANS || Kind_Solver == FEM_ELASTICITY) &&
       (val_nZone > 1) && (config->GetUnsteady_Simulation() != HARMONIC_BALANCE)) {
-    SPRINTF (buffer, "_%d", SU2_TYPE::Int(val_iZone));
-    strcat(cstr, buffer);
-  }
-  
-<<<<<<< HEAD
+		SPRINTF (buffer, "_%d", SU2_TYPE::Int(val_iZone));
+		strcat(cstr, buffer);
+	}
+  
 	/*--- Special cases where a number needs to be appended to the file name. ---*/
 	if (((Kind_Solver == ADJ_EULER) || (Kind_Solver == ADJ_NAVIER_STOKES) || (Kind_Solver == ADJ_RANS) || (Kind_Solver == ADJ_ELASTICITY)) &&
-=======
-  /*--- Special cases where a number needs to be appended to the file name. ---*/
-  if (((Kind_Solver == ADJ_EULER) || (Kind_Solver == ADJ_NAVIER_STOKES) || (Kind_Solver == ADJ_RANS)) &&
->>>>>>> b36b9194
       (val_nZone > 1) && (config->GetUnsteady_Simulation() != HARMONIC_BALANCE)) {
-    SPRINTF (buffer, "_%d", SU2_TYPE::Int(val_iZone));
-    strcat(cstr, buffer);
-  }
-  
-  if (config->GetUnsteady_Simulation() == HARMONIC_BALANCE) {
-    if (SU2_TYPE::Int(val_iZone) < 10) SPRINTF (buffer, "_0000%d.vtk", SU2_TYPE::Int(val_iZone));
-    if ((SU2_TYPE::Int(val_iZone) >= 10) && (SU2_TYPE::Int(val_iZone) < 100)) SPRINTF (buffer, "_000%d.vtk", SU2_TYPE::Int(val_iZone));
-    if ((SU2_TYPE::Int(val_iZone) >= 100) && (SU2_TYPE::Int(val_iZone) < 1000)) SPRINTF (buffer, "_00%d.vtk", SU2_TYPE::Int(val_iZone));
-    if ((SU2_TYPE::Int(val_iZone) >= 1000) && (SU2_TYPE::Int(val_iZone) < 10000)) SPRINTF (buffer, "_0%d.vtk", SU2_TYPE::Int(val_iZone));
-    if (SU2_TYPE::Int(val_iZone) >= 10000) SPRINTF (buffer, "_%d.vtk", SU2_TYPE::Int(val_iZone));
-    
-  } else if (config->GetUnsteady_Simulation() && config->GetWrt_Unsteady()) {
-    if (SU2_TYPE::Int(iExtIter) < 10) SPRINTF (buffer, "_0000%d.vtk", SU2_TYPE::Int(iExtIter));
-    if ((SU2_TYPE::Int(iExtIter) >= 10) && (SU2_TYPE::Int(iExtIter) < 100)) SPRINTF (buffer, "_000%d.vtk", SU2_TYPE::Int(iExtIter));
-    if ((SU2_TYPE::Int(iExtIter) >= 100) && (SU2_TYPE::Int(iExtIter) < 1000)) SPRINTF (buffer, "_00%d.vtk", SU2_TYPE::Int(iExtIter));
-    if ((SU2_TYPE::Int(iExtIter) >= 1000) && (SU2_TYPE::Int(iExtIter) < 10000)) SPRINTF (buffer, "_0%d.vtk", SU2_TYPE::Int(iExtIter));
-    if (SU2_TYPE::Int(iExtIter) >= 10000) SPRINTF (buffer, "_%d.vtk", SU2_TYPE::Int(iExtIter));
+		SPRINTF (buffer, "_%d", SU2_TYPE::Int(val_iZone));
+		strcat(cstr, buffer);
+	}
+  
+	if (config->GetUnsteady_Simulation() == HARMONIC_BALANCE) {
+		if (SU2_TYPE::Int(val_iZone) < 10) SPRINTF (buffer, "_0000%d.vtk", SU2_TYPE::Int(val_iZone));
+		if ((SU2_TYPE::Int(val_iZone) >= 10) && (SU2_TYPE::Int(val_iZone) < 100)) SPRINTF (buffer, "_000%d.vtk", SU2_TYPE::Int(val_iZone));
+		if ((SU2_TYPE::Int(val_iZone) >= 100) && (SU2_TYPE::Int(val_iZone) < 1000)) SPRINTF (buffer, "_00%d.vtk", SU2_TYPE::Int(val_iZone));
+		if ((SU2_TYPE::Int(val_iZone) >= 1000) && (SU2_TYPE::Int(val_iZone) < 10000)) SPRINTF (buffer, "_0%d.vtk", SU2_TYPE::Int(val_iZone));
+		if (SU2_TYPE::Int(val_iZone) >= 10000) SPRINTF (buffer, "_%d.vtk", SU2_TYPE::Int(val_iZone));
+    
+	} else if (config->GetUnsteady_Simulation() && config->GetWrt_Unsteady()) {
+		if (SU2_TYPE::Int(iExtIter) < 10) SPRINTF (buffer, "_0000%d.vtk", SU2_TYPE::Int(iExtIter));
+		if ((SU2_TYPE::Int(iExtIter) >= 10) && (SU2_TYPE::Int(iExtIter) < 100)) SPRINTF (buffer, "_000%d.vtk", SU2_TYPE::Int(iExtIter));
+		if ((SU2_TYPE::Int(iExtIter) >= 100) && (SU2_TYPE::Int(iExtIter) < 1000)) SPRINTF (buffer, "_00%d.vtk", SU2_TYPE::Int(iExtIter));
+		if ((SU2_TYPE::Int(iExtIter) >= 1000) && (SU2_TYPE::Int(iExtIter) < 10000)) SPRINTF (buffer, "_0%d.vtk", SU2_TYPE::Int(iExtIter));
+		if (SU2_TYPE::Int(iExtIter) >= 10000) SPRINTF (buffer, "_%d.vtk", SU2_TYPE::Int(iExtIter));
 
     } else if (config->GetDynamic_Analysis() && config->GetWrt_Dynamic()) {
       if ((SU2_TYPE::Int(iExtIter) >= 0) && (SU2_TYPE::Int(iExtIter) < 10)) SPRINTF (buffer, "_0000%d.vtk", SU2_TYPE::Int(iExtIter));
       if ((SU2_TYPE::Int(iExtIter) >= 10) && (SU2_TYPE::Int(iExtIter) < 100)) SPRINTF (buffer, "_000%d.vtk", SU2_TYPE::Int(iExtIter));
       if ((SU2_TYPE::Int(iExtIter) >= 100) && (SU2_TYPE::Int(iExtIter) < 1000)) SPRINTF (buffer, "_00%d.vtk", SU2_TYPE::Int(iExtIter));
       if ((SU2_TYPE::Int(iExtIter) >= 1000) && (SU2_TYPE::Int(iExtIter) < 10000)) SPRINTF (buffer, "_0%d.vtk", SU2_TYPE::Int(iExtIter));
-      if (SU2_TYPE::Int(iExtIter) >= 10000) SPRINTF (buffer, "_%d.vtk", SU2_TYPE::Int(iExtIter));  
-  } else {
-    SPRINTF (buffer, ".vtk");
-  }
-  
-  strcat(cstr, buffer);
-  
-  /*--- Open Paraview ASCII file and write the header. ---*/
-  ofstream Paraview_File;
+      if (SU2_TYPE::Int(iExtIter) >= 10000) SPRINTF (buffer, "_%d.vtk", SU2_TYPE::Int(iExtIter));	
+	} else {
+		SPRINTF (buffer, ".vtk");
+	}
+  
+	strcat(cstr, buffer);
+  
+	/*--- Open Paraview ASCII file and write the header. ---*/
+	ofstream Paraview_File;
   Paraview_File.open(cstr, ios::out);
   Paraview_File.precision(6);
   Paraview_File << "# vtk DataFile Version 3.0\n";
@@ -1120,7 +1073,7 @@
   if (surf_sol) Paraview_File << "POINTS "<< nSurf_Poin <<" float\n";
   else Paraview_File << "POINTS "<< nGlobal_Poin <<" float\n";
   
-  /*--- Write surface and volumetric solution data. ---*/
+	/*--- Write surface and volumetric solution data. ---*/
   for (iPoint = 0; iPoint < nGlobal_Poin; iPoint++) {
     
     if (surf_sol) {
@@ -1318,17 +1271,10 @@
     
     for (iVar = 0; iVar < nVar_Consv; iVar++) {
 
-<<<<<<< HEAD
     	if ((Kind_Solver == FEM_ELASTICITY) || (Kind_Solver == ADJ_ELASTICITY))
     		Paraview_File << "\nSCALARS Displacement_" << iVar+1 << " float 1\n";
     	else
     		Paraview_File << "\nSCALARS Conservative_" << iVar+1 << " float 1\n";
-=======
-      if (Kind_Solver == FEM_ELASTICITY)
-        Paraview_File << "\nSCALARS Displacement_" << iVar+1 << " float 1\n";
-      else
-        Paraview_File << "\nSCALARS Conservative_" << iVar+1 << " float 1\n";
->>>>>>> b36b9194
       
       Paraview_File << "LOOKUP_TABLE default\n";
       
@@ -1466,15 +1412,15 @@
       Paraview_File << "LOOKUP_TABLE default\n";
       
       for (iPoint = 0; iPoint < nGlobal_Poin; iPoint++) {
-        if (surf_sol) {
-          if (LocalIndex[iPoint+1] != 0) {
-            /*--- Loop over the vars/residuals and write the values to file ---*/
-            Paraview_File << scientific << Data[VarCounter][iPoint] << "\t";
-          }
-        } else {
-          /*--- Loop over the vars/residuals and write the values to file ---*/
-          Paraview_File << scientific << Data[VarCounter][iPoint] << "\t";
-        }
+    	  if (surf_sol) {
+    		  if (LocalIndex[iPoint+1] != 0) {
+    			  /*--- Loop over the vars/residuals and write the values to file ---*/
+    			  Paraview_File << scientific << Data[VarCounter][iPoint] << "\t";
+    		  }
+    	  } else {
+    		  /*--- Loop over the vars/residuals and write the values to file ---*/
+    		  Paraview_File << scientific << Data[VarCounter][iPoint] << "\t";
+    	  }
       }
       VarCounter++;
       
@@ -1631,7 +1577,7 @@
 
             for (iPoint = 0; iPoint < nGlobal_Poin; iPoint++) {
                if (! surf_sol) {
-                 Paraview_File << scientific << Data[VarCounter][iPoint] << "\t";
+             	  Paraview_File << scientific << Data[VarCounter][iPoint] << "\t";
                }
              }
            VarCounter++;
@@ -1641,22 +1587,22 @@
 
            for (iPoint = 0; iPoint < nGlobal_Poin; iPoint++) {
               if (! surf_sol) {
-                Paraview_File << scientific << Data[VarCounter][iPoint] << "\t";
+            	  Paraview_File << scientific << Data[VarCounter][iPoint] << "\t";
               }
             }
           VarCounter++;
 
           if (nDim == 3) {
 
-            Paraview_File << "\nSCALARS Velocity_3 float 1\n";
-            Paraview_File << "LOOKUP_TABLE default\n";
-
-            for (iPoint = 0; iPoint < nGlobal_Poin; iPoint++) {
-               if (! surf_sol) {
-                Paraview_File << scientific << Data[VarCounter][iPoint] << "\t";
-               }
-             }
-             VarCounter++;
+      			Paraview_File << "\nSCALARS Velocity_3 float 1\n";
+      			Paraview_File << "LOOKUP_TABLE default\n";
+
+      			for (iPoint = 0; iPoint < nGlobal_Poin; iPoint++) {
+      			   if (! surf_sol) {
+      				  Paraview_File << scientific << Data[VarCounter][iPoint] << "\t";
+      			   }
+      			 }
+      		   VarCounter++;
           }
 
           Paraview_File << "\nSCALARS Acceleration_1 float 1\n";
@@ -1664,7 +1610,7 @@
 
           for (iPoint = 0; iPoint < nGlobal_Poin; iPoint++) {
              if (! surf_sol) {
-               Paraview_File << scientific << Data[VarCounter][iPoint] << "\t";
+           	  Paraview_File << scientific << Data[VarCounter][iPoint] << "\t";
              }
            }
            VarCounter++;
@@ -1674,22 +1620,22 @@
 
            for (iPoint = 0; iPoint < nGlobal_Poin; iPoint++) {
               if (! surf_sol) {
-                Paraview_File << scientific << Data[VarCounter][iPoint] << "\t";
+          	    Paraview_File << scientific << Data[VarCounter][iPoint] << "\t";
               }
             }
           VarCounter++;
 
           if (nDim == 3) {
 
-          Paraview_File << "\nSCALARS Acceleration_3 float 1\n";
-          Paraview_File << "LOOKUP_TABLE default\n";
-
-          for (iPoint = 0; iPoint < nGlobal_Poin; iPoint++) {
-             if (! surf_sol) {
-              Paraview_File << scientific << Data[VarCounter][iPoint] << "\t";
-             }
-           }
-           VarCounter++;
+    			Paraview_File << "\nSCALARS Acceleration_3 float 1\n";
+    			Paraview_File << "LOOKUP_TABLE default\n";
+
+    			for (iPoint = 0; iPoint < nGlobal_Poin; iPoint++) {
+    			   if (! surf_sol) {
+    				  Paraview_File << scientific << Data[VarCounter][iPoint] << "\t";
+    			   }
+    			 }
+    		   VarCounter++;
           }
 
         }
@@ -1699,7 +1645,7 @@
 
         for (iPoint = 0; iPoint < nGlobal_Poin; iPoint++) {
            if (! surf_sol) {
-             Paraview_File << scientific << Data[VarCounter][iPoint] << "\t";
+         	  Paraview_File << scientific << Data[VarCounter][iPoint] << "\t";
            }
          }
        VarCounter++;
@@ -1709,7 +1655,7 @@
 
        for (iPoint = 0; iPoint < nGlobal_Poin; iPoint++) {
           if (! surf_sol) {
-            Paraview_File << scientific << Data[VarCounter][iPoint] << "\t";
+        	  Paraview_File << scientific << Data[VarCounter][iPoint] << "\t";
           }
         }
       VarCounter++;
@@ -1719,42 +1665,42 @@
 
       for (iPoint = 0; iPoint < nGlobal_Poin; iPoint++) {
          if (! surf_sol) {
-           Paraview_File << scientific << Data[VarCounter][iPoint] << "\t";
+       	  Paraview_File << scientific << Data[VarCounter][iPoint] << "\t";
          }
        }
      VarCounter++;
 
      if (nDim == 3) {
 
-       Paraview_File << "\nSCALARS Szz float 1\n";
-       Paraview_File << "LOOKUP_TABLE default\n";
-
-       for (iPoint = 0; iPoint < nGlobal_Poin; iPoint++) {
-          if (! surf_sol) {
-           Paraview_File << scientific << Data[VarCounter][iPoint] << "\t";
-          }
-        }
-        VarCounter++;
-
-        Paraview_File << "\nSCALARS Sxz float 1\n";
-        Paraview_File << "LOOKUP_TABLE default\n";
-
-        for (iPoint = 0; iPoint < nGlobal_Poin; iPoint++) {
-         if (! surf_sol) {
-           Paraview_File << scientific << Data[VarCounter][iPoint] << "\t";
-         }
-       }
-       VarCounter++;
-
-       Paraview_File << "\nSCALARS Syz float 1\n";
-       Paraview_File << "LOOKUP_TABLE default\n";
-
-       for (iPoint = 0; iPoint < nGlobal_Poin; iPoint++) {
-        if (! surf_sol) {
-         Paraview_File << scientific << Data[VarCounter][iPoint] << "\t";
-        }
-        }
-      VarCounter++;
+ 			Paraview_File << "\nSCALARS Szz float 1\n";
+ 			Paraview_File << "LOOKUP_TABLE default\n";
+
+ 			for (iPoint = 0; iPoint < nGlobal_Poin; iPoint++) {
+ 			   if (! surf_sol) {
+ 				  Paraview_File << scientific << Data[VarCounter][iPoint] << "\t";
+ 			   }
+ 			 }
+ 		   VarCounter++;
+
+ 		   Paraview_File << "\nSCALARS Sxz float 1\n";
+ 		   Paraview_File << "LOOKUP_TABLE default\n";
+
+ 		   for (iPoint = 0; iPoint < nGlobal_Poin; iPoint++) {
+ 			  if (! surf_sol) {
+ 				  Paraview_File << scientific << Data[VarCounter][iPoint] << "\t";
+ 			  }
+ 			}
+ 		  VarCounter++;
+
+ 		  Paraview_File << "\nSCALARS Syz float 1\n";
+ 		  Paraview_File << "LOOKUP_TABLE default\n";
+
+ 		  for (iPoint = 0; iPoint < nGlobal_Poin; iPoint++) {
+ 			 if (! surf_sol) {
+ 			  Paraview_File << scientific << Data[VarCounter][iPoint] << "\t";
+ 			 }
+ 		   }
+ 		 VarCounter++;
 
      }
 
@@ -1779,7 +1725,7 @@
 
   }
   
-  Paraview_File.close();
+	Paraview_File.close();
   
   if (surf_sol)  delete [] LocalIndex;
   if (SurfacePoint != NULL) delete [] SurfacePoint;

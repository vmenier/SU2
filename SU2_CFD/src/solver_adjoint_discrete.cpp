--- conflicted
+++ resolved
@@ -185,7 +185,7 @@
 
   /*--- Set indices to zero ---*/
 
-//  RegisterVariables(geometry, config, true);
+  RegisterVariables(geometry, config, true);
 
 }
 
@@ -489,15 +489,9 @@
           Marker_Tag = config->GetMarker_All_TagBound(iMarker);
           if (Marker_Tag == Monitoring_Tag) {
             Sens_Geo[iMarker_Monitoring] = Sens;
-<<<<<<< HEAD
           }
         }
       }
-=======
-        }
-      }
-      }
->>>>>>> f590c6cd
     }
   }
 

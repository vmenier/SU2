--- conflicted
+++ resolved
@@ -426,13 +426,11 @@
 
 inline void CSolver::SetOneD_FluxAvgEntalpy(su2double EnthalpyRef) { }
 
-<<<<<<< HEAD
 inline su2double CSolver::GetTotal_ComboObj(void) { return 0;}
 
 inline void CSolver::Compute_ComboObj(CConfig *config) {};
-=======
+
 inline void CSolver::Solve_System(CGeometry *geometry, CSolver **solver_container, CConfig *config){ }
->>>>>>> d627e8a1
 
 inline su2double CSolver::GetAveragedDensity(unsigned short valMarker){ return 0;}
 

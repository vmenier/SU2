#!/usr/bin/env python

## \file fsi_computation.py
#  \brief Python wrapper code for FSI computation by coupling a third-party structural solver to SU2.
#  \author David Thomas
#  \version 4.3.0 "Cardinal"
#
# SU2 Lead Developers: Dr. Francisco Palacios (Francisco.D.Palacios@boeing.com).
#                      Dr. Thomas D. Economon (economon@stanford.edu).
#
# SU2 Developers: Prof. Juan J. Alonso's group at Stanford University.
#                 Prof. Piero Colonna's group at Delft University of Technology.
#                 Prof. Nicolas R. Gauger's group at Kaiserslautern University of Technology.
#                 Prof. Alberto Guardone's group at Polytechnic University of Milan.
#                 Prof. Rafael Palacios' group at Imperial College London.
#                 Prof. Edwin van der Weide's group at the University of Twente.
#                 Prof. Vincent Terrapon's group at the University of Liege.
#
# Copyright (C) 2012-2016 SU2, the open-source CFD code.
#
# SU2 is free software; you can redistribute it and/or
# modify it under the terms of the GNU Lesser General Public
# License as published by the Free Software Foundation; either
# version 2.1 of the License, or (at your option) any later version.
#
# SU2 is distributed in the hope that it will be useful,
# but WITHOUT ANY WARRANTY; without even the implied warranty of
# MERCHANTABILITY or FITNESS FOR A PARTICULAR PURPOSE. See the GNU
# Lesser General Public License for more details.
#
# You should have received a copy of the GNU Lesser General Public
# License along with SU2. If not, see <http://www.gnu.org/licenses/>.

# ----------------------------------------------------------------------
#  Imports
# ----------------------------------------------------------------------

import os, sys, shutil, copy
import time as timer
from math import *	# use mathematical expressions
from optparse import OptionParser	# use a parser for configuration

import SU2	# imports SU2 python tools
import FSI	# imports FSI python tools


# imports the CFD (SU2) module for FSI computation
#import SU2Solver
import WrapSU2

# -------------------------------------------------------------------
#  Main 
# -------------------------------------------------------------------

def main():

  # --- Get the FSI conig file name form the command line options --- #
  parser=OptionParser()
  parser.add_option("-f", "--file",       dest="filename",
                      help="read config from FILE", metavar="FILE")
  parser.add_option("--parallel", action="store_true",
                      help="Specify if we need to initialize MPI", dest="with_MPI", default=False)

  (options, args)=parser.parse_args()

  if options.with_MPI == True:
    from mpi4py import MPI  # MPI is initialized from now by python and can be continued in C++ !
    comm = MPI.COMM_WORLD
    myid = comm.Get_rank()
    numberPart = comm.Get_size()
    have_MPI = True
  else:
    comm = 0
    myid = 0
    numberPart = 1
    have_MPI = False

  rootProcess = 0

  # --- Set the working directory --- #
  if myid == rootProcess:
      if os.getcwd() not in sys.path:
          sys.path.append(os.getcwd())
	  print("Setting working directory : {}".format(os.getcwd()))
      else: 
	  print ("Working directory is set to {}".format(os.getcwd()))

  # starts timer
  start = timer.time()

  confFile = str(options.filename)

  FSI_config = FSI.io.FSIConfig(confFile) 		# FSI configuration file
  CFD_ConFile = FSI_config['CFD_CONFIG_FILE_NAME']	# CFD configuration file
  CSD_ConFile = FSI_config['CSD_CONFIG_FILE_NAME']	# CSD configuration file

  CSD_Solver = FSI_config['CSD_SOLVER']			# CSD solver

  if have_MPI == True:
    comm.barrier()

  # --- Initialize the fluid solver --- #
  if myid == rootProcess:
    print('\n***************************** Initializing fluid solver *****************************')
<<<<<<< HEAD
  try:
    FluidSolver = WrapSU2.CSingleZoneDriver(CFD_ConFile, 1, FSI_config['NDIM'], comm)
  except TypeError as exception:
    print('A TypeError occured in WrapSU2.CSingleZoneDriver : ',exception)
    if have_MPI == True:
      print('ERROR : You are trying to initialize MPI with a serial build of the wrapper. Please, remove the --parallel option that is incompatible with a serial build.')
    else:
      print('ERROR : You are trying to launch a computation without initializing MPI but the wrapper has been built in parallel. Please add the --parallel option in order to initialize MPI for the wrapper.')
    return

  if have_MPI == True:
    comm.barrier()
=======
  FluidSolver = SU2Solver.CFluidDriver(CFD_ConFile, 1, FSI_config['NDIM'])

  comm.barrier()
>>>>>>> 3b025809
  
  # --- Initialize the solid solver --- # (!! for now we are using only serial solid solvers)
  if myid == rootProcess:
    print('\n***************************** Initializing solid solver *****************************')
    if CSD_Solver == 'METAFOR':
      from MetaforSolver import MtfSolver
      SolidSolver = MtfSolver(CSD_ConFile)
    elif CSD_Solver == 'NATIVE':
      import NativeSolid
      SolidSolver = NativeSolid.NativeSolidSolver(CSD_ConFile, True)
    elif CSD_Solver == 'GETDP':
      import GetDPSolver
      SolidSolver = GetDPSolver.GetDPSolver(CSD_ConFile, True)
    elif CSD_Solver == 'TESTER':
      SolidSolver = FSI.PitchPlungeAirfoilStructuralTester.Solver(CSD_ConFile)
  else:
    SolidSolver = None

  if have_MPI == True:
    comm.barrier()

  # --- Initialize and set the FSI interface (coupling environement) --- #
  if myid == rootProcess:
    print('\n***************************** Initializing FSI interface *****************************')
  if have_MPI == True:
    comm.barrier()
  FSIInterface = FSI.Interface(FSI_config, FluidSolver, SolidSolver, have_MPI)
  
  if myid == rootProcess:
    print('\n***************************** Connect fluid and solid solvers *****************************')
  if have_MPI == True:
    comm.barrier()
  FSIInterface.connect(FSI_config, FluidSolver, SolidSolver)

  if myid == rootProcess:
    print('\n***************************** Mapping fluid-solid interfaces *****************************')
  if have_MPI == True:
    comm.barrier()
  FSIInterface.interfaceMapping(FluidSolver, SolidSolver, FSI_config)
 
  if have_MPI == True: 
    comm.barrier()

  # --- Launch a steady or unsteady FSI computation --- #
  if FSI_config['UNSTEADY_SIMULATION'] == "YES":
    try:
      FSIInterface.UnsteadyFSI(FSI_config, FluidSolver, SolidSolver)
    except NameError as exception:
      if myid == rootProcess:
        print('An NameError occured in FSIInterface.UnsteadyFSI : ',exception)
    except TypeError as exception:
      if myid == rootProcess:
        print('A TypeError occured in FSIInterface.UnsteadyFSI : ',exception)
    except KeyboardInterrupt as exception :
      if myid == rootProcess:
        print('A KeyboardInterrupt occured in FSIInterface.UnsteadyFSI : ',exception)
  else:
    try:
      NbExtIter = FSI_config['NB_EXT_ITER']
      FSIInterface.SteadyFSI(FSI_config, FluidSolver, SolidSolver)
    except NameError as exception:
      if myid == rootProcess:
        print('An NameError occured in FSIInterface.SteadyFSI : ',exception)
    except TypeError as exception:
      if myid == rootProcess:
        print('A TypeError occured in FSIInterface.SteadyFSI : ',exception)
    except KeyboardInterrupt as exception :
      if myid == rootProcess:
        print('A KeyboardInterrupt occured in FSIInterface.SteadyFSI : ',exception)
  
  if have_MPI == True:
    comm.barrier()

  # --- Exit cleanly the fluid and solid solvers --- #
  FluidSolver.Postprocessing()
  if myid == rootProcess:
      SolidSolver.exit()

  if have_MPI == True:
    comm.barrier()

  # stops timer
  stop = timer.time()
  elapsedTime = stop-start
  
  if myid == rootProcess:
    print("\n Computation successfully performed in {} seconds.".format(elapsedTime))

  return

# -------------------------------------------------------------------
#  Run Main Program
# -------------------------------------------------------------------

# --- This is only accessed if running from command prompt --- #
if __name__ == '__main__':
    main()<|MERGE_RESOLUTION|>--- conflicted
+++ resolved
@@ -102,9 +102,8 @@
   # --- Initialize the fluid solver --- #
   if myid == rootProcess:
     print('\n***************************** Initializing fluid solver *****************************')
-<<<<<<< HEAD
   try:
-    FluidSolver = WrapSU2.CSingleZoneDriver(CFD_ConFile, 1, FSI_config['NDIM'], comm)
+    FluidSolver = WrapSU2.CFluidDriver(CFD_ConFile, 1, FSI_config['NDIM'], comm)
   except TypeError as exception:
     print('A TypeError occured in WrapSU2.CSingleZoneDriver : ',exception)
     if have_MPI == True:
@@ -115,11 +114,6 @@
 
   if have_MPI == True:
     comm.barrier()
-=======
-  FluidSolver = SU2Solver.CFluidDriver(CFD_ConFile, 1, FSI_config['NDIM'])
-
-  comm.barrier()
->>>>>>> 3b025809
   
   # --- Initialize the solid solver --- # (!! for now we are using only serial solid solvers)
   if myid == rootProcess:

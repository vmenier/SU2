--- conflicted
+++ resolved
@@ -120,11 +120,7 @@
     for iIndex in range(options.iOrder):
       iVariable = iVariable + 1
       dvList = dvList + "( 15, " + str(options.scale) + " | " + options.marker + " | "
-<<<<<<< HEAD
-      dvList = dvList + options.ffd_id + ", " + str(iIndex) + ", " + str(jIndex) + + ", " + str(options.xMove) +", " + str(options.yMove) + " )"
-=======
       dvList = dvList + options.ffd_id + ", " + str(iIndex) + ", " + str(jIndex) + ", " + str(options.xMove) +", " + str(options.yMove) + " )"
->>>>>>> bba7c083
       if iVariable < (options.iOrder*options.jOrder):
         dvList = dvList + "; "
 

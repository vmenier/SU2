--- conflicted
+++ resolved
@@ -1734,7 +1734,6 @@
 	addDVParamOption("DV_PARAM", nDV, ParamDV, FFDTag, Design_Variable);
   /* DESCRIPTION: New value of the shape deformation */
   addDVValueOption("DV_VALUE", nDV_Value, DV_Value, nDV, ParamDV, Design_Variable);
-<<<<<<< HEAD
 	
   addDoubleListOption("BSPLINECOEFS", nBSplineCoefs, BSplineCoefs);
 	addUShortListOption("BSPLINECOEFS_DV", nBSplineCoefs, BSplineCoefs_DV);
@@ -1748,10 +1747,9 @@
 	addUShortListOption("NOZZLE3DCOEFS2_DV", nNozzle3dCoefs2, Nozzle3dCoefs2_DV);
 	addUShortListOption("NOZZLE3DCOEFS3_DV", nNozzle3dCoefs3, Nozzle3dCoefs3_DV);
 	
-=======
   /* DESCRIPTION: Provide a file of surface positions from an external parameterization. */
   addStringOption("DV_FILENAME", DV_Filename, string("surface_positions.dat"));
->>>>>>> 58892c97
+
 	/* DESCRIPTION: Hold the grid fixed in a region */
   addBoolOption("HOLD_GRID_FIXED", Hold_GridFixed, false);
 	default_grid_fix[0] = -1E15; default_grid_fix[1] = -1E15; default_grid_fix[2] = -1E15;

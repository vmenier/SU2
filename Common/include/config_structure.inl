--- conflicted
+++ resolved
@@ -435,13 +435,10 @@
 
 inline su2double CConfig::GetNuFactor_Engine(void) { return NuFactor_Engine; }
 
-<<<<<<< HEAD
-=======
 inline su2double CConfig::GetNuFactor_ActDisk(void) { return NuFactor_ActDisk; }
 
 inline su2double CConfig::GetSecondaryFlow_ActDisk(void) { return SecondaryFlow_ActDisk; }
 
->>>>>>> 29ab279d
 inline su2double CConfig::GetInitial_BCThrust(void) { return Initial_BCThrust; }
 
 inline void CConfig::SetInitial_BCThrust(su2double val_bcthrust) { Initial_BCThrust = val_bcthrust; }
@@ -1369,7 +1366,6 @@
 
 inline bool CConfig::GetFixed_CL_Mode(void) { return Fixed_CL_Mode; }
 
-<<<<<<< HEAD
 inline bool CConfig::GetFixed_CM_Mode(void) { return Fixed_CM_Mode; }
 
 inline bool CConfig::GetEval_dCD_dCX(void) { return Eval_dCD_dCX; }
@@ -1381,12 +1377,9 @@
 inline su2double CConfig::GetdCL_dAlpha(void) { return dCL_dAlpha; }
 
 inline su2double CConfig::GetdCM_diH(void) {return dCM_diH; }
-=======
+
 inline unsigned long CConfig::GetIter_Fixed_NetThrust(void) {return Iter_Fixed_NetThrust; }
 
-inline su2double CConfig::GetTarget_CL(void) {return Target_CL; }
->>>>>>> 29ab279d
-
 inline unsigned long CConfig::GetIter_Fixed_CL(void) { return Iter_Fixed_CL; }
 
 inline unsigned long CConfig::GetUpdate_Alpha(void) {return Update_Alpha; }

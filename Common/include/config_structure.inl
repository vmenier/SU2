--- conflicted
+++ resolved
@@ -1906,7 +1906,6 @@
 
 inline su2double* CConfig::GetFFD_BSplineOrder(){return FFD_BSpline_Order;}
 
-<<<<<<< HEAD
 inline bool CConfig::GetUsing_UQ(void) { return using_uq; }
 
 inline su2double CConfig::GetBeta_Delta(void) { return beta_delta; }
@@ -1918,13 +1917,13 @@
 inline bool CConfig::GetPermute(void) { return permute; }
 
 inline void CConfig::SetMax_Beta(su2double val_Max_Beta) { Max_Beta = val_Max_Beta; }
-=======
+
 inline void CConfig::SetMax_Vel2(su2double val_max_vel2) { Max_Vel2 = val_max_vel2; }
 
 inline su2double CConfig::GetMax_Vel2(void) { return Max_Vel2; }
 
 inline void CConfig::SetRestart_Bandwidth_Agg(su2double val_restart_bandwidth_sum) { Restart_Bandwidth_Agg = val_restart_bandwidth_sum; }
->>>>>>> 58892c97
+
 
 inline su2double CConfig::GetRestart_Bandwidth_Agg(void) { return Restart_Bandwidth_Agg; }
 
